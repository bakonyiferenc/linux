--- conflicted
+++ resolved
@@ -323,11 +323,8 @@
 314	common	sched_setattr		sys_sched_setattr
 315	common	sched_getattr		sys_sched_getattr
 316	common	renameat2		sys_renameat2
-<<<<<<< HEAD
 319	common	memfd_create		sys_memfd_create
-=======
 317	common	seccomp			sys_seccomp
->>>>>>> 51f70ddc
 
 #
 # x32-specific system call numbers start at 512 to avoid cache impact
