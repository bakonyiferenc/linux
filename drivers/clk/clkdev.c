/*
 * drivers/clk/clkdev.c
 *
 *  Copyright (C) 2008 Russell King.
 *
 * This program is free software; you can redistribute it and/or modify
 * it under the terms of the GNU General Public License version 2 as
 * published by the Free Software Foundation.
 *
 * Helper for the clk API to assist looking up a struct clk.
 */
#include <linux/module.h>
#include <linux/kernel.h>
#include <linux/device.h>
#include <linux/list.h>
#include <linux/errno.h>
#include <linux/err.h>
#include <linux/string.h>
#include <linux/mutex.h>
#include <linux/clk.h>
#include <linux/clkdev.h>
#include <linux/clk-provider.h>
#include <linux/of.h>

#include "clk.h"

static LIST_HEAD(clocks);
static DEFINE_MUTEX(clocks_mutex);

/*
 * Find the correct struct clk for the device and connection ID.
 * We do slightly fuzzy matching here:
 *  An entry with a NULL ID is assumed to be a wildcard.
 *  If an entry has a device ID, it must match
 *  If an entry has a connection ID, it must match
 * Then we take the most specific entry - with the following
 * order of precedence: dev+con > dev only > con only.
 */
static struct clk_lookup *clk_find(const char *dev_id, const char *con_id)
{
	struct clk_lookup *p, *cl = NULL;
	int match, best_found = 0, best_possible = 0;

	if (dev_id)
		best_possible += 2;
	if (con_id)
		best_possible += 1;

	lockdep_assert_held(&clocks_mutex);

	list_for_each_entry(p, &clocks, node) {
		match = 0;
		if (p->dev_id) {
			if (!dev_id || strcmp(p->dev_id, dev_id))
				continue;
			match += 2;
		}
		if (p->con_id) {
			if (!con_id || strcmp(p->con_id, con_id))
				continue;
			match += 1;
		}

		if (match > best_found) {
			cl = p;
			if (match != best_possible)
				best_found = match;
			else
				break;
		}
	}
	return cl;
}

static struct clk *__clk_get_sys(struct device *dev, const char *dev_id,
				 const char *con_id)
{
	struct clk_lookup *cl;
	struct clk *clk = NULL;

	mutex_lock(&clocks_mutex);

	cl = clk_find(dev_id, con_id);
	if (!cl)
		goto out;

	clk = clk_hw_create_clk(dev, cl->clk_hw, dev_id, con_id);
	if (IS_ERR(clk))
		cl = NULL;
out:
	mutex_unlock(&clocks_mutex);

	return cl ? clk : ERR_PTR(-ENOENT);
}

struct clk *clk_get_sys(const char *dev_id, const char *con_id)
{
	return __clk_get_sys(NULL, dev_id, con_id);
}
EXPORT_SYMBOL(clk_get_sys);

struct clk *clk_get(struct device *dev, const char *con_id)
{
	const char *dev_id = dev ? dev_name(dev) : NULL;
	struct clk_hw *hw;

	if (dev && dev->of_node) {
		hw = of_clk_get_hw(dev->of_node, 0, con_id);
		if (!IS_ERR(hw) || PTR_ERR(hw) == -EPROBE_DEFER)
			return clk_hw_create_clk(dev, hw, dev_id, con_id);
	}

	return __clk_get_sys(dev, dev_id, con_id);
}
EXPORT_SYMBOL(clk_get);

void clk_put(struct clk *clk)
{
	__clk_put(clk);
}
EXPORT_SYMBOL(clk_put);

static void __clkdev_add(struct clk_lookup *cl)
{
	mutex_lock(&clocks_mutex);
	list_add_tail(&cl->node, &clocks);
	mutex_unlock(&clocks_mutex);
}

void clkdev_add(struct clk_lookup *cl)
{
	if (!cl->clk_hw)
		cl->clk_hw = __clk_get_hw(cl->clk);
	__clkdev_add(cl);
}
EXPORT_SYMBOL(clkdev_add);

void clkdev_add_table(struct clk_lookup *cl, size_t num)
{
	mutex_lock(&clocks_mutex);
	while (num--) {
		cl->clk_hw = __clk_get_hw(cl->clk);
		list_add_tail(&cl->node, &clocks);
		cl++;
	}
	mutex_unlock(&clocks_mutex);
}

#define MAX_DEV_ID	20
#define MAX_CON_ID	16

struct clk_lookup_alloc {
	struct clk_lookup cl;
	char	dev_id[MAX_DEV_ID];
	char	con_id[MAX_CON_ID];
};

static struct clk_lookup * __ref
vclkdev_alloc(struct clk_hw *hw, const char *con_id, const char *dev_fmt,
	va_list ap)
{
	struct clk_lookup_alloc *cla;

	cla = kzalloc(sizeof(*cla), GFP_KERNEL);
	if (!cla)
		return NULL;

	cla->cl.clk_hw = hw;
	if (con_id) {
		strlcpy(cla->con_id, con_id, sizeof(cla->con_id));
		cla->cl.con_id = cla->con_id;
	}

	if (dev_fmt) {
		vscnprintf(cla->dev_id, sizeof(cla->dev_id), dev_fmt, ap);
		cla->cl.dev_id = cla->dev_id;
	}

	return &cla->cl;
}

static struct clk_lookup *
vclkdev_create(struct clk_hw *hw, const char *con_id, const char *dev_fmt,
	va_list ap)
{
	struct clk_lookup *cl;

	cl = vclkdev_alloc(hw, con_id, dev_fmt, ap);
	if (cl)
		__clkdev_add(cl);

	return cl;
}

struct clk_lookup * __ref
clkdev_alloc(struct clk *clk, const char *con_id, const char *dev_fmt, ...)
{
	struct clk_lookup *cl;
	va_list ap;

	va_start(ap, dev_fmt);
	cl = vclkdev_alloc(__clk_get_hw(clk), con_id, dev_fmt, ap);
	va_end(ap);

	return cl;
}
EXPORT_SYMBOL(clkdev_alloc);

struct clk_lookup *
clkdev_hw_alloc(struct clk_hw *hw, const char *con_id, const char *dev_fmt, ...)
{
	struct clk_lookup *cl;
	va_list ap;

	va_start(ap, dev_fmt);
	cl = vclkdev_alloc(hw, con_id, dev_fmt, ap);
	va_end(ap);

	return cl;
}
EXPORT_SYMBOL(clkdev_hw_alloc);

/**
 * clkdev_create - allocate and add a clkdev lookup structure
 * @clk: struct clk to associate with all clk_lookups
 * @con_id: connection ID string on device
 * @dev_fmt: format string describing device name
 *
 * Returns a clk_lookup structure, which can be later unregistered and
 * freed.
 */
struct clk_lookup *clkdev_create(struct clk *clk, const char *con_id,
	const char *dev_fmt, ...)
{
	struct clk_lookup *cl;
	va_list ap;

	va_start(ap, dev_fmt);
	cl = vclkdev_create(__clk_get_hw(clk), con_id, dev_fmt, ap);
	va_end(ap);

	return cl;
}
EXPORT_SYMBOL_GPL(clkdev_create);

/**
 * clkdev_hw_create - allocate and add a clkdev lookup structure
 * @hw: struct clk_hw to associate with all clk_lookups
 * @con_id: connection ID string on device
 * @dev_fmt: format string describing device name
 *
 * Returns a clk_lookup structure, which can be later unregistered and
 * freed.
 */
struct clk_lookup *clkdev_hw_create(struct clk_hw *hw, const char *con_id,
	const char *dev_fmt, ...)
{
	struct clk_lookup *cl;
	va_list ap;

	va_start(ap, dev_fmt);
	cl = vclkdev_create(hw, con_id, dev_fmt, ap);
	va_end(ap);

	return cl;
}
EXPORT_SYMBOL_GPL(clkdev_hw_create);

int clk_add_alias(const char *alias, const char *alias_dev_name,
	const char *con_id, struct device *dev)
{
	struct clk *r = clk_get(dev, con_id);
	struct clk_lookup *l;

	if (IS_ERR(r))
		return PTR_ERR(r);

	l = clkdev_create(r, alias, alias_dev_name ? "%s" : NULL,
			  alias_dev_name);
	clk_put(r);

	return l ? 0 : -ENODEV;
}
EXPORT_SYMBOL(clk_add_alias);

/*
 * clkdev_drop - remove a clock dynamically allocated
 */
void clkdev_drop(struct clk_lookup *cl)
{
	mutex_lock(&clocks_mutex);
	list_del(&cl->node);
	mutex_unlock(&clocks_mutex);
	kfree(cl);
}
EXPORT_SYMBOL(clkdev_drop);

static struct clk_lookup *__clk_register_clkdev(struct clk_hw *hw,
						const char *con_id,
						const char *dev_id, ...)
{
	struct clk_lookup *cl;
	va_list ap;

	va_start(ap, dev_id);
	cl = vclkdev_create(hw, con_id, dev_id, ap);
	va_end(ap);

	return cl;
}

static int do_clk_register_clkdev(struct clk_hw *hw,
	struct clk_lookup **cl, const char *con_id, const char *dev_id)
{
	if (IS_ERR(hw))
		return PTR_ERR(hw);
	/*
	 * Since dev_id can be NULL, and NULL is handled specially, we must
	 * pass it as either a NULL format string, or with "%s".
	 */
	if (dev_id)
		*cl = __clk_register_clkdev(hw, con_id, "%s", dev_id);
	else
		*cl = __clk_register_clkdev(hw, con_id, NULL);

	return *cl ? 0 : -ENOMEM;
}

/**
 * clk_register_clkdev - register one clock lookup for a struct clk
 * @clk: struct clk to associate with all clk_lookups
 * @con_id: connection ID string on device
 * @dev_id: string describing device name
 *
 * con_id or dev_id may be NULL as a wildcard, just as in the rest of
 * clkdev.
 *
 * To make things easier for mass registration, we detect error clks
 * from a previous clk_register() call, and return the error code for
 * those.  This is to permit this function to be called immediately
 * after clk_register().
 */
int clk_register_clkdev(struct clk *clk, const char *con_id,
	const char *dev_id)
{
	struct clk_lookup *cl;

	if (IS_ERR(clk))
		return PTR_ERR(clk);

	return do_clk_register_clkdev(__clk_get_hw(clk), &cl, con_id,
					      dev_id);
}
EXPORT_SYMBOL(clk_register_clkdev);

/**
 * clk_hw_register_clkdev - register one clock lookup for a struct clk_hw
 * @hw: struct clk_hw to associate with all clk_lookups
 * @con_id: connection ID string on device
 * @dev_id: format string describing device name
 *
 * con_id or dev_id may be NULL as a wildcard, just as in the rest of
 * clkdev.
 *
 * To make things easier for mass registration, we detect error clk_hws
 * from a previous clk_hw_register_*() call, and return the error code for
 * those.  This is to permit this function to be called immediately
 * after clk_hw_register_*().
 */
int clk_hw_register_clkdev(struct clk_hw *hw, const char *con_id,
	const char *dev_id)
{
	struct clk_lookup *cl;

	return do_clk_register_clkdev(hw, &cl, con_id, dev_id);
}
EXPORT_SYMBOL(clk_hw_register_clkdev);

static void devm_clkdev_release(struct device *dev, void *res)
{
	clkdev_drop(*(struct clk_lookup **)res);
}

static int devm_clk_match_clkdev(struct device *dev, void *res, void *data)
{
	struct clk_lookup **l = res;

	return *l == data;
}

/**
 * devm_clk_release_clkdev - Resource managed clkdev lookup release
 * @dev: device this lookup is bound
 * @con_id: connection ID string on device
 * @dev_id: format string describing device name
 *
 * Drop the clkdev lookup created with devm_clk_hw_register_clkdev.
 * Normally this function will not need to be called and the resource
 * management code will ensure that the resource is freed.
 */
void devm_clk_release_clkdev(struct device *dev, const char *con_id,
			     const char *dev_id)
{
	struct clk_lookup *cl;
	int rval;

<<<<<<< HEAD
	cl = clk_find(dev_id, con_id);
=======
	mutex_lock(&clocks_mutex);
	cl = clk_find(dev_id, con_id);
	mutex_unlock(&clocks_mutex);

>>>>>>> 69dbdfff
	WARN_ON(!cl);
	rval = devres_release(dev, devm_clkdev_release,
			      devm_clk_match_clkdev, cl);
	WARN_ON(rval);
}
EXPORT_SYMBOL(devm_clk_release_clkdev);

/**
 * devm_clk_hw_register_clkdev - managed clk lookup registration for clk_hw
 * @dev: device this lookup is bound
 * @hw: struct clk_hw to associate with all clk_lookups
 * @con_id: connection ID string on device
 * @dev_id: format string describing device name
 *
 * con_id or dev_id may be NULL as a wildcard, just as in the rest of
 * clkdev.
 *
 * To make things easier for mass registration, we detect error clk_hws
 * from a previous clk_hw_register_*() call, and return the error code for
 * those.  This is to permit this function to be called immediately
 * after clk_hw_register_*().
 */
int devm_clk_hw_register_clkdev(struct device *dev, struct clk_hw *hw,
				const char *con_id, const char *dev_id)
{
	int rval = -ENOMEM;
	struct clk_lookup **cl;

	cl = devres_alloc(devm_clkdev_release, sizeof(*cl), GFP_KERNEL);
	if (cl) {
		rval = do_clk_register_clkdev(hw, cl, con_id, dev_id);
		if (!rval)
			devres_add(dev, cl);
		else
			devres_free(cl);
	}
	return rval;
}
EXPORT_SYMBOL(devm_clk_hw_register_clkdev);<|MERGE_RESOLUTION|>--- conflicted
+++ resolved
@@ -404,14 +404,10 @@
 	struct clk_lookup *cl;
 	int rval;
 
-<<<<<<< HEAD
-	cl = clk_find(dev_id, con_id);
-=======
 	mutex_lock(&clocks_mutex);
 	cl = clk_find(dev_id, con_id);
 	mutex_unlock(&clocks_mutex);
 
->>>>>>> 69dbdfff
 	WARN_ON(!cl);
 	rval = devres_release(dev, devm_clkdev_release,
 			      devm_clk_match_clkdev, cl);
