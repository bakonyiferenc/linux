--- conflicted
+++ resolved
@@ -666,11 +666,8 @@
 	bitmap();
 	netdev_features();
 	flags();
-<<<<<<< HEAD
 	errptr();
-=======
 	fwnode_pointer();
->>>>>>> d0bc4de0
 }
 
 static void __init selftest(void)
