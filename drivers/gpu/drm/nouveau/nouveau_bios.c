--- conflicted
+++ resolved
@@ -2166,16 +2166,10 @@
 	uint32_t val = 0;
 
 	if (off < pci_resource_len(dev->pdev, 1)) {
-<<<<<<< HEAD
-		uint32_t __iomem *p = io_mapping_map_atomic_wc(fb, off, KM_USER0);
-
-		val = ioread32(p);
-=======
 		uint32_t __iomem *p =
 			io_mapping_map_atomic_wc(fb, off & PAGE_MASK, KM_USER0);
 
 		val = ioread32(p + (off & ~PAGE_MASK));
->>>>>>> 56385a12
 
 		io_mapping_unmap_atomic(p, KM_USER0);
 	}
@@ -2188,16 +2182,10 @@
 	uint32_t off, uint32_t val)
 {
 	if (off < pci_resource_len(dev->pdev, 1)) {
-<<<<<<< HEAD
-		uint32_t __iomem *p = io_mapping_map_atomic_wc(fb, off, KM_USER0);
-
-		iowrite32(val, p);
-=======
 		uint32_t __iomem *p =
 			io_mapping_map_atomic_wc(fb, off & PAGE_MASK, KM_USER0);
 
 		iowrite32(val, p + (off & ~PAGE_MASK));
->>>>>>> 56385a12
 		wmb();
 
 		io_mapping_unmap_atomic(p, KM_USER0);
@@ -2262,11 +2250,7 @@
 			  NV04_PFB_BOOT_0_RAM_AMOUNT,
 			  NV04_PFB_BOOT_0_RAM_AMOUNT_4MB);
 
-<<<<<<< HEAD
-	} else if (peek_fb(dev, fb, 0) == patt) {
-=======
 	} else if (peek_fb(dev, fb, 0) != patt) {
->>>>>>> 56385a12
 		if (read_back_fb(dev, fb, 0x800000, patt))
 			bios_md32(bios, NV04_PFB_BOOT_0,
 				  NV04_PFB_BOOT_0_RAM_AMOUNT,
