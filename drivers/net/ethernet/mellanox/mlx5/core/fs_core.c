/*
 * Copyright (c) 2015, Mellanox Technologies. All rights reserved.
 *
 * This software is available to you under a choice of one of two
 * licenses.  You may choose to be licensed under the terms of the GNU
 * General Public License (GPL) Version 2, available from the file
 * COPYING in the main directory of this source tree, or the
 * OpenIB.org BSD license below:
 *
 *     Redistribution and use in source and binary forms, with or
 *     without modification, are permitted provided that the following
 *     conditions are met:
 *
 *      - Redistributions of source code must retain the above
 *        copyright notice, this list of conditions and the following
 *        disclaimer.
 *
 *      - Redistributions in binary form must reproduce the above
 *        copyright notice, this list of conditions and the following
 *        disclaimer in the documentation and/or other materials
 *        provided with the distribution.
 *
 * THE SOFTWARE IS PROVIDED "AS IS", WITHOUT WARRANTY OF ANY KIND,
 * EXPRESS OR IMPLIED, INCLUDING BUT NOT LIMITED TO THE WARRANTIES OF
 * MERCHANTABILITY, FITNESS FOR A PARTICULAR PURPOSE AND
 * NONINFRINGEMENT. IN NO EVENT SHALL THE AUTHORS OR COPYRIGHT HOLDERS
 * BE LIABLE FOR ANY CLAIM, DAMAGES OR OTHER LIABILITY, WHETHER IN AN
 * ACTION OF CONTRACT, TORT OR OTHERWISE, ARISING FROM, OUT OF OR IN
 * CONNECTION WITH THE SOFTWARE OR THE USE OR OTHER DEALINGS IN THE
 * SOFTWARE.
 */

#include <linux/mutex.h>
#include <linux/mlx5/driver.h>
#include <linux/mlx5/eswitch.h>

#include "mlx5_core.h"
#include "fs_core.h"
#include "fs_cmd.h"
#include "diag/fs_tracepoint.h"
#include "accel/ipsec.h"
#include "fpga/ipsec.h"
#include "eswitch.h"

#define INIT_TREE_NODE_ARRAY_SIZE(...)	(sizeof((struct init_tree_node[]){__VA_ARGS__}) /\
					 sizeof(struct init_tree_node))

#define ADD_PRIO(num_prios_val, min_level_val, num_levels_val, caps_val,\
		 ...) {.type = FS_TYPE_PRIO,\
	.min_ft_level = min_level_val,\
	.num_levels = num_levels_val,\
	.num_leaf_prios = num_prios_val,\
	.caps = caps_val,\
	.children = (struct init_tree_node[]) {__VA_ARGS__},\
	.ar_size = INIT_TREE_NODE_ARRAY_SIZE(__VA_ARGS__) \
}

#define ADD_MULTIPLE_PRIO(num_prios_val, num_levels_val, ...)\
	ADD_PRIO(num_prios_val, 0, num_levels_val, {},\
		 __VA_ARGS__)\

#define ADD_NS(...) {.type = FS_TYPE_NAMESPACE,\
	.children = (struct init_tree_node[]) {__VA_ARGS__},\
	.ar_size = INIT_TREE_NODE_ARRAY_SIZE(__VA_ARGS__) \
}

#define INIT_CAPS_ARRAY_SIZE(...) (sizeof((long[]){__VA_ARGS__}) /\
				   sizeof(long))

#define FS_CAP(cap) (__mlx5_bit_off(flow_table_nic_cap, cap))

#define FS_REQUIRED_CAPS(...) {.arr_sz = INIT_CAPS_ARRAY_SIZE(__VA_ARGS__), \
			       .caps = (long[]) {__VA_ARGS__} }

#define FS_CHAINING_CAPS  FS_REQUIRED_CAPS(FS_CAP(flow_table_properties_nic_receive.flow_modify_en), \
					   FS_CAP(flow_table_properties_nic_receive.modify_root), \
					   FS_CAP(flow_table_properties_nic_receive.identified_miss_table_mode), \
					   FS_CAP(flow_table_properties_nic_receive.flow_table_modify))

#define FS_CHAINING_CAPS_EGRESS                                                \
	FS_REQUIRED_CAPS(                                                      \
		FS_CAP(flow_table_properties_nic_transmit.flow_modify_en),     \
		FS_CAP(flow_table_properties_nic_transmit.modify_root),        \
		FS_CAP(flow_table_properties_nic_transmit                      \
			       .identified_miss_table_mode),                   \
		FS_CAP(flow_table_properties_nic_transmit.flow_table_modify))

#define LEFTOVERS_NUM_LEVELS 1
#define LEFTOVERS_NUM_PRIOS 1

#define BY_PASS_PRIO_NUM_LEVELS 1
#define BY_PASS_MIN_LEVEL (ETHTOOL_MIN_LEVEL + MLX5_BY_PASS_NUM_PRIOS +\
			   LEFTOVERS_NUM_PRIOS)

#define ETHTOOL_PRIO_NUM_LEVELS 1
#define ETHTOOL_NUM_PRIOS 11
#define ETHTOOL_MIN_LEVEL (KERNEL_MIN_LEVEL + ETHTOOL_NUM_PRIOS)
/* Vlan, mac, ttc, inner ttc, aRFS */
#define KERNEL_NIC_PRIO_NUM_LEVELS 5
#define KERNEL_NIC_NUM_PRIOS 1
/* One more level for tc */
#define KERNEL_MIN_LEVEL (KERNEL_NIC_PRIO_NUM_LEVELS + 1)

#define KERNEL_NIC_TC_NUM_PRIOS  1
#define KERNEL_NIC_TC_NUM_LEVELS 2

#define ANCHOR_NUM_LEVELS 1
#define ANCHOR_NUM_PRIOS 1
#define ANCHOR_MIN_LEVEL (BY_PASS_MIN_LEVEL + 1)

#define OFFLOADS_MAX_FT 1
#define OFFLOADS_NUM_PRIOS 1
#define OFFLOADS_MIN_LEVEL (ANCHOR_MIN_LEVEL + 1)

#define LAG_PRIO_NUM_LEVELS 1
#define LAG_NUM_PRIOS 1
#define LAG_MIN_LEVEL (OFFLOADS_MIN_LEVEL + 1)

struct node_caps {
	size_t	arr_sz;
	long	*caps;
};

static struct init_tree_node {
	enum fs_node_type	type;
	struct init_tree_node *children;
	int ar_size;
	struct node_caps caps;
	int min_ft_level;
	int num_leaf_prios;
	int prio;
	int num_levels;
} root_fs = {
	.type = FS_TYPE_NAMESPACE,
	.ar_size = 7,
	.children = (struct init_tree_node[]) {
		ADD_PRIO(0, BY_PASS_MIN_LEVEL, 0,
			 FS_CHAINING_CAPS,
			 ADD_NS(ADD_MULTIPLE_PRIO(MLX5_BY_PASS_NUM_PRIOS,
						  BY_PASS_PRIO_NUM_LEVELS))),
		ADD_PRIO(0, LAG_MIN_LEVEL, 0,
			 FS_CHAINING_CAPS,
			 ADD_NS(ADD_MULTIPLE_PRIO(LAG_NUM_PRIOS,
						  LAG_PRIO_NUM_LEVELS))),
		ADD_PRIO(0, OFFLOADS_MIN_LEVEL, 0, {},
			 ADD_NS(ADD_MULTIPLE_PRIO(OFFLOADS_NUM_PRIOS, OFFLOADS_MAX_FT))),
		ADD_PRIO(0, ETHTOOL_MIN_LEVEL, 0,
			 FS_CHAINING_CAPS,
			 ADD_NS(ADD_MULTIPLE_PRIO(ETHTOOL_NUM_PRIOS,
						  ETHTOOL_PRIO_NUM_LEVELS))),
		ADD_PRIO(0, KERNEL_MIN_LEVEL, 0, {},
			 ADD_NS(ADD_MULTIPLE_PRIO(KERNEL_NIC_TC_NUM_PRIOS, KERNEL_NIC_TC_NUM_LEVELS),
				ADD_MULTIPLE_PRIO(KERNEL_NIC_NUM_PRIOS,
						  KERNEL_NIC_PRIO_NUM_LEVELS))),
		ADD_PRIO(0, BY_PASS_MIN_LEVEL, 0,
			 FS_CHAINING_CAPS,
			 ADD_NS(ADD_MULTIPLE_PRIO(LEFTOVERS_NUM_PRIOS, LEFTOVERS_NUM_LEVELS))),
		ADD_PRIO(0, ANCHOR_MIN_LEVEL, 0, {},
			 ADD_NS(ADD_MULTIPLE_PRIO(ANCHOR_NUM_PRIOS, ANCHOR_NUM_LEVELS))),
	}
};

static struct init_tree_node egress_root_fs = {
	.type = FS_TYPE_NAMESPACE,
	.ar_size = 1,
	.children = (struct init_tree_node[]) {
		ADD_PRIO(0, MLX5_BY_PASS_NUM_PRIOS, 0,
			 FS_CHAINING_CAPS_EGRESS,
			 ADD_NS(ADD_MULTIPLE_PRIO(MLX5_BY_PASS_NUM_PRIOS,
						  BY_PASS_PRIO_NUM_LEVELS))),
	}
};

enum fs_i_lock_class {
	FS_LOCK_GRANDPARENT,
	FS_LOCK_PARENT,
	FS_LOCK_CHILD
};

static const struct rhashtable_params rhash_fte = {
	.key_len = FIELD_SIZEOF(struct fs_fte, val),
	.key_offset = offsetof(struct fs_fte, val),
	.head_offset = offsetof(struct fs_fte, hash),
	.automatic_shrinking = true,
	.min_size = 1,
};

static const struct rhashtable_params rhash_fg = {
	.key_len = FIELD_SIZEOF(struct mlx5_flow_group, mask),
	.key_offset = offsetof(struct mlx5_flow_group, mask),
	.head_offset = offsetof(struct mlx5_flow_group, hash),
	.automatic_shrinking = true,
	.min_size = 1,

};

static void del_hw_flow_table(struct fs_node *node);
static void del_hw_flow_group(struct fs_node *node);
static void del_hw_fte(struct fs_node *node);
static void del_sw_flow_table(struct fs_node *node);
static void del_sw_flow_group(struct fs_node *node);
static void del_sw_fte(struct fs_node *node);
static void del_sw_prio(struct fs_node *node);
static void del_sw_ns(struct fs_node *node);
/* Delete rule (destination) is special case that 
 * requires to lock the FTE for all the deletion process.
 */
static void del_sw_hw_rule(struct fs_node *node);
static bool mlx5_flow_dests_cmp(struct mlx5_flow_destination *d1,
				struct mlx5_flow_destination *d2);
static void cleanup_root_ns(struct mlx5_flow_root_namespace *root_ns);
static struct mlx5_flow_rule *
find_flow_rule(struct fs_fte *fte,
	       struct mlx5_flow_destination *dest);

static void tree_init_node(struct fs_node *node,
			   void (*del_hw_func)(struct fs_node *),
			   void (*del_sw_func)(struct fs_node *))
{
	refcount_set(&node->refcount, 1);
	INIT_LIST_HEAD(&node->list);
	INIT_LIST_HEAD(&node->children);
	init_rwsem(&node->lock);
	node->del_hw_func = del_hw_func;
	node->del_sw_func = del_sw_func;
	node->active = false;
}

static void tree_add_node(struct fs_node *node, struct fs_node *parent)
{
	if (parent)
		refcount_inc(&parent->refcount);
	node->parent = parent;

	/* Parent is the root */
	if (!parent)
		node->root = node;
	else
		node->root = parent->root;
}

static int tree_get_node(struct fs_node *node)
{
	return refcount_inc_not_zero(&node->refcount);
}

static void nested_down_read_ref_node(struct fs_node *node,
				      enum fs_i_lock_class class)
{
	if (node) {
		down_read_nested(&node->lock, class);
		refcount_inc(&node->refcount);
	}
}

static void nested_down_write_ref_node(struct fs_node *node,
				       enum fs_i_lock_class class)
{
	if (node) {
		down_write_nested(&node->lock, class);
		refcount_inc(&node->refcount);
	}
}

static void down_write_ref_node(struct fs_node *node)
{
	if (node) {
		down_write(&node->lock);
		refcount_inc(&node->refcount);
	}
}

static void up_read_ref_node(struct fs_node *node)
{
	refcount_dec(&node->refcount);
	up_read(&node->lock);
}

static void up_write_ref_node(struct fs_node *node)
{
	refcount_dec(&node->refcount);
	up_write(&node->lock);
}

static void tree_put_node(struct fs_node *node)
{
	struct fs_node *parent_node = node->parent;

	if (refcount_dec_and_test(&node->refcount)) {
		if (node->del_hw_func)
			node->del_hw_func(node);
		if (parent_node) {
			/* Only root namespace doesn't have parent and we just
			 * need to free its node.
			 */
			down_write_ref_node(parent_node);
			list_del_init(&node->list);
			if (node->del_sw_func)
				node->del_sw_func(node);
			up_write_ref_node(parent_node);
		} else {
			kfree(node);
		}
		node = NULL;
	}
	if (!node && parent_node)
		tree_put_node(parent_node);
}

static int tree_remove_node(struct fs_node *node)
{
	if (refcount_read(&node->refcount) > 1) {
		refcount_dec(&node->refcount);
		return -EEXIST;
	}
	tree_put_node(node);
	return 0;
}

static struct fs_prio *find_prio(struct mlx5_flow_namespace *ns,
				 unsigned int prio)
{
	struct fs_prio *iter_prio;

	fs_for_each_prio(iter_prio, ns) {
		if (iter_prio->prio == prio)
			return iter_prio;
	}

	return NULL;
}

static bool check_valid_spec(const struct mlx5_flow_spec *spec)
{
	int i;

	for (i = 0; i < MLX5_ST_SZ_DW_MATCH_PARAM; i++)
		if (spec->match_value[i] & ~spec->match_criteria[i]) {
			pr_warn("mlx5_core: match_value differs from match_criteria\n");
			return false;
		}

	return true;
}

static struct mlx5_flow_root_namespace *find_root(struct fs_node *node)
{
	struct fs_node *root;
	struct mlx5_flow_namespace *ns;

	root = node->root;

	if (WARN_ON(root->type != FS_TYPE_NAMESPACE)) {
		pr_warn("mlx5: flow steering node is not in tree or garbaged\n");
		return NULL;
	}

	ns = container_of(root, struct mlx5_flow_namespace, node);
	return container_of(ns, struct mlx5_flow_root_namespace, ns);
}

static inline struct mlx5_flow_steering *get_steering(struct fs_node *node)
{
	struct mlx5_flow_root_namespace *root = find_root(node);

	if (root)
		return root->dev->priv.steering;
	return NULL;
}

static inline struct mlx5_core_dev *get_dev(struct fs_node *node)
{
	struct mlx5_flow_root_namespace *root = find_root(node);

	if (root)
		return root->dev;
	return NULL;
}

static void del_sw_ns(struct fs_node *node)
{
	kfree(node);
}

static void del_sw_prio(struct fs_node *node)
{
	kfree(node);
}

static void del_hw_flow_table(struct fs_node *node)
{
	struct mlx5_flow_root_namespace *root;
	struct mlx5_flow_table *ft;
	struct mlx5_core_dev *dev;
	int err;

	fs_get_obj(ft, node);
	dev = get_dev(&ft->node);
	root = find_root(&ft->node);

	if (node->active) {
		err = root->cmds->destroy_flow_table(dev, ft);
		if (err)
			mlx5_core_warn(dev, "flow steering can't destroy ft\n");
	}
}

static void del_sw_flow_table(struct fs_node *node)
{
	struct mlx5_flow_table *ft;
	struct fs_prio *prio;

	fs_get_obj(ft, node);

	rhltable_destroy(&ft->fgs_hash);
	fs_get_obj(prio, ft->node.parent);
	prio->num_ft--;
	kfree(ft);
}

static void del_sw_hw_rule(struct fs_node *node)
{
	struct mlx5_flow_root_namespace *root;
	struct mlx5_flow_rule *rule;
	struct mlx5_flow_table *ft;
	struct mlx5_flow_group *fg;
	struct fs_fte *fte;
	int modify_mask;
	struct mlx5_core_dev *dev = get_dev(node);
	int err;
	bool update_fte = false;

	fs_get_obj(rule, node);
	fs_get_obj(fte, rule->node.parent);
	fs_get_obj(fg, fte->node.parent);
	fs_get_obj(ft, fg->node.parent);
	trace_mlx5_fs_del_rule(rule);
	if (rule->sw_action == MLX5_FLOW_CONTEXT_ACTION_FWD_NEXT_PRIO) {
		mutex_lock(&rule->dest_attr.ft->lock);
		list_del(&rule->next_ft);
		mutex_unlock(&rule->dest_attr.ft->lock);
	}

	if (rule->dest_attr.type == MLX5_FLOW_DESTINATION_TYPE_COUNTER  &&
	    --fte->dests_size) {
		modify_mask = BIT(MLX5_SET_FTE_MODIFY_ENABLE_MASK_ACTION) |
			      BIT(MLX5_SET_FTE_MODIFY_ENABLE_MASK_FLOW_COUNTERS);
		fte->action.action &= ~MLX5_FLOW_CONTEXT_ACTION_COUNT;
		update_fte = true;
		goto out;
	}

	if ((fte->action.action & MLX5_FLOW_CONTEXT_ACTION_FWD_DEST) &&
	    --fte->dests_size) {
		modify_mask = BIT(MLX5_SET_FTE_MODIFY_ENABLE_MASK_DESTINATION_LIST),
		update_fte = true;
	}
out:
	root = find_root(&ft->node);
	if (update_fte && fte->dests_size) {
		err = root->cmds->update_fte(dev, ft, fg->id, modify_mask, fte);
		if (err)
			mlx5_core_warn(dev,
				       "%s can't del rule fg id=%d fte_index=%d\n",
				       __func__, fg->id, fte->index);
	}
	kfree(rule);
}

static void del_hw_fte(struct fs_node *node)
{
	struct mlx5_flow_root_namespace *root;
	struct mlx5_flow_table *ft;
	struct mlx5_flow_group *fg;
	struct mlx5_core_dev *dev;
	struct fs_fte *fte;
	int err;

	fs_get_obj(fte, node);
	fs_get_obj(fg, fte->node.parent);
	fs_get_obj(ft, fg->node.parent);

	trace_mlx5_fs_del_fte(fte);
	dev = get_dev(&ft->node);
	root = find_root(&ft->node);
	if (node->active) {
		err = root->cmds->delete_fte(dev, ft, fte);
		if (err)
			mlx5_core_warn(dev,
				       "flow steering can't delete fte in index %d of flow group id %d\n",
				       fte->index, fg->id);
	}
}

static void del_sw_fte(struct fs_node *node)
{
	struct mlx5_flow_steering *steering = get_steering(node);
	struct mlx5_flow_group *fg;
	struct fs_fte *fte;
	int err;

	fs_get_obj(fte, node);
	fs_get_obj(fg, fte->node.parent);

	err = rhashtable_remove_fast(&fg->ftes_hash,
				     &fte->hash,
				     rhash_fte);
	WARN_ON(err);
	ida_simple_remove(&fg->fte_allocator, fte->index - fg->start_index);
	kmem_cache_free(steering->ftes_cache, fte);
}

static void del_hw_flow_group(struct fs_node *node)
{
	struct mlx5_flow_root_namespace *root;
	struct mlx5_flow_group *fg;
	struct mlx5_flow_table *ft;
	struct mlx5_core_dev *dev;

	fs_get_obj(fg, node);
	fs_get_obj(ft, fg->node.parent);
	dev = get_dev(&ft->node);
	trace_mlx5_fs_del_fg(fg);

	root = find_root(&ft->node);
	if (fg->node.active && root->cmds->destroy_flow_group(dev, ft, fg->id))
		mlx5_core_warn(dev, "flow steering can't destroy fg %d of ft %d\n",
			       fg->id, ft->id);
}

static void del_sw_flow_group(struct fs_node *node)
{
	struct mlx5_flow_steering *steering = get_steering(node);
	struct mlx5_flow_group *fg;
	struct mlx5_flow_table *ft;
	int err;

	fs_get_obj(fg, node);
	fs_get_obj(ft, fg->node.parent);

	rhashtable_destroy(&fg->ftes_hash);
	ida_destroy(&fg->fte_allocator);
	if (ft->autogroup.active)
		ft->autogroup.num_groups--;
	err = rhltable_remove(&ft->fgs_hash,
			      &fg->hash,
			      rhash_fg);
	WARN_ON(err);
	kmem_cache_free(steering->fgs_cache, fg);
}

static int insert_fte(struct mlx5_flow_group *fg, struct fs_fte *fte)
{
	int index;
	int ret;

	index = ida_simple_get(&fg->fte_allocator, 0, fg->max_ftes, GFP_KERNEL);
	if (index < 0)
		return index;

	fte->index = index + fg->start_index;
	ret = rhashtable_insert_fast(&fg->ftes_hash,
				     &fte->hash,
				     rhash_fte);
	if (ret)
		goto err_ida_remove;

	tree_add_node(&fte->node, &fg->node);
	list_add_tail(&fte->node.list, &fg->node.children);
	return 0;

err_ida_remove:
	ida_simple_remove(&fg->fte_allocator, index);
	return ret;
}

static struct fs_fte *alloc_fte(struct mlx5_flow_table *ft,
				u32 *match_value,
				struct mlx5_flow_act *flow_act)
{
	struct mlx5_flow_steering *steering = get_steering(&ft->node);
	struct fs_fte *fte;

	fte = kmem_cache_zalloc(steering->ftes_cache, GFP_KERNEL);
	if (!fte)
		return ERR_PTR(-ENOMEM);

	memcpy(fte->val, match_value, sizeof(fte->val));
	fte->node.type =  FS_TYPE_FLOW_ENTRY;
	fte->action = *flow_act;

	tree_init_node(&fte->node, del_hw_fte, del_sw_fte);

	return fte;
}

static void dealloc_flow_group(struct mlx5_flow_steering *steering,
			       struct mlx5_flow_group *fg)
{
	rhashtable_destroy(&fg->ftes_hash);
	kmem_cache_free(steering->fgs_cache, fg);
}

static struct mlx5_flow_group *alloc_flow_group(struct mlx5_flow_steering *steering,
						u8 match_criteria_enable,
						void *match_criteria,
						int start_index,
						int end_index)
{
	struct mlx5_flow_group *fg;
	int ret;

	fg = kmem_cache_zalloc(steering->fgs_cache, GFP_KERNEL);
	if (!fg)
		return ERR_PTR(-ENOMEM);

	ret = rhashtable_init(&fg->ftes_hash, &rhash_fte);
	if (ret) {
		kmem_cache_free(steering->fgs_cache, fg);
		return ERR_PTR(ret);
}
	ida_init(&fg->fte_allocator);
	fg->mask.match_criteria_enable = match_criteria_enable;
	memcpy(&fg->mask.match_criteria, match_criteria,
	       sizeof(fg->mask.match_criteria));
	fg->node.type =  FS_TYPE_FLOW_GROUP;
	fg->start_index = start_index;
	fg->max_ftes = end_index - start_index + 1;

	return fg;
}

static struct mlx5_flow_group *alloc_insert_flow_group(struct mlx5_flow_table *ft,
						       u8 match_criteria_enable,
						       void *match_criteria,
						       int start_index,
						       int end_index,
						       struct list_head *prev)
{
	struct mlx5_flow_steering *steering = get_steering(&ft->node);
	struct mlx5_flow_group *fg;
	int ret;

	fg = alloc_flow_group(steering, match_criteria_enable, match_criteria,
			      start_index, end_index);
	if (IS_ERR(fg))
		return fg;

	/* initialize refcnt, add to parent list */
	ret = rhltable_insert(&ft->fgs_hash,
			      &fg->hash,
			      rhash_fg);
	if (ret) {
		dealloc_flow_group(steering, fg);
		return ERR_PTR(ret);
	}

	tree_init_node(&fg->node, del_hw_flow_group, del_sw_flow_group);
	tree_add_node(&fg->node, &ft->node);
	/* Add node to group list */
	list_add(&fg->node.list, prev);
	atomic_inc(&ft->node.version);

	return fg;
}

static struct mlx5_flow_table *alloc_flow_table(int level, u16 vport, int max_fte,
						enum fs_flow_table_type table_type,
						enum fs_flow_table_op_mod op_mod,
						u32 flags)
{
	struct mlx5_flow_table *ft;
	int ret;

	ft  = kzalloc(sizeof(*ft), GFP_KERNEL);
	if (!ft)
		return ERR_PTR(-ENOMEM);

	ret = rhltable_init(&ft->fgs_hash, &rhash_fg);
	if (ret) {
		kfree(ft);
		return ERR_PTR(ret);
	}

	ft->level = level;
	ft->node.type = FS_TYPE_FLOW_TABLE;
	ft->op_mod = op_mod;
	ft->type = table_type;
	ft->vport = vport;
	ft->max_fte = max_fte;
	ft->flags = flags;
	INIT_LIST_HEAD(&ft->fwd_rules);
	mutex_init(&ft->lock);

	return ft;
}

/* If reverse is false, then we search for the first flow table in the
 * root sub-tree from start(closest from right), else we search for the
 * last flow table in the root sub-tree till start(closest from left).
 */
static struct mlx5_flow_table *find_closest_ft_recursive(struct fs_node  *root,
							 struct list_head *start,
							 bool reverse)
{
#define list_advance_entry(pos, reverse)		\
	((reverse) ? list_prev_entry(pos, list) : list_next_entry(pos, list))

#define list_for_each_advance_continue(pos, head, reverse)	\
	for (pos = list_advance_entry(pos, reverse);		\
	     &pos->list != (head);				\
	     pos = list_advance_entry(pos, reverse))

	struct fs_node *iter = list_entry(start, struct fs_node, list);
	struct mlx5_flow_table *ft = NULL;

	if (!root || root->type == FS_TYPE_PRIO_CHAINS)
		return NULL;

	list_for_each_advance_continue(iter, &root->children, reverse) {
		if (iter->type == FS_TYPE_FLOW_TABLE) {
			fs_get_obj(ft, iter);
			return ft;
		}
		ft = find_closest_ft_recursive(iter, &iter->children, reverse);
		if (ft)
			return ft;
	}

	return ft;
}

/* If reverse if false then return the first flow table in next priority of
 * prio in the tree, else return the last flow table in the previous priority
 * of prio in the tree.
 */
static struct mlx5_flow_table *find_closest_ft(struct fs_prio *prio, bool reverse)
{
	struct mlx5_flow_table *ft = NULL;
	struct fs_node *curr_node;
	struct fs_node *parent;

	parent = prio->node.parent;
	curr_node = &prio->node;
	while (!ft && parent) {
		ft = find_closest_ft_recursive(parent, &curr_node->list, reverse);
		curr_node = parent;
		parent = curr_node->parent;
	}
	return ft;
}

/* Assuming all the tree is locked by mutex chain lock */
static struct mlx5_flow_table *find_next_chained_ft(struct fs_prio *prio)
{
	return find_closest_ft(prio, false);
}

/* Assuming all the tree is locked by mutex chain lock */
static struct mlx5_flow_table *find_prev_chained_ft(struct fs_prio *prio)
{
	return find_closest_ft(prio, true);
}

static int connect_fts_in_prio(struct mlx5_core_dev *dev,
			       struct fs_prio *prio,
			       struct mlx5_flow_table *ft)
{
	struct mlx5_flow_root_namespace *root = find_root(&prio->node);
	struct mlx5_flow_table *iter;
	int i = 0;
	int err;

	fs_for_each_ft(iter, prio) {
		i++;
		err = root->cmds->modify_flow_table(dev, iter, ft);
		if (err) {
			mlx5_core_warn(dev, "Failed to modify flow table %d\n",
				       iter->id);
			/* The driver is out of sync with the FW */
			if (i > 1)
				WARN_ON(true);
			return err;
		}
	}
	return 0;
}

/* Connect flow tables from previous priority of prio to ft */
static int connect_prev_fts(struct mlx5_core_dev *dev,
			    struct mlx5_flow_table *ft,
			    struct fs_prio *prio)
{
	struct mlx5_flow_table *prev_ft;

	prev_ft = find_prev_chained_ft(prio);
	if (prev_ft) {
		struct fs_prio *prev_prio;

		fs_get_obj(prev_prio, prev_ft->node.parent);
		return connect_fts_in_prio(dev, prev_prio, ft);
	}
	return 0;
}

static int update_root_ft_create(struct mlx5_flow_table *ft, struct fs_prio
				 *prio)
{
	struct mlx5_flow_root_namespace *root = find_root(&prio->node);
	struct mlx5_ft_underlay_qp *uqp;
	int min_level = INT_MAX;
	int err;
	u32 qpn;

	if (root->root_ft)
		min_level = root->root_ft->level;

	if (ft->level >= min_level)
		return 0;

	if (list_empty(&root->underlay_qpns)) {
		/* Don't set any QPN (zero) in case QPN list is empty */
		qpn = 0;
		err = root->cmds->update_root_ft(root->dev, ft, qpn, false);
	} else {
		list_for_each_entry(uqp, &root->underlay_qpns, list) {
			qpn = uqp->qpn;
			err = root->cmds->update_root_ft(root->dev, ft,
							 qpn, false);
			if (err)
				break;
		}
	}

	if (err)
		mlx5_core_warn(root->dev,
			       "Update root flow table of id(%u) qpn(%d) failed\n",
			       ft->id, qpn);
	else
		root->root_ft = ft;

	return err;
}

static int _mlx5_modify_rule_destination(struct mlx5_flow_rule *rule,
					 struct mlx5_flow_destination *dest)
{
	struct mlx5_flow_root_namespace *root;
	struct mlx5_flow_table *ft;
	struct mlx5_flow_group *fg;
	struct fs_fte *fte;
	int modify_mask = BIT(MLX5_SET_FTE_MODIFY_ENABLE_MASK_DESTINATION_LIST);
	int err = 0;

	fs_get_obj(fte, rule->node.parent);
	if (!(fte->action.action & MLX5_FLOW_CONTEXT_ACTION_FWD_DEST))
		return -EINVAL;
	down_write_ref_node(&fte->node);
	fs_get_obj(fg, fte->node.parent);
	fs_get_obj(ft, fg->node.parent);

	memcpy(&rule->dest_attr, dest, sizeof(*dest));
	root = find_root(&ft->node);
	err = root->cmds->update_fte(get_dev(&ft->node), ft, fg->id,
				     modify_mask, fte);
	up_write_ref_node(&fte->node);

	return err;
}

int mlx5_modify_rule_destination(struct mlx5_flow_handle *handle,
				 struct mlx5_flow_destination *new_dest,
				 struct mlx5_flow_destination *old_dest)
{
	int i;

	if (!old_dest) {
		if (handle->num_rules != 1)
			return -EINVAL;
		return _mlx5_modify_rule_destination(handle->rule[0],
						     new_dest);
	}

	for (i = 0; i < handle->num_rules; i++) {
		if (mlx5_flow_dests_cmp(new_dest, &handle->rule[i]->dest_attr))
			return _mlx5_modify_rule_destination(handle->rule[i],
							     new_dest);
	}

	return -EINVAL;
}

/* Modify/set FWD rules that point on old_next_ft to point on new_next_ft  */
static int connect_fwd_rules(struct mlx5_core_dev *dev,
			     struct mlx5_flow_table *new_next_ft,
			     struct mlx5_flow_table *old_next_ft)
{
	struct mlx5_flow_destination dest = {};
	struct mlx5_flow_rule *iter;
	int err = 0;

	/* new_next_ft and old_next_ft could be NULL only
	 * when we create/destroy the anchor flow table.
	 */
	if (!new_next_ft || !old_next_ft)
		return 0;

	dest.type = MLX5_FLOW_DESTINATION_TYPE_FLOW_TABLE;
	dest.ft = new_next_ft;

	mutex_lock(&old_next_ft->lock);
	list_splice_init(&old_next_ft->fwd_rules, &new_next_ft->fwd_rules);
	mutex_unlock(&old_next_ft->lock);
	list_for_each_entry(iter, &new_next_ft->fwd_rules, next_ft) {
		err = _mlx5_modify_rule_destination(iter, &dest);
		if (err)
			pr_err("mlx5_core: failed to modify rule to point on flow table %d\n",
			       new_next_ft->id);
	}
	return 0;
}

static int connect_flow_table(struct mlx5_core_dev *dev, struct mlx5_flow_table *ft,
			      struct fs_prio *prio)
{
	struct mlx5_flow_table *next_ft;
	int err = 0;

	/* Connect_prev_fts and update_root_ft_create are mutually exclusive */

	if (list_empty(&prio->node.children)) {
		err = connect_prev_fts(dev, ft, prio);
		if (err)
			return err;

		next_ft = find_next_chained_ft(prio);
		err = connect_fwd_rules(dev, ft, next_ft);
		if (err)
			return err;
	}

	if (MLX5_CAP_FLOWTABLE(dev,
			       flow_table_properties_nic_receive.modify_root))
		err = update_root_ft_create(ft, prio);
	return err;
}

static void list_add_flow_table(struct mlx5_flow_table *ft,
				struct fs_prio *prio)
{
	struct list_head *prev = &prio->node.children;
	struct mlx5_flow_table *iter;

	fs_for_each_ft(iter, prio) {
		if (iter->level > ft->level)
			break;
		prev = &iter->node.list;
	}
	list_add(&ft->node.list, prev);
}

static struct mlx5_flow_table *__mlx5_create_flow_table(struct mlx5_flow_namespace *ns,
							struct mlx5_flow_table_attr *ft_attr,
							enum fs_flow_table_op_mod op_mod,
							u16 vport)
{
	struct mlx5_flow_root_namespace *root = find_root(&ns->node);
	struct mlx5_flow_table *next_ft = NULL;
	struct fs_prio *fs_prio = NULL;
	struct mlx5_flow_table *ft;
	int log_table_sz;
	int err;

	if (!root) {
		pr_err("mlx5: flow steering failed to find root of namespace\n");
		return ERR_PTR(-ENODEV);
	}

	mutex_lock(&root->chain_lock);
	fs_prio = find_prio(ns, ft_attr->prio);
	if (!fs_prio) {
		err = -EINVAL;
		goto unlock_root;
	}
	if (ft_attr->level >= fs_prio->num_levels) {
		err = -ENOSPC;
		goto unlock_root;
	}
	/* The level is related to the
	 * priority level range.
	 */
	ft_attr->level += fs_prio->start_level;
	ft = alloc_flow_table(ft_attr->level,
			      vport,
			      ft_attr->max_fte ? roundup_pow_of_two(ft_attr->max_fte) : 0,
			      root->table_type,
			      op_mod, ft_attr->flags);
	if (IS_ERR(ft)) {
		err = PTR_ERR(ft);
		goto unlock_root;
	}

	tree_init_node(&ft->node, del_hw_flow_table, del_sw_flow_table);
	log_table_sz = ft->max_fte ? ilog2(ft->max_fte) : 0;
	next_ft = find_next_chained_ft(fs_prio);
	err = root->cmds->create_flow_table(root->dev, ft->vport, ft->op_mod,
					    ft->type, ft->level, log_table_sz,
					    next_ft, &ft->id, ft->flags);
	if (err)
		goto free_ft;

	err = connect_flow_table(root->dev, ft, fs_prio);
	if (err)
		goto destroy_ft;
	ft->node.active = true;
	down_write_ref_node(&fs_prio->node);
	tree_add_node(&ft->node, &fs_prio->node);
	list_add_flow_table(ft, fs_prio);
	fs_prio->num_ft++;
	up_write_ref_node(&fs_prio->node);
	mutex_unlock(&root->chain_lock);
	return ft;
destroy_ft:
	root->cmds->destroy_flow_table(root->dev, ft);
free_ft:
	kfree(ft);
unlock_root:
	mutex_unlock(&root->chain_lock);
	return ERR_PTR(err);
}

struct mlx5_flow_table *mlx5_create_flow_table(struct mlx5_flow_namespace *ns,
					       struct mlx5_flow_table_attr *ft_attr)
{
	return __mlx5_create_flow_table(ns, ft_attr, FS_FT_OP_MOD_NORMAL, 0);
}

struct mlx5_flow_table *mlx5_create_vport_flow_table(struct mlx5_flow_namespace *ns,
						     int prio, int max_fte,
						     u32 level, u16 vport)
{
	struct mlx5_flow_table_attr ft_attr = {};

	ft_attr.max_fte = max_fte;
	ft_attr.level   = level;
	ft_attr.prio    = prio;

	return __mlx5_create_flow_table(ns, &ft_attr, FS_FT_OP_MOD_NORMAL, vport);
}

struct mlx5_flow_table*
mlx5_create_lag_demux_flow_table(struct mlx5_flow_namespace *ns,
				 int prio, u32 level)
{
	struct mlx5_flow_table_attr ft_attr = {};

	ft_attr.level = level;
	ft_attr.prio  = prio;
	return __mlx5_create_flow_table(ns, &ft_attr, FS_FT_OP_MOD_LAG_DEMUX, 0);
}
EXPORT_SYMBOL(mlx5_create_lag_demux_flow_table);

struct mlx5_flow_table*
mlx5_create_auto_grouped_flow_table(struct mlx5_flow_namespace *ns,
				    int prio,
				    int num_flow_table_entries,
				    int max_num_groups,
				    u32 level,
				    u32 flags)
{
	struct mlx5_flow_table_attr ft_attr = {};
	struct mlx5_flow_table *ft;

	if (max_num_groups > num_flow_table_entries)
		return ERR_PTR(-EINVAL);

	ft_attr.max_fte = num_flow_table_entries;
	ft_attr.prio    = prio;
	ft_attr.level   = level;
	ft_attr.flags   = flags;

	ft = mlx5_create_flow_table(ns, &ft_attr);
	if (IS_ERR(ft))
		return ft;

	ft->autogroup.active = true;
	ft->autogroup.required_groups = max_num_groups;

	return ft;
}
EXPORT_SYMBOL(mlx5_create_auto_grouped_flow_table);

struct mlx5_flow_group *mlx5_create_flow_group(struct mlx5_flow_table *ft,
					       u32 *fg_in)
{
	struct mlx5_flow_root_namespace *root = find_root(&ft->node);
	void *match_criteria = MLX5_ADDR_OF(create_flow_group_in,
					    fg_in, match_criteria);
	u8 match_criteria_enable = MLX5_GET(create_flow_group_in,
					    fg_in,
					    match_criteria_enable);
	int start_index = MLX5_GET(create_flow_group_in, fg_in,
				   start_flow_index);
	int end_index = MLX5_GET(create_flow_group_in, fg_in,
				 end_flow_index);
	struct mlx5_core_dev *dev = get_dev(&ft->node);
	struct mlx5_flow_group *fg;
	int err;

	if (ft->autogroup.active)
		return ERR_PTR(-EPERM);

	down_write_ref_node(&ft->node);
	fg = alloc_insert_flow_group(ft, match_criteria_enable, match_criteria,
				     start_index, end_index,
				     ft->node.children.prev);
	up_write_ref_node(&ft->node);
	if (IS_ERR(fg))
		return fg;

	err = root->cmds->create_flow_group(dev, ft, fg_in, &fg->id);
	if (err) {
		tree_put_node(&fg->node);
		return ERR_PTR(err);
	}
	trace_mlx5_fs_add_fg(fg);
	fg->node.active = true;

	return fg;
}

static struct mlx5_flow_rule *alloc_rule(struct mlx5_flow_destination *dest)
{
	struct mlx5_flow_rule *rule;

	rule = kzalloc(sizeof(*rule), GFP_KERNEL);
	if (!rule)
		return NULL;

	INIT_LIST_HEAD(&rule->next_ft);
	rule->node.type = FS_TYPE_FLOW_DEST;
	if (dest)
		memcpy(&rule->dest_attr, dest, sizeof(*dest));

	return rule;
}

static struct mlx5_flow_handle *alloc_handle(int num_rules)
{
	struct mlx5_flow_handle *handle;

	handle = kzalloc(struct_size(handle, rule, num_rules), GFP_KERNEL);
	if (!handle)
		return NULL;

	handle->num_rules = num_rules;

	return handle;
}

static void destroy_flow_handle(struct fs_fte *fte,
				struct mlx5_flow_handle *handle,
				struct mlx5_flow_destination *dest,
				int i)
{
	for (; --i >= 0;) {
		if (refcount_dec_and_test(&handle->rule[i]->node.refcount)) {
			fte->dests_size--;
			list_del(&handle->rule[i]->node.list);
			kfree(handle->rule[i]);
		}
	}
	kfree(handle);
}

static struct mlx5_flow_handle *
create_flow_handle(struct fs_fte *fte,
		   struct mlx5_flow_destination *dest,
		   int dest_num,
		   int *modify_mask,
		   bool *new_rule)
{
	struct mlx5_flow_handle *handle;
	struct mlx5_flow_rule *rule = NULL;
	static int count = BIT(MLX5_SET_FTE_MODIFY_ENABLE_MASK_FLOW_COUNTERS);
	static int dst = BIT(MLX5_SET_FTE_MODIFY_ENABLE_MASK_DESTINATION_LIST);
	int type;
	int i = 0;

	handle = alloc_handle((dest_num) ? dest_num : 1);
	if (!handle)
		return ERR_PTR(-ENOMEM);

	do {
		if (dest) {
			rule = find_flow_rule(fte, dest + i);
			if (rule) {
				refcount_inc(&rule->node.refcount);
				goto rule_found;
			}
		}

		*new_rule = true;
		rule = alloc_rule(dest + i);
		if (!rule)
			goto free_rules;

		/* Add dest to dests list- we need flow tables to be in the
		 * end of the list for forward to next prio rules.
		 */
		tree_init_node(&rule->node, NULL, del_sw_hw_rule);
		if (dest &&
		    dest[i].type != MLX5_FLOW_DESTINATION_TYPE_FLOW_TABLE)
			list_add(&rule->node.list, &fte->node.children);
		else
			list_add_tail(&rule->node.list, &fte->node.children);
		if (dest) {
			fte->dests_size++;

			type = dest[i].type ==
				MLX5_FLOW_DESTINATION_TYPE_COUNTER;
			*modify_mask |= type ? count : dst;
		}
rule_found:
		handle->rule[i] = rule;
	} while (++i < dest_num);

	return handle;

free_rules:
	destroy_flow_handle(fte, handle, dest, i);
	return ERR_PTR(-ENOMEM);
}

/* fte should not be deleted while calling this function */
static struct mlx5_flow_handle *
add_rule_fte(struct fs_fte *fte,
	     struct mlx5_flow_group *fg,
	     struct mlx5_flow_destination *dest,
	     int dest_num,
	     bool update_action)
{
	struct mlx5_flow_root_namespace *root;
	struct mlx5_flow_handle *handle;
	struct mlx5_flow_table *ft;
	int modify_mask = 0;
	int err;
	bool new_rule = false;

	handle = create_flow_handle(fte, dest, dest_num, &modify_mask,
				    &new_rule);
	if (IS_ERR(handle) || !new_rule)
		goto out;

	if (update_action)
		modify_mask |= BIT(MLX5_SET_FTE_MODIFY_ENABLE_MASK_ACTION);

	fs_get_obj(ft, fg->node.parent);
	root = find_root(&fg->node);
	if (!(fte->status & FS_FTE_STATUS_EXISTING))
		err = root->cmds->create_fte(get_dev(&ft->node),
					     ft, fg, fte);
	else
		err = root->cmds->update_fte(get_dev(&ft->node), ft, fg->id,
						     modify_mask, fte);
	if (err)
		goto free_handle;

	fte->node.active = true;
	fte->status |= FS_FTE_STATUS_EXISTING;
	atomic_inc(&fte->node.version);

out:
	return handle;

free_handle:
	destroy_flow_handle(fte, handle, dest, handle->num_rules);
	return ERR_PTR(err);
}

static struct mlx5_flow_group *alloc_auto_flow_group(struct mlx5_flow_table  *ft,
						     struct mlx5_flow_spec *spec)
{
	struct list_head *prev = &ft->node.children;
	struct mlx5_flow_group *fg;
	unsigned int candidate_index = 0;
	unsigned int group_size = 0;

	if (!ft->autogroup.active)
		return ERR_PTR(-ENOENT);

	if (ft->autogroup.num_groups < ft->autogroup.required_groups)
		/* We save place for flow groups in addition to max types */
		group_size = ft->max_fte / (ft->autogroup.required_groups + 1);

	/*  ft->max_fte == ft->autogroup.max_types */
	if (group_size == 0)
		group_size = 1;

	/* sorted by start_index */
	fs_for_each_fg(fg, ft) {
		if (candidate_index + group_size > fg->start_index)
			candidate_index = fg->start_index + fg->max_ftes;
		else
			break;
		prev = &fg->node.list;
	}

	if (candidate_index + group_size > ft->max_fte)
		return ERR_PTR(-ENOSPC);

	fg = alloc_insert_flow_group(ft,
				     spec->match_criteria_enable,
				     spec->match_criteria,
				     candidate_index,
				     candidate_index + group_size - 1,
				     prev);
	if (IS_ERR(fg))
		goto out;

	ft->autogroup.num_groups++;

out:
	return fg;
}

static int create_auto_flow_group(struct mlx5_flow_table *ft,
				  struct mlx5_flow_group *fg)
{
	struct mlx5_flow_root_namespace *root = find_root(&ft->node);
	struct mlx5_core_dev *dev = get_dev(&ft->node);
	int inlen = MLX5_ST_SZ_BYTES(create_flow_group_in);
	void *match_criteria_addr;
	u8 src_esw_owner_mask_on;
	void *misc;
	int err;
	u32 *in;

	in = kvzalloc(inlen, GFP_KERNEL);
	if (!in)
		return -ENOMEM;

	MLX5_SET(create_flow_group_in, in, match_criteria_enable,
		 fg->mask.match_criteria_enable);
	MLX5_SET(create_flow_group_in, in, start_flow_index, fg->start_index);
	MLX5_SET(create_flow_group_in, in, end_flow_index,   fg->start_index +
		 fg->max_ftes - 1);

	misc = MLX5_ADDR_OF(fte_match_param, fg->mask.match_criteria,
			    misc_parameters);
	src_esw_owner_mask_on = !!MLX5_GET(fte_match_set_misc, misc,
					 source_eswitch_owner_vhca_id);
	MLX5_SET(create_flow_group_in, in,
		 source_eswitch_owner_vhca_id_valid, src_esw_owner_mask_on);

	match_criteria_addr = MLX5_ADDR_OF(create_flow_group_in,
					   in, match_criteria);
	memcpy(match_criteria_addr, fg->mask.match_criteria,
	       sizeof(fg->mask.match_criteria));

	err = root->cmds->create_flow_group(dev, ft, in, &fg->id);
	if (!err) {
		fg->node.active = true;
		trace_mlx5_fs_add_fg(fg);
	}

	kvfree(in);
	return err;
}

static bool mlx5_flow_dests_cmp(struct mlx5_flow_destination *d1,
				struct mlx5_flow_destination *d2)
{
	if (d1->type == d2->type) {
		if ((d1->type == MLX5_FLOW_DESTINATION_TYPE_VPORT &&
		     d1->vport.num == d2->vport.num) ||
		    (d1->type == MLX5_FLOW_DESTINATION_TYPE_FLOW_TABLE &&
		     d1->ft == d2->ft) ||
		    (d1->type == MLX5_FLOW_DESTINATION_TYPE_TIR &&
		     d1->tir_num == d2->tir_num) ||
		    (d1->type == MLX5_FLOW_DESTINATION_TYPE_FLOW_TABLE_NUM &&
		     d1->ft_num == d2->ft_num))
			return true;
	}

	return false;
}

static struct mlx5_flow_rule *find_flow_rule(struct fs_fte *fte,
					     struct mlx5_flow_destination *dest)
{
	struct mlx5_flow_rule *rule;

	list_for_each_entry(rule, &fte->node.children, node.list) {
		if (mlx5_flow_dests_cmp(&rule->dest_attr, dest))
			return rule;
	}
	return NULL;
}

static bool check_conflicting_actions(u32 action1, u32 action2)
{
	u32 xored_actions = action1 ^ action2;

	/* if one rule only wants to count, it's ok */
	if (action1 == MLX5_FLOW_CONTEXT_ACTION_COUNT ||
	    action2 == MLX5_FLOW_CONTEXT_ACTION_COUNT)
		return false;

	if (xored_actions & (MLX5_FLOW_CONTEXT_ACTION_DROP  |
			     MLX5_FLOW_CONTEXT_ACTION_PACKET_REFORMAT |
			     MLX5_FLOW_CONTEXT_ACTION_DECAP |
			     MLX5_FLOW_CONTEXT_ACTION_MOD_HDR  |
			     MLX5_FLOW_CONTEXT_ACTION_VLAN_POP |
			     MLX5_FLOW_CONTEXT_ACTION_VLAN_PUSH |
			     MLX5_FLOW_CONTEXT_ACTION_VLAN_POP_2 |
			     MLX5_FLOW_CONTEXT_ACTION_VLAN_PUSH_2))
		return true;

	return false;
}

static int check_conflicting_ftes(struct fs_fte *fte, const struct mlx5_flow_act *flow_act)
{
	if (check_conflicting_actions(flow_act->action, fte->action.action)) {
		mlx5_core_warn(get_dev(&fte->node),
			       "Found two FTEs with conflicting actions\n");
		return -EEXIST;
	}

	if ((flow_act->flags & FLOW_ACT_HAS_TAG) &&
	    fte->action.flow_tag != flow_act->flow_tag) {
		mlx5_core_warn(get_dev(&fte->node),
			       "FTE flow tag %u already exists with different flow tag %u\n",
			       fte->action.flow_tag,
			       flow_act->flow_tag);
		return -EEXIST;
	}

	return 0;
}

static struct mlx5_flow_handle *add_rule_fg(struct mlx5_flow_group *fg,
					    u32 *match_value,
					    struct mlx5_flow_act *flow_act,
					    struct mlx5_flow_destination *dest,
					    int dest_num,
					    struct fs_fte *fte)
{
	struct mlx5_flow_handle *handle;
	int old_action;
	int i;
	int ret;

	ret = check_conflicting_ftes(fte, flow_act);
	if (ret)
		return ERR_PTR(ret);

	old_action = fte->action.action;
	fte->action.action |= flow_act->action;
	handle = add_rule_fte(fte, fg, dest, dest_num,
			      old_action != flow_act->action);
	if (IS_ERR(handle)) {
		fte->action.action = old_action;
		return handle;
	}
	trace_mlx5_fs_set_fte(fte, false);

	for (i = 0; i < handle->num_rules; i++) {
		if (refcount_read(&handle->rule[i]->node.refcount) == 1) {
			tree_add_node(&handle->rule[i]->node, &fte->node);
			trace_mlx5_fs_add_rule(handle->rule[i]);
		}
	}
	return handle;
}

static bool counter_is_valid(u32 action)
{
	return (action & (MLX5_FLOW_CONTEXT_ACTION_DROP |
			  MLX5_FLOW_CONTEXT_ACTION_FWD_DEST));
}

static bool dest_is_valid(struct mlx5_flow_destination *dest,
			  u32 action,
			  struct mlx5_flow_table *ft)
{
	if (dest && (dest->type == MLX5_FLOW_DESTINATION_TYPE_COUNTER))
		return counter_is_valid(action);

	if (!(action & MLX5_FLOW_CONTEXT_ACTION_FWD_DEST))
		return true;

	if (!dest || ((dest->type ==
	    MLX5_FLOW_DESTINATION_TYPE_FLOW_TABLE) &&
	    (dest->ft->level <= ft->level)))
		return false;
	return true;
}

struct match_list {
	struct list_head	list;
	struct mlx5_flow_group *g;
};

struct match_list_head {
	struct list_head  list;
	struct match_list first;
};

static void free_match_list(struct match_list_head *head)
{
	if (!list_empty(&head->list)) {
		struct match_list *iter, *match_tmp;

		list_del(&head->first.list);
		tree_put_node(&head->first.g->node);
		list_for_each_entry_safe(iter, match_tmp, &head->list,
					 list) {
			tree_put_node(&iter->g->node);
			list_del(&iter->list);
			kfree(iter);
		}
	}
}

static int build_match_list(struct match_list_head *match_head,
			    struct mlx5_flow_table *ft,
			    struct mlx5_flow_spec *spec)
{
	struct rhlist_head *tmp, *list;
	struct mlx5_flow_group *g;
	int err = 0;

	rcu_read_lock();
	INIT_LIST_HEAD(&match_head->list);
	/* Collect all fgs which has a matching match_criteria */
	list = rhltable_lookup(&ft->fgs_hash, spec, rhash_fg);
	/* RCU is atomic, we can't execute FW commands here */
	rhl_for_each_entry_rcu(g, tmp, list, hash) {
		struct match_list *curr_match;

		if (likely(list_empty(&match_head->list))) {
			if (!tree_get_node(&g->node))
				continue;
			match_head->first.g = g;
			list_add_tail(&match_head->first.list,
				      &match_head->list);
			continue;
		}

		curr_match = kmalloc(sizeof(*curr_match), GFP_ATOMIC);
		if (!curr_match) {
			free_match_list(match_head);
			err = -ENOMEM;
			goto out;
		}
		if (!tree_get_node(&g->node)) {
			kfree(curr_match);
			continue;
		}
		curr_match->g = g;
		list_add_tail(&curr_match->list, &match_head->list);
	}
out:
	rcu_read_unlock();
	return err;
}

static u64 matched_fgs_get_version(struct list_head *match_head)
{
	struct match_list *iter;
	u64 version = 0;

	list_for_each_entry(iter, match_head, list)
		version += (u64)atomic_read(&iter->g->node.version);
	return version;
}

static struct fs_fte *
lookup_fte_locked(struct mlx5_flow_group *g,
		  u32 *match_value,
		  bool take_write)
{
	struct fs_fte *fte_tmp;

	if (take_write)
		nested_down_write_ref_node(&g->node, FS_LOCK_PARENT);
	else
		nested_down_read_ref_node(&g->node, FS_LOCK_PARENT);
	fte_tmp = rhashtable_lookup_fast(&g->ftes_hash, match_value,
					 rhash_fte);
	if (!fte_tmp || !tree_get_node(&fte_tmp->node)) {
		fte_tmp = NULL;
		goto out;
	}

	nested_down_write_ref_node(&fte_tmp->node, FS_LOCK_CHILD);
out:
	if (take_write)
		up_write_ref_node(&g->node);
	else
		up_read_ref_node(&g->node);
	return fte_tmp;
}

static struct mlx5_flow_handle *
try_add_to_existing_fg(struct mlx5_flow_table *ft,
		       struct list_head *match_head,
		       struct mlx5_flow_spec *spec,
		       struct mlx5_flow_act *flow_act,
		       struct mlx5_flow_destination *dest,
		       int dest_num,
		       int ft_version)
{
	struct mlx5_flow_steering *steering = get_steering(&ft->node);
	struct mlx5_flow_group *g;
	struct mlx5_flow_handle *rule;
	struct match_list *iter;
	bool take_write = false;
	struct fs_fte *fte;
	u64  version;
	int err;

	fte = alloc_fte(ft, spec->match_value, flow_act);
	if (IS_ERR(fte))
		return  ERR_PTR(-ENOMEM);

search_again_locked:
	version = matched_fgs_get_version(match_head);
	if (flow_act->flags & FLOW_ACT_NO_APPEND)
		goto skip_search;
	/* Try to find a fg that already contains a matching fte */
	list_for_each_entry(iter, match_head, list) {
		struct fs_fte *fte_tmp;

		g = iter->g;
		fte_tmp = lookup_fte_locked(g, spec->match_value, take_write);
		if (!fte_tmp)
			continue;
		rule = add_rule_fg(g, spec->match_value,
				   flow_act, dest, dest_num, fte_tmp);
		up_write_ref_node(&fte_tmp->node);
		tree_put_node(&fte_tmp->node);
		kmem_cache_free(steering->ftes_cache, fte);
		return rule;
	}

<<<<<<< HEAD
=======
skip_search:
	/* No group with matching fte found, or we skipped the search.
	 * Try to add a new fte to any matching fg.
	 */

>>>>>>> 0fd79184
	/* Check the ft version, for case that new flow group
	 * was added while the fgs weren't locked
	 */
	if (atomic_read(&ft->node.version) != ft_version) {
		rule = ERR_PTR(-EAGAIN);
		goto out;
	}

	/* Check the fgs version, for case the new FTE with the
	 * same values was added while the fgs weren't locked
	 */
	if (version != matched_fgs_get_version(match_head)) {
		take_write = true;
		goto search_again_locked;
	}

	list_for_each_entry(iter, match_head, list) {
		g = iter->g;

		if (!g->node.active)
			continue;

		nested_down_write_ref_node(&g->node, FS_LOCK_PARENT);

		err = insert_fte(g, fte);
		if (err) {
			up_write_ref_node(&g->node);
			if (err == -ENOSPC)
				continue;
			kmem_cache_free(steering->ftes_cache, fte);
			return ERR_PTR(err);
		}

		nested_down_write_ref_node(&fte->node, FS_LOCK_CHILD);
		up_write_ref_node(&g->node);
		rule = add_rule_fg(g, spec->match_value,
				   flow_act, dest, dest_num, fte);
		up_write_ref_node(&fte->node);
		tree_put_node(&fte->node);
		return rule;
	}
	rule = ERR_PTR(-ENOENT);
out:
	kmem_cache_free(steering->ftes_cache, fte);
	return rule;
}

static struct mlx5_flow_handle *
_mlx5_add_flow_rules(struct mlx5_flow_table *ft,
		     struct mlx5_flow_spec *spec,
		     struct mlx5_flow_act *flow_act,
		     struct mlx5_flow_destination *dest,
		     int dest_num)

{
	struct mlx5_flow_steering *steering = get_steering(&ft->node);
	struct mlx5_flow_group *g;
	struct mlx5_flow_handle *rule;
	struct match_list_head match_head;
	bool take_write = false;
	struct fs_fte *fte;
	int version;
	int err;
	int i;

	if (!check_valid_spec(spec))
		return ERR_PTR(-EINVAL);

	for (i = 0; i < dest_num; i++) {
		if (!dest_is_valid(&dest[i], flow_act->action, ft))
			return ERR_PTR(-EINVAL);
	}
	nested_down_read_ref_node(&ft->node, FS_LOCK_GRANDPARENT);
search_again_locked:
	version = atomic_read(&ft->node.version);

	/* Collect all fgs which has a matching match_criteria */
	err = build_match_list(&match_head, ft, spec);
	if (err) {
		if (take_write)
			up_write_ref_node(&ft->node);
		else
			up_read_ref_node(&ft->node);
		return ERR_PTR(err);
	}

	if (!take_write)
		up_read_ref_node(&ft->node);

	rule = try_add_to_existing_fg(ft, &match_head.list, spec, flow_act, dest,
				      dest_num, version);
	free_match_list(&match_head);
	if (!IS_ERR(rule) ||
	    (PTR_ERR(rule) != -ENOENT && PTR_ERR(rule) != -EAGAIN)) {
		if (take_write)
			up_write_ref_node(&ft->node);
		return rule;
	}

	if (!take_write) {
		nested_down_write_ref_node(&ft->node, FS_LOCK_GRANDPARENT);
		take_write = true;
	}

	if (PTR_ERR(rule) == -EAGAIN ||
	    version != atomic_read(&ft->node.version))
		goto search_again_locked;

	g = alloc_auto_flow_group(ft, spec);
	if (IS_ERR(g)) {
		rule = ERR_CAST(g);
		up_write_ref_node(&ft->node);
		return rule;
	}

	nested_down_write_ref_node(&g->node, FS_LOCK_PARENT);
	up_write_ref_node(&ft->node);

	err = create_auto_flow_group(ft, g);
	if (err)
		goto err_release_fg;

	fte = alloc_fte(ft, spec->match_value, flow_act);
	if (IS_ERR(fte)) {
		err = PTR_ERR(fte);
		goto err_release_fg;
	}

	err = insert_fte(g, fte);
	if (err) {
		kmem_cache_free(steering->ftes_cache, fte);
		goto err_release_fg;
	}

	nested_down_write_ref_node(&fte->node, FS_LOCK_CHILD);
	up_write_ref_node(&g->node);
	rule = add_rule_fg(g, spec->match_value, flow_act, dest,
			   dest_num, fte);
	up_write_ref_node(&fte->node);
	tree_put_node(&fte->node);
	tree_put_node(&g->node);
	return rule;

err_release_fg:
	up_write_ref_node(&g->node);
	tree_put_node(&g->node);
	return ERR_PTR(err);
}

static bool fwd_next_prio_supported(struct mlx5_flow_table *ft)
{
	return ((ft->type == FS_FT_NIC_RX) &&
		(MLX5_CAP_FLOWTABLE(get_dev(&ft->node), nic_rx_multi_path_tirs)));
}

struct mlx5_flow_handle *
mlx5_add_flow_rules(struct mlx5_flow_table *ft,
		    struct mlx5_flow_spec *spec,
		    struct mlx5_flow_act *flow_act,
		    struct mlx5_flow_destination *dest,
		    int num_dest)
{
	struct mlx5_flow_root_namespace *root = find_root(&ft->node);
	struct mlx5_flow_destination gen_dest = {};
	struct mlx5_flow_table *next_ft = NULL;
	struct mlx5_flow_handle *handle = NULL;
	u32 sw_action = flow_act->action;
	struct fs_prio *prio;

	fs_get_obj(prio, ft->node.parent);
	if (flow_act->action == MLX5_FLOW_CONTEXT_ACTION_FWD_NEXT_PRIO) {
		if (!fwd_next_prio_supported(ft))
			return ERR_PTR(-EOPNOTSUPP);
		if (num_dest)
			return ERR_PTR(-EINVAL);
		mutex_lock(&root->chain_lock);
		next_ft = find_next_chained_ft(prio);
		if (next_ft) {
			gen_dest.type = MLX5_FLOW_DESTINATION_TYPE_FLOW_TABLE;
			gen_dest.ft = next_ft;
			dest = &gen_dest;
			num_dest = 1;
			flow_act->action = MLX5_FLOW_CONTEXT_ACTION_FWD_DEST;
		} else {
			mutex_unlock(&root->chain_lock);
			return ERR_PTR(-EOPNOTSUPP);
		}
	}

	handle = _mlx5_add_flow_rules(ft, spec, flow_act, dest, num_dest);

	if (sw_action == MLX5_FLOW_CONTEXT_ACTION_FWD_NEXT_PRIO) {
		if (!IS_ERR_OR_NULL(handle) &&
		    (list_empty(&handle->rule[0]->next_ft))) {
			mutex_lock(&next_ft->lock);
			list_add(&handle->rule[0]->next_ft,
				 &next_ft->fwd_rules);
			mutex_unlock(&next_ft->lock);
			handle->rule[0]->sw_action = MLX5_FLOW_CONTEXT_ACTION_FWD_NEXT_PRIO;
		}
		mutex_unlock(&root->chain_lock);
	}
	return handle;
}
EXPORT_SYMBOL(mlx5_add_flow_rules);

void mlx5_del_flow_rules(struct mlx5_flow_handle *handle)
{
	int i;

	for (i = handle->num_rules - 1; i >= 0; i--)
		tree_remove_node(&handle->rule[i]->node);
	kfree(handle);
}
EXPORT_SYMBOL(mlx5_del_flow_rules);

/* Assuming prio->node.children(flow tables) is sorted by level */
static struct mlx5_flow_table *find_next_ft(struct mlx5_flow_table *ft)
{
	struct fs_prio *prio;

	fs_get_obj(prio, ft->node.parent);

	if (!list_is_last(&ft->node.list, &prio->node.children))
		return list_next_entry(ft, node.list);
	return find_next_chained_ft(prio);
}

static int update_root_ft_destroy(struct mlx5_flow_table *ft)
{
	struct mlx5_flow_root_namespace *root = find_root(&ft->node);
	struct mlx5_ft_underlay_qp *uqp;
	struct mlx5_flow_table *new_root_ft = NULL;
	int err = 0;
	u32 qpn;

	if (root->root_ft != ft)
		return 0;

	new_root_ft = find_next_ft(ft);
	if (!new_root_ft) {
		root->root_ft = NULL;
		return 0;
	}

	if (list_empty(&root->underlay_qpns)) {
		/* Don't set any QPN (zero) in case QPN list is empty */
		qpn = 0;
		err = root->cmds->update_root_ft(root->dev, new_root_ft,
						 qpn, false);
	} else {
		list_for_each_entry(uqp, &root->underlay_qpns, list) {
			qpn = uqp->qpn;
			err = root->cmds->update_root_ft(root->dev,
							 new_root_ft, qpn,
							 false);
			if (err)
				break;
		}
	}

	if (err)
		mlx5_core_warn(root->dev,
			       "Update root flow table of id(%u) qpn(%d) failed\n",
			       ft->id, qpn);
	else
		root->root_ft = new_root_ft;

	return 0;
}

/* Connect flow table from previous priority to
 * the next flow table.
 */
static int disconnect_flow_table(struct mlx5_flow_table *ft)
{
	struct mlx5_core_dev *dev = get_dev(&ft->node);
	struct mlx5_flow_table *next_ft;
	struct fs_prio *prio;
	int err = 0;

	err = update_root_ft_destroy(ft);
	if (err)
		return err;

	fs_get_obj(prio, ft->node.parent);
	if  (!(list_first_entry(&prio->node.children,
				struct mlx5_flow_table,
				node.list) == ft))
		return 0;

	next_ft = find_next_chained_ft(prio);
	err = connect_fwd_rules(dev, next_ft, ft);
	if (err)
		return err;

	err = connect_prev_fts(dev, next_ft, prio);
	if (err)
		mlx5_core_warn(dev, "Failed to disconnect flow table %d\n",
			       ft->id);
	return err;
}

int mlx5_destroy_flow_table(struct mlx5_flow_table *ft)
{
	struct mlx5_flow_root_namespace *root = find_root(&ft->node);
	int err = 0;

	mutex_lock(&root->chain_lock);
	err = disconnect_flow_table(ft);
	if (err) {
		mutex_unlock(&root->chain_lock);
		return err;
	}
	if (tree_remove_node(&ft->node))
		mlx5_core_warn(get_dev(&ft->node), "Flow table %d wasn't destroyed, refcount > 1\n",
			       ft->id);
	mutex_unlock(&root->chain_lock);

	return err;
}
EXPORT_SYMBOL(mlx5_destroy_flow_table);

void mlx5_destroy_flow_group(struct mlx5_flow_group *fg)
{
	if (tree_remove_node(&fg->node))
		mlx5_core_warn(get_dev(&fg->node), "Flow group %d wasn't destroyed, refcount > 1\n",
			       fg->id);
}

struct mlx5_flow_namespace *mlx5_get_fdb_sub_ns(struct mlx5_core_dev *dev,
						int n)
{
	struct mlx5_flow_steering *steering = dev->priv.steering;

	if (!steering || !steering->fdb_sub_ns)
		return NULL;

	return steering->fdb_sub_ns[n];
}
EXPORT_SYMBOL(mlx5_get_fdb_sub_ns);

struct mlx5_flow_namespace *mlx5_get_flow_namespace(struct mlx5_core_dev *dev,
						    enum mlx5_flow_namespace_type type)
{
	struct mlx5_flow_steering *steering = dev->priv.steering;
	struct mlx5_flow_root_namespace *root_ns;
	int prio = 0;
	struct fs_prio *fs_prio;
	struct mlx5_flow_namespace *ns;

	if (!steering)
		return NULL;

	switch (type) {
	case MLX5_FLOW_NAMESPACE_FDB:
		if (steering->fdb_root_ns)
			return &steering->fdb_root_ns->ns;
		return NULL;
	case MLX5_FLOW_NAMESPACE_SNIFFER_RX:
		if (steering->sniffer_rx_root_ns)
			return &steering->sniffer_rx_root_ns->ns;
		return NULL;
	case MLX5_FLOW_NAMESPACE_SNIFFER_TX:
		if (steering->sniffer_tx_root_ns)
			return &steering->sniffer_tx_root_ns->ns;
		return NULL;
	default:
		break;
	}

	if (type == MLX5_FLOW_NAMESPACE_EGRESS) {
		root_ns = steering->egress_root_ns;
	} else { /* Must be NIC RX */
		root_ns = steering->root_ns;
		prio = type;
	}

	if (!root_ns)
		return NULL;

	fs_prio = find_prio(&root_ns->ns, prio);
	if (!fs_prio)
		return NULL;

	ns = list_first_entry(&fs_prio->node.children,
			      typeof(*ns),
			      node.list);

	return ns;
}
EXPORT_SYMBOL(mlx5_get_flow_namespace);

struct mlx5_flow_namespace *mlx5_get_flow_vport_acl_namespace(struct mlx5_core_dev *dev,
							      enum mlx5_flow_namespace_type type,
							      int vport)
{
	struct mlx5_flow_steering *steering = dev->priv.steering;

	if (!steering || vport >= MLX5_TOTAL_VPORTS(dev))
		return NULL;

	switch (type) {
	case MLX5_FLOW_NAMESPACE_ESW_EGRESS:
		if (steering->esw_egress_root_ns &&
		    steering->esw_egress_root_ns[vport])
			return &steering->esw_egress_root_ns[vport]->ns;
		else
			return NULL;
	case MLX5_FLOW_NAMESPACE_ESW_INGRESS:
		if (steering->esw_ingress_root_ns &&
		    steering->esw_ingress_root_ns[vport])
			return &steering->esw_ingress_root_ns[vport]->ns;
		else
			return NULL;
	default:
		return NULL;
	}
}

static struct fs_prio *_fs_create_prio(struct mlx5_flow_namespace *ns,
				       unsigned int prio,
				       int num_levels,
				       enum fs_node_type type)
{
	struct fs_prio *fs_prio;

	fs_prio = kzalloc(sizeof(*fs_prio), GFP_KERNEL);
	if (!fs_prio)
		return ERR_PTR(-ENOMEM);

	fs_prio->node.type = type;
	tree_init_node(&fs_prio->node, NULL, del_sw_prio);
	tree_add_node(&fs_prio->node, &ns->node);
	fs_prio->num_levels = num_levels;
	fs_prio->prio = prio;
	list_add_tail(&fs_prio->node.list, &ns->node.children);

	return fs_prio;
}

static struct fs_prio *fs_create_prio_chained(struct mlx5_flow_namespace *ns,
					      unsigned int prio,
					      int num_levels)
{
	return _fs_create_prio(ns, prio, num_levels, FS_TYPE_PRIO_CHAINS);
}

static struct fs_prio *fs_create_prio(struct mlx5_flow_namespace *ns,
				      unsigned int prio, int num_levels)
{
	return _fs_create_prio(ns, prio, num_levels, FS_TYPE_PRIO);
}

static struct mlx5_flow_namespace *fs_init_namespace(struct mlx5_flow_namespace
						     *ns)
{
	ns->node.type = FS_TYPE_NAMESPACE;

	return ns;
}

static struct mlx5_flow_namespace *fs_create_namespace(struct fs_prio *prio)
{
	struct mlx5_flow_namespace	*ns;

	ns = kzalloc(sizeof(*ns), GFP_KERNEL);
	if (!ns)
		return ERR_PTR(-ENOMEM);

	fs_init_namespace(ns);
	tree_init_node(&ns->node, NULL, del_sw_ns);
	tree_add_node(&ns->node, &prio->node);
	list_add_tail(&ns->node.list, &prio->node.children);

	return ns;
}

static int create_leaf_prios(struct mlx5_flow_namespace *ns, int prio,
			     struct init_tree_node *prio_metadata)
{
	struct fs_prio *fs_prio;
	int i;

	for (i = 0; i < prio_metadata->num_leaf_prios; i++) {
		fs_prio = fs_create_prio(ns, prio++, prio_metadata->num_levels);
		if (IS_ERR(fs_prio))
			return PTR_ERR(fs_prio);
	}
	return 0;
}

#define FLOW_TABLE_BIT_SZ 1
#define GET_FLOW_TABLE_CAP(dev, offset) \
	((be32_to_cpu(*((__be32 *)(dev->caps.hca_cur[MLX5_CAP_FLOW_TABLE]) +	\
			offset / 32)) >>					\
	  (32 - FLOW_TABLE_BIT_SZ - (offset & 0x1f))) & FLOW_TABLE_BIT_SZ)
static bool has_required_caps(struct mlx5_core_dev *dev, struct node_caps *caps)
{
	int i;

	for (i = 0; i < caps->arr_sz; i++) {
		if (!GET_FLOW_TABLE_CAP(dev, caps->caps[i]))
			return false;
	}
	return true;
}

static int init_root_tree_recursive(struct mlx5_flow_steering *steering,
				    struct init_tree_node *init_node,
				    struct fs_node *fs_parent_node,
				    struct init_tree_node *init_parent_node,
				    int prio)
{
	int max_ft_level = MLX5_CAP_FLOWTABLE(steering->dev,
					      flow_table_properties_nic_receive.
					      max_ft_level);
	struct mlx5_flow_namespace *fs_ns;
	struct fs_prio *fs_prio;
	struct fs_node *base;
	int i;
	int err;

	if (init_node->type == FS_TYPE_PRIO) {
		if ((init_node->min_ft_level > max_ft_level) ||
		    !has_required_caps(steering->dev, &init_node->caps))
			return 0;

		fs_get_obj(fs_ns, fs_parent_node);
		if (init_node->num_leaf_prios)
			return create_leaf_prios(fs_ns, prio, init_node);
		fs_prio = fs_create_prio(fs_ns, prio, init_node->num_levels);
		if (IS_ERR(fs_prio))
			return PTR_ERR(fs_prio);
		base = &fs_prio->node;
	} else if (init_node->type == FS_TYPE_NAMESPACE) {
		fs_get_obj(fs_prio, fs_parent_node);
		fs_ns = fs_create_namespace(fs_prio);
		if (IS_ERR(fs_ns))
			return PTR_ERR(fs_ns);
		base = &fs_ns->node;
	} else {
		return -EINVAL;
	}
	prio = 0;
	for (i = 0; i < init_node->ar_size; i++) {
		err = init_root_tree_recursive(steering, &init_node->children[i],
					       base, init_node, prio);
		if (err)
			return err;
		if (init_node->children[i].type == FS_TYPE_PRIO &&
		    init_node->children[i].num_leaf_prios) {
			prio += init_node->children[i].num_leaf_prios;
		}
	}

	return 0;
}

static int init_root_tree(struct mlx5_flow_steering *steering,
			  struct init_tree_node *init_node,
			  struct fs_node *fs_parent_node)
{
	int i;
	struct mlx5_flow_namespace *fs_ns;
	int err;

	fs_get_obj(fs_ns, fs_parent_node);
	for (i = 0; i < init_node->ar_size; i++) {
		err = init_root_tree_recursive(steering, &init_node->children[i],
					       &fs_ns->node,
					       init_node, i);
		if (err)
			return err;
	}
	return 0;
}

static struct mlx5_flow_root_namespace
*create_root_ns(struct mlx5_flow_steering *steering,
		enum fs_flow_table_type table_type)
{
	const struct mlx5_flow_cmds *cmds = mlx5_fs_cmd_get_default(table_type);
	struct mlx5_flow_root_namespace *root_ns;
	struct mlx5_flow_namespace *ns;

	if (mlx5_accel_ipsec_device_caps(steering->dev) & MLX5_ACCEL_IPSEC_CAP_DEVICE &&
	    (table_type == FS_FT_NIC_RX || table_type == FS_FT_NIC_TX))
		cmds = mlx5_fs_cmd_get_default_ipsec_fpga_cmds(table_type);

	/* Create the root namespace */
	root_ns = kvzalloc(sizeof(*root_ns), GFP_KERNEL);
	if (!root_ns)
		return NULL;

	root_ns->dev = steering->dev;
	root_ns->table_type = table_type;
	root_ns->cmds = cmds;

	INIT_LIST_HEAD(&root_ns->underlay_qpns);

	ns = &root_ns->ns;
	fs_init_namespace(ns);
	mutex_init(&root_ns->chain_lock);
	tree_init_node(&ns->node, NULL, NULL);
	tree_add_node(&ns->node, NULL);

	return root_ns;
}

static void set_prio_attrs_in_prio(struct fs_prio *prio, int acc_level);

static int set_prio_attrs_in_ns(struct mlx5_flow_namespace *ns, int acc_level)
{
	struct fs_prio *prio;

	fs_for_each_prio(prio, ns) {
		 /* This updates prio start_level and num_levels */
		set_prio_attrs_in_prio(prio, acc_level);
		acc_level += prio->num_levels;
	}
	return acc_level;
}

static void set_prio_attrs_in_prio(struct fs_prio *prio, int acc_level)
{
	struct mlx5_flow_namespace *ns;
	int acc_level_ns = acc_level;

	prio->start_level = acc_level;
	fs_for_each_ns(ns, prio)
		/* This updates start_level and num_levels of ns's priority descendants */
		acc_level_ns = set_prio_attrs_in_ns(ns, acc_level);
	if (!prio->num_levels)
		prio->num_levels = acc_level_ns - prio->start_level;
	WARN_ON(prio->num_levels < acc_level_ns - prio->start_level);
}

static void set_prio_attrs(struct mlx5_flow_root_namespace *root_ns)
{
	struct mlx5_flow_namespace *ns = &root_ns->ns;
	struct fs_prio *prio;
	int start_level = 0;

	fs_for_each_prio(prio, ns) {
		set_prio_attrs_in_prio(prio, start_level);
		start_level += prio->num_levels;
	}
}

#define ANCHOR_PRIO 0
#define ANCHOR_SIZE 1
#define ANCHOR_LEVEL 0
static int create_anchor_flow_table(struct mlx5_flow_steering *steering)
{
	struct mlx5_flow_namespace *ns = NULL;
	struct mlx5_flow_table_attr ft_attr = {};
	struct mlx5_flow_table *ft;

	ns = mlx5_get_flow_namespace(steering->dev, MLX5_FLOW_NAMESPACE_ANCHOR);
	if (WARN_ON(!ns))
		return -EINVAL;

	ft_attr.max_fte = ANCHOR_SIZE;
	ft_attr.level   = ANCHOR_LEVEL;
	ft_attr.prio    = ANCHOR_PRIO;

	ft = mlx5_create_flow_table(ns, &ft_attr);
	if (IS_ERR(ft)) {
		mlx5_core_err(steering->dev, "Failed to create last anchor flow table");
		return PTR_ERR(ft);
	}
	return 0;
}

static int init_root_ns(struct mlx5_flow_steering *steering)
{
	int err;

	steering->root_ns = create_root_ns(steering, FS_FT_NIC_RX);
	if (!steering->root_ns)
		return -ENOMEM;

	err = init_root_tree(steering, &root_fs, &steering->root_ns->ns.node);
	if (err)
		goto out_err;

	set_prio_attrs(steering->root_ns);
	err = create_anchor_flow_table(steering);
	if (err)
		goto out_err;

	return 0;

out_err:
	cleanup_root_ns(steering->root_ns);
	steering->root_ns = NULL;
	return err;
}

static void clean_tree(struct fs_node *node)
{
	if (node) {
		struct fs_node *iter;
		struct fs_node *temp;

		tree_get_node(node);
		list_for_each_entry_safe(iter, temp, &node->children, list)
			clean_tree(iter);
		tree_put_node(node);
		tree_remove_node(node);
	}
}

static void cleanup_root_ns(struct mlx5_flow_root_namespace *root_ns)
{
	if (!root_ns)
		return;

	clean_tree(&root_ns->ns.node);
}

static void cleanup_egress_acls_root_ns(struct mlx5_core_dev *dev)
{
	struct mlx5_flow_steering *steering = dev->priv.steering;
	int i;

	if (!steering->esw_egress_root_ns)
		return;

	for (i = 0; i < MLX5_TOTAL_VPORTS(dev); i++)
		cleanup_root_ns(steering->esw_egress_root_ns[i]);

	kfree(steering->esw_egress_root_ns);
}

static void cleanup_ingress_acls_root_ns(struct mlx5_core_dev *dev)
{
	struct mlx5_flow_steering *steering = dev->priv.steering;
	int i;

	if (!steering->esw_ingress_root_ns)
		return;

	for (i = 0; i < MLX5_TOTAL_VPORTS(dev); i++)
		cleanup_root_ns(steering->esw_ingress_root_ns[i]);

	kfree(steering->esw_ingress_root_ns);
}

void mlx5_cleanup_fs(struct mlx5_core_dev *dev)
{
	struct mlx5_flow_steering *steering = dev->priv.steering;

	cleanup_root_ns(steering->root_ns);
	cleanup_egress_acls_root_ns(dev);
	cleanup_ingress_acls_root_ns(dev);
	cleanup_root_ns(steering->fdb_root_ns);
	steering->fdb_root_ns = NULL;
	kfree(steering->fdb_sub_ns);
	steering->fdb_sub_ns = NULL;
	cleanup_root_ns(steering->sniffer_rx_root_ns);
	cleanup_root_ns(steering->sniffer_tx_root_ns);
	cleanup_root_ns(steering->egress_root_ns);
	mlx5_cleanup_fc_stats(dev);
	kmem_cache_destroy(steering->ftes_cache);
	kmem_cache_destroy(steering->fgs_cache);
	kfree(steering);
}

static int init_sniffer_tx_root_ns(struct mlx5_flow_steering *steering)
{
	struct fs_prio *prio;

	steering->sniffer_tx_root_ns = create_root_ns(steering, FS_FT_SNIFFER_TX);
	if (!steering->sniffer_tx_root_ns)
		return -ENOMEM;

	/* Create single prio */
	prio = fs_create_prio(&steering->sniffer_tx_root_ns->ns, 0, 1);
	if (IS_ERR(prio)) {
		cleanup_root_ns(steering->sniffer_tx_root_ns);
		return PTR_ERR(prio);
	}
	return 0;
}

static int init_sniffer_rx_root_ns(struct mlx5_flow_steering *steering)
{
	struct fs_prio *prio;

	steering->sniffer_rx_root_ns = create_root_ns(steering, FS_FT_SNIFFER_RX);
	if (!steering->sniffer_rx_root_ns)
		return -ENOMEM;

	/* Create single prio */
	prio = fs_create_prio(&steering->sniffer_rx_root_ns->ns, 0, 1);
	if (IS_ERR(prio)) {
		cleanup_root_ns(steering->sniffer_rx_root_ns);
		return PTR_ERR(prio);
	}
	return 0;
}

static int init_fdb_root_ns(struct mlx5_flow_steering *steering)
{
	struct mlx5_flow_namespace *ns;
	struct fs_prio *maj_prio;
	struct fs_prio *min_prio;
	int levels;
	int chain;
	int prio;
	int err;

	steering->fdb_root_ns = create_root_ns(steering, FS_FT_FDB);
	if (!steering->fdb_root_ns)
		return -ENOMEM;

	steering->fdb_sub_ns = kzalloc(sizeof(steering->fdb_sub_ns) *
				       (FDB_MAX_CHAIN + 1), GFP_KERNEL);
	if (!steering->fdb_sub_ns)
		return -ENOMEM;

	levels = 2 * FDB_MAX_PRIO * (FDB_MAX_CHAIN + 1);
	maj_prio = fs_create_prio_chained(&steering->fdb_root_ns->ns, 0,
					  levels);
	if (IS_ERR(maj_prio)) {
		err = PTR_ERR(maj_prio);
		goto out_err;
	}

	for (chain = 0; chain <= FDB_MAX_CHAIN; chain++) {
		ns = fs_create_namespace(maj_prio);
		if (IS_ERR(ns)) {
			err = PTR_ERR(ns);
			goto out_err;
		}

		for (prio = 0; prio < FDB_MAX_PRIO * (chain + 1); prio++) {
			min_prio = fs_create_prio(ns, prio, 2);
			if (IS_ERR(min_prio)) {
				err = PTR_ERR(min_prio);
				goto out_err;
			}
		}

		steering->fdb_sub_ns[chain] = ns;
	}

	maj_prio = fs_create_prio(&steering->fdb_root_ns->ns, 1, 1);
	if (IS_ERR(maj_prio)) {
		err = PTR_ERR(maj_prio);
		goto out_err;
	}

	set_prio_attrs(steering->fdb_root_ns);
	return 0;

out_err:
	cleanup_root_ns(steering->fdb_root_ns);
	kfree(steering->fdb_sub_ns);
	steering->fdb_sub_ns = NULL;
	steering->fdb_root_ns = NULL;
	return err;
}

static int init_egress_acl_root_ns(struct mlx5_flow_steering *steering, int vport)
{
	struct fs_prio *prio;

	steering->esw_egress_root_ns[vport] = create_root_ns(steering, FS_FT_ESW_EGRESS_ACL);
	if (!steering->esw_egress_root_ns[vport])
		return -ENOMEM;

	/* create 1 prio*/
	prio = fs_create_prio(&steering->esw_egress_root_ns[vport]->ns, 0, 1);
	return PTR_ERR_OR_ZERO(prio);
}

static int init_ingress_acl_root_ns(struct mlx5_flow_steering *steering, int vport)
{
	struct fs_prio *prio;

	steering->esw_ingress_root_ns[vport] = create_root_ns(steering, FS_FT_ESW_INGRESS_ACL);
	if (!steering->esw_ingress_root_ns[vport])
		return -ENOMEM;

	/* create 1 prio*/
	prio = fs_create_prio(&steering->esw_ingress_root_ns[vport]->ns, 0, 1);
	return PTR_ERR_OR_ZERO(prio);
}

static int init_egress_acls_root_ns(struct mlx5_core_dev *dev)
{
	struct mlx5_flow_steering *steering = dev->priv.steering;
	int err;
	int i;

	steering->esw_egress_root_ns = kcalloc(MLX5_TOTAL_VPORTS(dev),
					       sizeof(*steering->esw_egress_root_ns),
					       GFP_KERNEL);
	if (!steering->esw_egress_root_ns)
		return -ENOMEM;

	for (i = 0; i < MLX5_TOTAL_VPORTS(dev); i++) {
		err = init_egress_acl_root_ns(steering, i);
		if (err)
			goto cleanup_root_ns;
	}

	return 0;

cleanup_root_ns:
	for (i--; i >= 0; i--)
		cleanup_root_ns(steering->esw_egress_root_ns[i]);
	kfree(steering->esw_egress_root_ns);
	return err;
}

static int init_ingress_acls_root_ns(struct mlx5_core_dev *dev)
{
	struct mlx5_flow_steering *steering = dev->priv.steering;
	int err;
	int i;

	steering->esw_ingress_root_ns = kcalloc(MLX5_TOTAL_VPORTS(dev),
						sizeof(*steering->esw_ingress_root_ns),
						GFP_KERNEL);
	if (!steering->esw_ingress_root_ns)
		return -ENOMEM;

	for (i = 0; i < MLX5_TOTAL_VPORTS(dev); i++) {
		err = init_ingress_acl_root_ns(steering, i);
		if (err)
			goto cleanup_root_ns;
	}

	return 0;

cleanup_root_ns:
	for (i--; i >= 0; i--)
		cleanup_root_ns(steering->esw_ingress_root_ns[i]);
	kfree(steering->esw_ingress_root_ns);
	return err;
}

static int init_egress_root_ns(struct mlx5_flow_steering *steering)
{
	int err;

	steering->egress_root_ns = create_root_ns(steering,
						  FS_FT_NIC_TX);
	if (!steering->egress_root_ns)
		return -ENOMEM;

	err = init_root_tree(steering, &egress_root_fs,
			     &steering->egress_root_ns->ns.node);
	if (err)
		goto cleanup;
	set_prio_attrs(steering->egress_root_ns);
	return 0;
cleanup:
	cleanup_root_ns(steering->egress_root_ns);
	steering->egress_root_ns = NULL;
	return err;
}

int mlx5_init_fs(struct mlx5_core_dev *dev)
{
	struct mlx5_flow_steering *steering;
	int err = 0;

	err = mlx5_init_fc_stats(dev);
	if (err)
		return err;

	steering = kzalloc(sizeof(*steering), GFP_KERNEL);
	if (!steering)
		return -ENOMEM;
	steering->dev = dev;
	dev->priv.steering = steering;

	steering->fgs_cache = kmem_cache_create("mlx5_fs_fgs",
						sizeof(struct mlx5_flow_group), 0,
						0, NULL);
	steering->ftes_cache = kmem_cache_create("mlx5_fs_ftes", sizeof(struct fs_fte), 0,
						 0, NULL);
	if (!steering->ftes_cache || !steering->fgs_cache) {
		err = -ENOMEM;
		goto err;
	}

	if ((((MLX5_CAP_GEN(dev, port_type) == MLX5_CAP_PORT_TYPE_ETH) &&
	      (MLX5_CAP_GEN(dev, nic_flow_table))) ||
	     ((MLX5_CAP_GEN(dev, port_type) == MLX5_CAP_PORT_TYPE_IB) &&
	      MLX5_CAP_GEN(dev, ipoib_enhanced_offloads))) &&
	    MLX5_CAP_FLOWTABLE_NIC_RX(dev, ft_support)) {
		err = init_root_ns(steering);
		if (err)
			goto err;
	}

	if (MLX5_ESWITCH_MANAGER(dev)) {
		if (MLX5_CAP_ESW_FLOWTABLE_FDB(dev, ft_support)) {
			err = init_fdb_root_ns(steering);
			if (err)
				goto err;
		}
		if (MLX5_CAP_ESW_EGRESS_ACL(dev, ft_support)) {
			err = init_egress_acls_root_ns(dev);
			if (err)
				goto err;
		}
		if (MLX5_CAP_ESW_INGRESS_ACL(dev, ft_support)) {
			err = init_ingress_acls_root_ns(dev);
			if (err)
				goto err;
		}
	}

	if (MLX5_CAP_FLOWTABLE_SNIFFER_RX(dev, ft_support)) {
		err = init_sniffer_rx_root_ns(steering);
		if (err)
			goto err;
	}

	if (MLX5_CAP_FLOWTABLE_SNIFFER_TX(dev, ft_support)) {
		err = init_sniffer_tx_root_ns(steering);
		if (err)
			goto err;
	}

	if (MLX5_IPSEC_DEV(dev) || MLX5_CAP_FLOWTABLE_NIC_TX(dev, ft_support)) {
		err = init_egress_root_ns(steering);
		if (err)
			goto err;
	}

	return 0;
err:
	mlx5_cleanup_fs(dev);
	return err;
}

int mlx5_fs_add_rx_underlay_qpn(struct mlx5_core_dev *dev, u32 underlay_qpn)
{
	struct mlx5_flow_root_namespace *root = dev->priv.steering->root_ns;
	struct mlx5_ft_underlay_qp *new_uqp;
	int err = 0;

	new_uqp = kzalloc(sizeof(*new_uqp), GFP_KERNEL);
	if (!new_uqp)
		return -ENOMEM;

	mutex_lock(&root->chain_lock);

	if (!root->root_ft) {
		err = -EINVAL;
		goto update_ft_fail;
	}

	err = root->cmds->update_root_ft(dev, root->root_ft, underlay_qpn,
					 false);
	if (err) {
		mlx5_core_warn(dev, "Failed adding underlay QPN (%u) to root FT err(%d)\n",
			       underlay_qpn, err);
		goto update_ft_fail;
	}

	new_uqp->qpn = underlay_qpn;
	list_add_tail(&new_uqp->list, &root->underlay_qpns);

	mutex_unlock(&root->chain_lock);

	return 0;

update_ft_fail:
	mutex_unlock(&root->chain_lock);
	kfree(new_uqp);
	return err;
}
EXPORT_SYMBOL(mlx5_fs_add_rx_underlay_qpn);

int mlx5_fs_remove_rx_underlay_qpn(struct mlx5_core_dev *dev, u32 underlay_qpn)
{
	struct mlx5_flow_root_namespace *root = dev->priv.steering->root_ns;
	struct mlx5_ft_underlay_qp *uqp;
	bool found = false;
	int err = 0;

	mutex_lock(&root->chain_lock);
	list_for_each_entry(uqp, &root->underlay_qpns, list) {
		if (uqp->qpn == underlay_qpn) {
			found = true;
			break;
		}
	}

	if (!found) {
		mlx5_core_warn(dev, "Failed finding underlay qp (%u) in qpn list\n",
			       underlay_qpn);
		err = -EINVAL;
		goto out;
	}

	err = root->cmds->update_root_ft(dev, root->root_ft, underlay_qpn,
					 true);
	if (err)
		mlx5_core_warn(dev, "Failed removing underlay QPN (%u) from root FT err(%d)\n",
			       underlay_qpn, err);

	list_del(&uqp->list);
	mutex_unlock(&root->chain_lock);
	kfree(uqp);

	return 0;

out:
	mutex_unlock(&root->chain_lock);
	return err;
}
EXPORT_SYMBOL(mlx5_fs_remove_rx_underlay_qpn);<|MERGE_RESOLUTION|>--- conflicted
+++ resolved
@@ -1646,14 +1646,11 @@
 		return rule;
 	}
 
-<<<<<<< HEAD
-=======
 skip_search:
 	/* No group with matching fte found, or we skipped the search.
 	 * Try to add a new fte to any matching fg.
 	 */
 
->>>>>>> 0fd79184
 	/* Check the ft version, for case that new flow group
 	 * was added while the fgs weren't locked
 	 */
