--- conflicted
+++ resolved
@@ -334,10 +334,7 @@
 #define REQ_F_TIMEOUT		1024	/* timeout request */
 #define REQ_F_ISREG		2048	/* regular file */
 #define REQ_F_MUST_PUNT		4096	/* must be punted even for NONBLOCK */
-<<<<<<< HEAD
 #define REQ_F_INFLIGHT		8192	/* on inflight list */
-=======
->>>>>>> 1d156646
 	u64			user_data;
 	u32			result;
 	u32			sequence;
@@ -702,7 +699,6 @@
 
 	if (req->file && !(req->flags & REQ_F_FIXED_FILE))
 		fput(req->file);
-<<<<<<< HEAD
 	if (req->flags & REQ_F_INFLIGHT) {
 		unsigned long flags;
 
@@ -713,9 +709,6 @@
 		spin_unlock_irqrestore(&ctx->inflight_lock, flags);
 	}
 	percpu_ref_put(&ctx->refs);
-=======
-	percpu_ref_put(&req->ctx->refs);
->>>>>>> 1d156646
 	kmem_cache_free(req_cachep, req);
 }
 
@@ -1971,7 +1964,7 @@
 static enum hrtimer_restart io_timeout_fn(struct hrtimer *timer)
 {
 	struct io_ring_ctx *ctx;
-	struct io_kiocb *req, *prev;
+	struct io_kiocb *req;
 	unsigned long flags;
 
 	req = container_of(timer, struct io_kiocb, timeout.timer);
@@ -1980,7 +1973,6 @@
 
 	spin_lock_irqsave(&ctx->completion_lock, flags);
 	/*
-<<<<<<< HEAD
 	 * We could be racing with timeout deletion. If the list is empty,
 	 * then timeout lookup already found it and will be handling it.
 	 */
@@ -1998,17 +1990,6 @@
 			prev->sequence++;
 		list_del_init(&req->list);
 	}
-=======
-	 * Adjust the reqs sequence before the current one because it
-	 * will consume a slot in the cq_ring and the the cq_tail pointer
-	 * will be increased, otherwise other timeout reqs may return in
-	 * advance without waiting for enough wait_nr.
-	 */
-	prev = req;
-	list_for_each_entry_continue_reverse(prev, &ctx->timeout_list, list)
-		prev->sequence++;
-	list_del(&req->list);
->>>>>>> 1d156646
 
 	io_cqring_fill_event(ctx, req->user_data, -ETIME);
 	io_commit_cqring(ctx);
@@ -2089,10 +2070,7 @@
 	enum hrtimer_mode mode;
 	struct timespec64 ts;
 	unsigned span = 0;
-<<<<<<< HEAD
 	unsigned flags;
-=======
->>>>>>> 1d156646
 
 	if (unlikely(ctx->flags & IORING_SETUP_IOPOLL))
 		return -EINVAL;
@@ -2134,7 +2112,6 @@
 		struct io_kiocb *nxt = list_entry(entry, struct io_kiocb, list);
 		unsigned nxt_sq_head;
 		long long tmp, tmp_nxt;
-<<<<<<< HEAD
 
 		/*
 		 * Since cached_sq_head + count - 1 can overflow, use type long
@@ -2151,24 +2128,6 @@
 		if (ctx->cached_sq_head < nxt_sq_head)
 			tmp += UINT_MAX;
 
-=======
-
-		/*
-		 * Since cached_sq_head + count - 1 can overflow, use type long
-		 * long to store it.
-		 */
-		tmp = (long long)ctx->cached_sq_head + count - 1;
-		nxt_sq_head = nxt->sequence - nxt->submit.sequence + 1;
-		tmp_nxt = (long long)nxt_sq_head + nxt->submit.sequence - 1;
-
-		/*
-		 * cached_sq_head may overflow, and it will never overflow twice
-		 * once there is some timeout req still be valid.
-		 */
-		if (ctx->cached_sq_head < nxt_sq_head)
-			tmp += UINT_MAX;
-
->>>>>>> 1d156646
 		if (tmp > tmp_nxt)
 			break;
 
@@ -2456,7 +2415,6 @@
 	return 0;
 }
 
-<<<<<<< HEAD
 static int io_grab_files(struct io_ring_ctx *ctx, struct io_kiocb *req)
 {
 	int ret = -EBADF;
@@ -2486,14 +2444,6 @@
 	int ret;
 
 	ret = __io_submit_sqe(ctx, req, NULL, true);
-=======
-static int __io_queue_sqe(struct io_ring_ctx *ctx, struct io_kiocb *req,
-			struct sqe_submit *s)
-{
-	int ret;
-
-	ret = __io_submit_sqe(ctx, req, s, true);
->>>>>>> 1d156646
 
 	/*
 	 * We async punt it if the file wasn't marked NOWAIT, or if the file
@@ -2501,10 +2451,7 @@
 	 */
 	if (ret == -EAGAIN && (!(req->flags & REQ_F_NOWAIT) ||
 	    (req->flags & REQ_F_MUST_PUNT))) {
-<<<<<<< HEAD
 		struct sqe_submit *s = &req->submit;
-=======
->>>>>>> 1d156646
 		struct io_uring_sqe *sqe_copy;
 
 		sqe_copy = kmemdup(s->sqe, sizeof(*sqe_copy), GFP_KERNEL);
@@ -2542,12 +2489,7 @@
 	return ret;
 }
 
-<<<<<<< HEAD
 static int io_queue_sqe(struct io_ring_ctx *ctx, struct io_kiocb *req)
-=======
-static int io_queue_sqe(struct io_ring_ctx *ctx, struct io_kiocb *req,
-			struct sqe_submit *s)
->>>>>>> 1d156646
 {
 	int ret;
 
@@ -2560,29 +2502,17 @@
 		return 0;
 	}
 
-<<<<<<< HEAD
 	return __io_queue_sqe(ctx, req);
 }
 
 static int io_queue_link_head(struct io_ring_ctx *ctx, struct io_kiocb *req,
 			      struct io_kiocb *shadow)
-=======
-	return __io_queue_sqe(ctx, req, s);
-}
-
-static int io_queue_link_head(struct io_ring_ctx *ctx, struct io_kiocb *req,
-			      struct sqe_submit *s, struct io_kiocb *shadow)
->>>>>>> 1d156646
 {
 	int ret;
 	int need_submit = false;
 
 	if (!shadow)
-<<<<<<< HEAD
 		return io_queue_sqe(ctx, req);
-=======
-		return io_queue_sqe(ctx, req, s);
->>>>>>> 1d156646
 
 	/*
 	 * Mark the first IO in link list as DRAIN, let all the following
@@ -2593,15 +2523,9 @@
 	ret = io_req_defer(ctx, req);
 	if (ret) {
 		if (ret != -EIOCBQUEUED) {
-<<<<<<< HEAD
 			io_cqring_add_event(ctx, req->submit.sqe->user_data, ret);
 			io_free_req(req, NULL);
 			__io_free_req(shadow);
-=======
-			io_free_req(req);
-			__io_free_req(shadow);
-			io_cqring_add_event(ctx, s->sqe->user_data, ret);
->>>>>>> 1d156646
 			return 0;
 		}
 	} else {
@@ -2619,22 +2543,14 @@
 	spin_unlock_irq(&ctx->completion_lock);
 
 	if (need_submit)
-<<<<<<< HEAD
 		return __io_queue_sqe(ctx, req);
-=======
-		return __io_queue_sqe(ctx, req, s);
->>>>>>> 1d156646
 
 	return 0;
 }
 
 #define SQE_VALID_FLAGS	(IOSQE_FIXED_FILE|IOSQE_IO_DRAIN|IOSQE_IO_LINK)
 
-<<<<<<< HEAD
 static void io_submit_sqe(struct io_ring_ctx *ctx, struct io_kiocb *req,
-=======
-static void io_submit_sqe(struct io_ring_ctx *ctx, struct sqe_submit *s,
->>>>>>> 1d156646
 			  struct io_submit_state *state, struct io_kiocb **link)
 {
 	struct io_uring_sqe *sqe_copy;
@@ -2682,11 +2598,7 @@
 		INIT_LIST_HEAD(&req->link_list);
 		*link = req;
 	} else {
-<<<<<<< HEAD
 		io_queue_sqe(ctx, req);
-=======
-		io_queue_sqe(ctx, req, s);
->>>>>>> 1d156646
 	}
 }
 
@@ -2772,12 +2684,8 @@
 }
 
 static int io_submit_sqes(struct io_ring_ctx *ctx, unsigned int nr,
-<<<<<<< HEAD
 			  struct file *ring_file, int ring_fd,
 			  struct mm_struct **mm, bool async)
-=======
-			  bool has_user, bool mm_fault)
->>>>>>> 1d156646
 {
 	struct io_submit_state state, *statep = NULL;
 	struct io_kiocb *link = NULL;
@@ -2791,7 +2699,6 @@
 	}
 
 	for (i = 0; i < nr; i++) {
-<<<<<<< HEAD
 		struct io_kiocb *req;
 		unsigned int sqe_flags;
 
@@ -2817,25 +2724,6 @@
 		sqe_flags = req->submit.sqe->flags;
 
 		if (link && (sqe_flags & IOSQE_IO_DRAIN)) {
-=======
-		struct sqe_submit s;
-
-		if (!io_get_sqring(ctx, &s))
-			break;
-
-		/*
-		 * If previous wasn't linked and we have a linked command,
-		 * that's the end of the chain. Submit the previous link.
-		 */
-		if (!prev_was_link && link) {
-			io_queue_link_head(ctx, link, &link->submit, shadow_req);
-			link = NULL;
-			shadow_req = NULL;
-		}
-		prev_was_link = (s.sqe->flags & IOSQE_IO_LINK) != 0;
-
-		if (link && (s.sqe->flags & IOSQE_IO_DRAIN)) {
->>>>>>> 1d156646
 			if (!shadow_req) {
 				shadow_req = io_get_req(ctx, NULL);
 				if (unlikely(!shadow_req))
@@ -2843,7 +2731,6 @@
 				shadow_req->flags |= (REQ_F_IO_DRAIN | REQ_F_SHADOW_DRAIN);
 				refcount_dec(&shadow_req->refs);
 			}
-<<<<<<< HEAD
 			shadow_req->sequence = req->submit.sequence;
 		}
 
@@ -2866,30 +2753,11 @@
 			io_queue_link_head(ctx, link, shadow_req);
 			link = NULL;
 			shadow_req = NULL;
-=======
-			shadow_req->sequence = s.sequence;
-		}
-
-out:
-		if (unlikely(mm_fault)) {
-			io_cqring_add_event(ctx, s.sqe->user_data,
-						-EFAULT);
-		} else {
-			s.has_user = has_user;
-			s.needs_lock = true;
-			s.needs_fixed_file = true;
-			io_submit_sqe(ctx, &s, statep, &link);
-			submitted++;
->>>>>>> 1d156646
 		}
 	}
 
 	if (link)
-<<<<<<< HEAD
 		io_queue_link_head(ctx, link, shadow_req);
-=======
-		io_queue_link_head(ctx, link, &link->submit, shadow_req);
->>>>>>> 1d156646
 	if (statep)
 		io_submit_state_end(&state);
 
@@ -2915,10 +2783,6 @@
 
 	timeout = inflight = 0;
 	while (!kthread_should_park()) {
-<<<<<<< HEAD
-=======
-		bool mm_fault = false;
->>>>>>> 1d156646
 		unsigned int to_submit;
 
 		if (inflight) {
@@ -3003,27 +2867,9 @@
 			ctx->rings->sq_flags &= ~IORING_SQ_NEED_WAKEUP;
 		}
 
-<<<<<<< HEAD
 		to_submit = min(to_submit, ctx->sq_entries);
 		inflight += io_submit_sqes(ctx, to_submit, NULL, -1, &cur_mm,
 					   true);
-=======
-		/* Unless all new commands are FIXED regions, grab mm */
-		if (!cur_mm) {
-			mm_fault = !mmget_not_zero(ctx->sqo_mm);
-			if (!mm_fault) {
-				use_mm(ctx->sqo_mm);
-				cur_mm = ctx->sqo_mm;
-			}
-		}
-
-		to_submit = min(to_submit, ctx->sq_entries);
-		inflight += io_submit_sqes(ctx, to_submit, cur_mm != NULL,
-					   mm_fault);
-
-		/* Commit SQ ring head once we've consumed all SQEs */
-		io_commit_sqring(ctx);
->>>>>>> 1d156646
 	}
 
 	set_fs(old_fs);
@@ -3037,68 +2883,6 @@
 	return 0;
 }
 
-<<<<<<< HEAD
-=======
-static int io_ring_submit(struct io_ring_ctx *ctx, unsigned int to_submit)
-{
-	struct io_submit_state state, *statep = NULL;
-	struct io_kiocb *link = NULL;
-	struct io_kiocb *shadow_req = NULL;
-	bool prev_was_link = false;
-	int i, submit = 0;
-
-	if (to_submit > IO_PLUG_THRESHOLD) {
-		io_submit_state_start(&state, ctx, to_submit);
-		statep = &state;
-	}
-
-	for (i = 0; i < to_submit; i++) {
-		struct sqe_submit s;
-
-		if (!io_get_sqring(ctx, &s))
-			break;
-
-		/*
-		 * If previous wasn't linked and we have a linked command,
-		 * that's the end of the chain. Submit the previous link.
-		 */
-		if (!prev_was_link && link) {
-			io_queue_link_head(ctx, link, &link->submit, shadow_req);
-			link = NULL;
-			shadow_req = NULL;
-		}
-		prev_was_link = (s.sqe->flags & IOSQE_IO_LINK) != 0;
-
-		if (link && (s.sqe->flags & IOSQE_IO_DRAIN)) {
-			if (!shadow_req) {
-				shadow_req = io_get_req(ctx, NULL);
-				if (unlikely(!shadow_req))
-					goto out;
-				shadow_req->flags |= (REQ_F_IO_DRAIN | REQ_F_SHADOW_DRAIN);
-				refcount_dec(&shadow_req->refs);
-			}
-			shadow_req->sequence = s.sequence;
-		}
-
-out:
-		s.has_user = true;
-		s.needs_lock = false;
-		s.needs_fixed_file = false;
-		submit++;
-		io_submit_sqe(ctx, &s, statep, &link);
-	}
-
-	if (link)
-		io_queue_link_head(ctx, link, &link->submit, shadow_req);
-	if (statep)
-		io_submit_state_end(statep);
-
-	io_commit_sqring(ctx);
-
-	return submit;
-}
-
->>>>>>> 1d156646
 struct io_wait_queue {
 	struct wait_queue_entry wq;
 	struct io_ring_ctx *ctx;
@@ -3255,18 +3039,10 @@
 static void io_destruct_skb(struct sk_buff *skb)
 {
 	struct io_ring_ctx *ctx = skb->sk->sk_user_data;
-	int i;
-
-	for (i = 0; i < ARRAY_SIZE(ctx->sqo_wq); i++)
-		if (ctx->sqo_wq[i])
-			flush_workqueue(ctx->sqo_wq[i]);
-
-<<<<<<< HEAD
+
 	if (ctx->io_wq)
 		io_wq_flush(ctx->io_wq);
 
-=======
->>>>>>> 1d156646
 	unix_destruct_scm(skb);
 }
 
@@ -4227,7 +4003,6 @@
 			wake_up(&ctx->sqo_wait);
 		submitted = to_submit;
 	} else if (to_submit) {
-<<<<<<< HEAD
 		struct mm_struct *cur_mm;
 
 		to_submit = min(to_submit, ctx->sq_entries);
@@ -4236,12 +4011,6 @@
 		cur_mm = ctx->sqo_mm;
 		submitted = io_submit_sqes(ctx, to_submit, f.file, fd,
 					   &cur_mm, false);
-=======
-		to_submit = min(to_submit, ctx->sq_entries);
-
-		mutex_lock(&ctx->uring_lock);
-		submitted = io_ring_submit(ctx, to_submit);
->>>>>>> 1d156646
 		mutex_unlock(&ctx->uring_lock);
 	}
 	if (flags & IORING_ENTER_GETEVENTS) {
