--- conflicted
+++ resolved
@@ -2356,12 +2356,8 @@
 	 * with one TRB pending in the ring. We need to manually clear HWO bit
 	 * from that TRB.
 	 */
-<<<<<<< HEAD
-	if ((req->zero || req->unaligned) && !(trb->ctrl & DWC3_TRB_CTRL_CHN)) {
-=======
 
 	if (req->needs_extra_trb && !(trb->ctrl & DWC3_TRB_CTRL_CHN)) {
->>>>>>> cf26057a
 		trb->ctrl &= ~DWC3_TRB_CTRL_HWO;
 		return 1;
 	}
