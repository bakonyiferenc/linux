--- conflicted
+++ resolved
@@ -213,21 +213,6 @@
 extern struct __kernel_old_timeval ns_to_kernel_old_timeval(s64 nsec);
 
 /*
-<<<<<<< HEAD
- * New aliases for compat time functions. These will be used to replace
- * the compat code so it can be shared between 32-bit and 64-bit builds
- * both of which provide compatibility with old 32-bit tasks.
- */
-#define old_time32_t		compat_time_t
-#define old_timeval32		compat_timeval
-#define old_timespec32		compat_timespec
-#define old_itimerspec32	compat_itimerspec
-#define ns_to_old_timeval32	ns_to_compat_timeval
-#define get_old_itimerspec32	get_compat_itimerspec64
-#define put_old_itimerspec32	put_compat_itimerspec64
-#define get_old_timespec32	compat_get_timespec64
-#define put_old_timespec32	compat_put_timespec64
-=======
  * Old names for the 32-bit time_t interfaces, these will be removed
  * when everything uses the new names.
  */
@@ -240,6 +225,5 @@
 #define put_compat_itimerspec64	put_old_itimerspec32
 #define compat_get_timespec64	get_old_timespec32
 #define compat_put_timespec64	put_old_timespec32
->>>>>>> 0fd79184
 
 #endif