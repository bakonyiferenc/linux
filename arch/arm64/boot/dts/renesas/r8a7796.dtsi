--- conflicted
+++ resolved
@@ -2823,14 +2823,10 @@
 				 <&cpg CPG_MOD 722>;
 			clock-names = "du.0", "du.1", "du.2";
 
-<<<<<<< HEAD
-			vsps = <&vspd0 0>, <&vspd1 0>, <&vspd2 0>;
-=======
 			renesas,cmms = <&cmm0>, <&cmm1>, <&cmm2>;
 			vsps = <&vspd0 0>, <&vspd1 0>, <&vspd2 0>;
 
 			status = "disabled";
->>>>>>> 42a5718b
 
 			ports {
 				#address-cells = <1>;
