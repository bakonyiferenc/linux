// SPDX-License-Identifier: GPL-2.0-only
/* Copyright (C) 2000-2002 Joakim Axelsson <gozem@linux.nu>
 *                         Patrick Schaaf <bof@bof.de>
<<<<<<< HEAD
 * Copyright (C) 2003-2013 Jozsef Kadlecsik <kadlec@blackhole.kfki.hu>
=======
 * Copyright (C) 2003-2013 Jozsef Kadlecsik <kadlec@netfilter.org>
>>>>>>> 6fb08f1a
 */

/* Kernel module for IP set management */

#include <linux/init.h>
#include <linux/module.h>
#include <linux/moduleparam.h>
#include <linux/ip.h>
#include <linux/skbuff.h>
#include <linux/spinlock.h>
#include <linux/rculist.h>
#include <net/netlink.h>
#include <net/net_namespace.h>
#include <net/netns/generic.h>

#include <linux/netfilter.h>
#include <linux/netfilter/x_tables.h>
#include <linux/netfilter/nfnetlink.h>
#include <linux/netfilter/ipset/ip_set.h>

static LIST_HEAD(ip_set_type_list);		/* all registered set types */
static DEFINE_MUTEX(ip_set_type_mutex);		/* protects ip_set_type_list */
static DEFINE_RWLOCK(ip_set_ref_lock);		/* protects the set refs */

struct ip_set_net {
	struct ip_set * __rcu *ip_set_list;	/* all individual sets */
	ip_set_id_t	ip_set_max;	/* max number of sets */
	bool		is_deleted;	/* deleted by ip_set_net_exit */
	bool		is_destroyed;	/* all sets are destroyed */
};

static unsigned int ip_set_net_id __read_mostly;

static inline struct ip_set_net *ip_set_pernet(struct net *net)
{
	return net_generic(net, ip_set_net_id);
}

#define IP_SET_INC	64
#define STRNCMP(a, b)	(strncmp(a, b, IPSET_MAXNAMELEN) == 0)

static unsigned int max_sets;

module_param(max_sets, int, 0600);
MODULE_PARM_DESC(max_sets, "maximal number of sets");
MODULE_LICENSE("GPL");
MODULE_AUTHOR("Jozsef Kadlecsik <kadlec@netfilter.org>");
MODULE_DESCRIPTION("core IP set support");
MODULE_ALIAS_NFNL_SUBSYS(NFNL_SUBSYS_IPSET);

/* When the nfnl mutex or ip_set_ref_lock is held: */
#define ip_set_dereference(p)		\
	rcu_dereference_protected(p,	\
		lockdep_nfnl_is_held(NFNL_SUBSYS_IPSET) || \
		lockdep_is_held(&ip_set_ref_lock))
#define ip_set(inst, id)		\
	ip_set_dereference((inst)->ip_set_list)[id]
#define ip_set_ref_netlink(inst,id)	\
	rcu_dereference_raw((inst)->ip_set_list)[id]

/* The set types are implemented in modules and registered set types
 * can be found in ip_set_type_list. Adding/deleting types is
 * serialized by ip_set_type_mutex.
 */

static inline void
ip_set_type_lock(void)
{
	mutex_lock(&ip_set_type_mutex);
}

static inline void
ip_set_type_unlock(void)
{
	mutex_unlock(&ip_set_type_mutex);
}

/* Register and deregister settype */

static struct ip_set_type *
find_set_type(const char *name, u8 family, u8 revision)
{
	struct ip_set_type *type;

	list_for_each_entry_rcu(type, &ip_set_type_list, list)
		if (STRNCMP(type->name, name) &&
		    (type->family == family ||
		     type->family == NFPROTO_UNSPEC) &&
		    revision >= type->revision_min &&
		    revision <= type->revision_max)
			return type;
	return NULL;
}

/* Unlock, try to load a set type module and lock again */
static bool
load_settype(const char *name)
{
	nfnl_unlock(NFNL_SUBSYS_IPSET);
	pr_debug("try to load ip_set_%s\n", name);
	if (request_module("ip_set_%s", name) < 0) {
		pr_warn("Can't find ip_set type %s\n", name);
		nfnl_lock(NFNL_SUBSYS_IPSET);
		return false;
	}
	nfnl_lock(NFNL_SUBSYS_IPSET);
	return true;
}

/* Find a set type and reference it */
#define find_set_type_get(name, family, revision, found)	\
	__find_set_type_get(name, family, revision, found, false)

static int
__find_set_type_get(const char *name, u8 family, u8 revision,
		    struct ip_set_type **found, bool retry)
{
	struct ip_set_type *type;
	int err;

	if (retry && !load_settype(name))
		return -IPSET_ERR_FIND_TYPE;

	rcu_read_lock();
	*found = find_set_type(name, family, revision);
	if (*found) {
		err = !try_module_get((*found)->me) ? -EFAULT : 0;
		goto unlock;
	}
	/* Make sure the type is already loaded
	 * but we don't support the revision
	 */
	list_for_each_entry_rcu(type, &ip_set_type_list, list)
		if (STRNCMP(type->name, name)) {
			err = -IPSET_ERR_FIND_TYPE;
			goto unlock;
		}
	rcu_read_unlock();

	return retry ? -IPSET_ERR_FIND_TYPE :
		__find_set_type_get(name, family, revision, found, true);

unlock:
	rcu_read_unlock();
	return err;
}

/* Find a given set type by name and family.
 * If we succeeded, the supported minimal and maximum revisions are
 * filled out.
 */
#define find_set_type_minmax(name, family, min, max) \
	__find_set_type_minmax(name, family, min, max, false)

static int
__find_set_type_minmax(const char *name, u8 family, u8 *min, u8 *max,
		       bool retry)
{
	struct ip_set_type *type;
	bool found = false;

	if (retry && !load_settype(name))
		return -IPSET_ERR_FIND_TYPE;

	*min = 255; *max = 0;
	rcu_read_lock();
	list_for_each_entry_rcu(type, &ip_set_type_list, list)
		if (STRNCMP(type->name, name) &&
		    (type->family == family ||
		     type->family == NFPROTO_UNSPEC)) {
			found = true;
			if (type->revision_min < *min)
				*min = type->revision_min;
			if (type->revision_max > *max)
				*max = type->revision_max;
		}
	rcu_read_unlock();
	if (found)
		return 0;

	return retry ? -IPSET_ERR_FIND_TYPE :
		__find_set_type_minmax(name, family, min, max, true);
}

#define family_name(f)	((f) == NFPROTO_IPV4 ? "inet" : \
			 (f) == NFPROTO_IPV6 ? "inet6" : "any")

/* Register a set type structure. The type is identified by
 * the unique triple of name, family and revision.
 */
int
ip_set_type_register(struct ip_set_type *type)
{
	int ret = 0;

	if (type->protocol != IPSET_PROTOCOL) {
		pr_warn("ip_set type %s, family %s, revision %u:%u uses wrong protocol version %u (want %u)\n",
			type->name, family_name(type->family),
			type->revision_min, type->revision_max,
			type->protocol, IPSET_PROTOCOL);
		return -EINVAL;
	}

	ip_set_type_lock();
	if (find_set_type(type->name, type->family, type->revision_min)) {
		/* Duplicate! */
		pr_warn("ip_set type %s, family %s with revision min %u already registered!\n",
			type->name, family_name(type->family),
			type->revision_min);
		ip_set_type_unlock();
		return -EINVAL;
	}
	list_add_rcu(&type->list, &ip_set_type_list);
	pr_debug("type %s, family %s, revision %u:%u registered.\n",
		 type->name, family_name(type->family),
		 type->revision_min, type->revision_max);
	ip_set_type_unlock();

	return ret;
}
EXPORT_SYMBOL_GPL(ip_set_type_register);

/* Unregister a set type. There's a small race with ip_set_create */
void
ip_set_type_unregister(struct ip_set_type *type)
{
	ip_set_type_lock();
	if (!find_set_type(type->name, type->family, type->revision_min)) {
		pr_warn("ip_set type %s, family %s with revision min %u not registered\n",
			type->name, family_name(type->family),
			type->revision_min);
		ip_set_type_unlock();
		return;
	}
	list_del_rcu(&type->list);
	pr_debug("type %s, family %s with revision min %u unregistered.\n",
		 type->name, family_name(type->family), type->revision_min);
	ip_set_type_unlock();

	synchronize_rcu();
}
EXPORT_SYMBOL_GPL(ip_set_type_unregister);

/* Utility functions */
void *
ip_set_alloc(size_t size)
{
	void *members = NULL;

	if (size < KMALLOC_MAX_SIZE)
		members = kzalloc(size, GFP_KERNEL | __GFP_NOWARN);

	if (members) {
		pr_debug("%p: allocated with kmalloc\n", members);
		return members;
	}

	members = vzalloc(size);
	if (!members)
		return NULL;
	pr_debug("%p: allocated with vmalloc\n", members);

	return members;
}
EXPORT_SYMBOL_GPL(ip_set_alloc);

void
ip_set_free(void *members)
{
	pr_debug("%p: free with %s\n", members,
		 is_vmalloc_addr(members) ? "vfree" : "kfree");
	kvfree(members);
}
EXPORT_SYMBOL_GPL(ip_set_free);

static inline bool
flag_nested(const struct nlattr *nla)
{
	return nla->nla_type & NLA_F_NESTED;
}

static const struct nla_policy ipaddr_policy[IPSET_ATTR_IPADDR_MAX + 1] = {
	[IPSET_ATTR_IPADDR_IPV4]	= { .type = NLA_U32 },
	[IPSET_ATTR_IPADDR_IPV6]	= { .type = NLA_BINARY,
					    .len = sizeof(struct in6_addr) },
};

int
ip_set_get_ipaddr4(struct nlattr *nla,  __be32 *ipaddr)
{
	struct nlattr *tb[IPSET_ATTR_IPADDR_MAX + 1];

	if (unlikely(!flag_nested(nla)))
		return -IPSET_ERR_PROTOCOL;
	if (nla_parse_nested_deprecated(tb, IPSET_ATTR_IPADDR_MAX, nla, ipaddr_policy, NULL))
		return -IPSET_ERR_PROTOCOL;
	if (unlikely(!ip_set_attr_netorder(tb, IPSET_ATTR_IPADDR_IPV4)))
		return -IPSET_ERR_PROTOCOL;

	*ipaddr = nla_get_be32(tb[IPSET_ATTR_IPADDR_IPV4]);
	return 0;
}
EXPORT_SYMBOL_GPL(ip_set_get_ipaddr4);

int
ip_set_get_ipaddr6(struct nlattr *nla, union nf_inet_addr *ipaddr)
{
	struct nlattr *tb[IPSET_ATTR_IPADDR_MAX + 1];

	if (unlikely(!flag_nested(nla)))
		return -IPSET_ERR_PROTOCOL;

	if (nla_parse_nested_deprecated(tb, IPSET_ATTR_IPADDR_MAX, nla, ipaddr_policy, NULL))
		return -IPSET_ERR_PROTOCOL;
	if (unlikely(!ip_set_attr_netorder(tb, IPSET_ATTR_IPADDR_IPV6)))
		return -IPSET_ERR_PROTOCOL;

	memcpy(ipaddr, nla_data(tb[IPSET_ATTR_IPADDR_IPV6]),
	       sizeof(struct in6_addr));
	return 0;
}
EXPORT_SYMBOL_GPL(ip_set_get_ipaddr6);

typedef void (*destroyer)(struct ip_set *, void *);
/* ipset data extension types, in size order */

const struct ip_set_ext_type ip_set_extensions[] = {
	[IPSET_EXT_ID_COUNTER] = {
		.type	= IPSET_EXT_COUNTER,
		.flag	= IPSET_FLAG_WITH_COUNTERS,
		.len	= sizeof(struct ip_set_counter),
		.align	= __alignof__(struct ip_set_counter),
	},
	[IPSET_EXT_ID_TIMEOUT] = {
		.type	= IPSET_EXT_TIMEOUT,
		.len	= sizeof(unsigned long),
		.align	= __alignof__(unsigned long),
	},
	[IPSET_EXT_ID_SKBINFO] = {
		.type	= IPSET_EXT_SKBINFO,
		.flag	= IPSET_FLAG_WITH_SKBINFO,
		.len	= sizeof(struct ip_set_skbinfo),
		.align	= __alignof__(struct ip_set_skbinfo),
	},
	[IPSET_EXT_ID_COMMENT] = {
		.type	 = IPSET_EXT_COMMENT | IPSET_EXT_DESTROY,
		.flag	 = IPSET_FLAG_WITH_COMMENT,
		.len	 = sizeof(struct ip_set_comment),
		.align	 = __alignof__(struct ip_set_comment),
		.destroy = (destroyer) ip_set_comment_free,
	},
};
EXPORT_SYMBOL_GPL(ip_set_extensions);

static inline bool
add_extension(enum ip_set_ext_id id, u32 flags, struct nlattr *tb[])
{
	return ip_set_extensions[id].flag ?
		(flags & ip_set_extensions[id].flag) :
		!!tb[IPSET_ATTR_TIMEOUT];
}

size_t
ip_set_elem_len(struct ip_set *set, struct nlattr *tb[], size_t len,
		size_t align)
{
	enum ip_set_ext_id id;
	u32 cadt_flags = 0;

	if (tb[IPSET_ATTR_CADT_FLAGS])
		cadt_flags = ip_set_get_h32(tb[IPSET_ATTR_CADT_FLAGS]);
	if (cadt_flags & IPSET_FLAG_WITH_FORCEADD)
		set->flags |= IPSET_CREATE_FLAG_FORCEADD;
	if (!align)
		align = 1;
	for (id = 0; id < IPSET_EXT_ID_MAX; id++) {
		if (!add_extension(id, cadt_flags, tb))
			continue;
		len = ALIGN(len, ip_set_extensions[id].align);
		set->offset[id] = len;
		set->extensions |= ip_set_extensions[id].type;
		len += ip_set_extensions[id].len;
	}
	return ALIGN(len, align);
}
EXPORT_SYMBOL_GPL(ip_set_elem_len);

int
ip_set_get_extensions(struct ip_set *set, struct nlattr *tb[],
		      struct ip_set_ext *ext)
{
	u64 fullmark;

	if (unlikely(!ip_set_optattr_netorder(tb, IPSET_ATTR_TIMEOUT) ||
		     !ip_set_optattr_netorder(tb, IPSET_ATTR_PACKETS) ||
		     !ip_set_optattr_netorder(tb, IPSET_ATTR_BYTES) ||
		     !ip_set_optattr_netorder(tb, IPSET_ATTR_SKBMARK) ||
		     !ip_set_optattr_netorder(tb, IPSET_ATTR_SKBPRIO) ||
		     !ip_set_optattr_netorder(tb, IPSET_ATTR_SKBQUEUE)))
		return -IPSET_ERR_PROTOCOL;

	if (tb[IPSET_ATTR_TIMEOUT]) {
		if (!SET_WITH_TIMEOUT(set))
			return -IPSET_ERR_TIMEOUT;
		ext->timeout = ip_set_timeout_uget(tb[IPSET_ATTR_TIMEOUT]);
	}
	if (tb[IPSET_ATTR_BYTES] || tb[IPSET_ATTR_PACKETS]) {
		if (!SET_WITH_COUNTER(set))
			return -IPSET_ERR_COUNTER;
		if (tb[IPSET_ATTR_BYTES])
			ext->bytes = be64_to_cpu(nla_get_be64(
						 tb[IPSET_ATTR_BYTES]));
		if (tb[IPSET_ATTR_PACKETS])
			ext->packets = be64_to_cpu(nla_get_be64(
						   tb[IPSET_ATTR_PACKETS]));
	}
	if (tb[IPSET_ATTR_COMMENT]) {
		if (!SET_WITH_COMMENT(set))
			return -IPSET_ERR_COMMENT;
		ext->comment = ip_set_comment_uget(tb[IPSET_ATTR_COMMENT]);
	}
	if (tb[IPSET_ATTR_SKBMARK]) {
		if (!SET_WITH_SKBINFO(set))
			return -IPSET_ERR_SKBINFO;
		fullmark = be64_to_cpu(nla_get_be64(tb[IPSET_ATTR_SKBMARK]));
		ext->skbinfo.skbmark = fullmark >> 32;
		ext->skbinfo.skbmarkmask = fullmark & 0xffffffff;
	}
	if (tb[IPSET_ATTR_SKBPRIO]) {
		if (!SET_WITH_SKBINFO(set))
			return -IPSET_ERR_SKBINFO;
		ext->skbinfo.skbprio =
			be32_to_cpu(nla_get_be32(tb[IPSET_ATTR_SKBPRIO]));
	}
	if (tb[IPSET_ATTR_SKBQUEUE]) {
		if (!SET_WITH_SKBINFO(set))
			return -IPSET_ERR_SKBINFO;
		ext->skbinfo.skbqueue =
			be16_to_cpu(nla_get_be16(tb[IPSET_ATTR_SKBQUEUE]));
	}
	return 0;
}
EXPORT_SYMBOL_GPL(ip_set_get_extensions);

int
ip_set_put_extensions(struct sk_buff *skb, const struct ip_set *set,
		      const void *e, bool active)
{
	if (SET_WITH_TIMEOUT(set)) {
		unsigned long *timeout = ext_timeout(e, set);

		if (nla_put_net32(skb, IPSET_ATTR_TIMEOUT,
			htonl(active ? ip_set_timeout_get(timeout)
				: *timeout)))
			return -EMSGSIZE;
	}
	if (SET_WITH_COUNTER(set) &&
	    ip_set_put_counter(skb, ext_counter(e, set)))
		return -EMSGSIZE;
	if (SET_WITH_COMMENT(set) &&
	    ip_set_put_comment(skb, ext_comment(e, set)))
		return -EMSGSIZE;
	if (SET_WITH_SKBINFO(set) &&
	    ip_set_put_skbinfo(skb, ext_skbinfo(e, set)))
		return -EMSGSIZE;
	return 0;
}
EXPORT_SYMBOL_GPL(ip_set_put_extensions);

bool
ip_set_match_extensions(struct ip_set *set, const struct ip_set_ext *ext,
			struct ip_set_ext *mext, u32 flags, void *data)
{
	if (SET_WITH_TIMEOUT(set) &&
	    ip_set_timeout_expired(ext_timeout(data, set)))
		return false;
	if (SET_WITH_COUNTER(set)) {
		struct ip_set_counter *counter = ext_counter(data, set);

		if (flags & IPSET_FLAG_MATCH_COUNTERS &&
		    !(ip_set_match_counter(ip_set_get_packets(counter),
				mext->packets, mext->packets_op) &&
		      ip_set_match_counter(ip_set_get_bytes(counter),
				mext->bytes, mext->bytes_op)))
			return false;
		ip_set_update_counter(counter, ext, flags);
	}
	if (SET_WITH_SKBINFO(set))
		ip_set_get_skbinfo(ext_skbinfo(data, set),
				   ext, mext, flags);
	return true;
}
EXPORT_SYMBOL_GPL(ip_set_match_extensions);

/* Creating/destroying/renaming/swapping affect the existence and
 * the properties of a set. All of these can be executed from userspace
 * only and serialized by the nfnl mutex indirectly from nfnetlink.
 *
 * Sets are identified by their index in ip_set_list and the index
 * is used by the external references (set/SET netfilter modules).
 *
 * The set behind an index may change by swapping only, from userspace.
 */

static inline void
__ip_set_get(struct ip_set *set)
{
	write_lock_bh(&ip_set_ref_lock);
	set->ref++;
	write_unlock_bh(&ip_set_ref_lock);
}

static inline void
__ip_set_put(struct ip_set *set)
{
	write_lock_bh(&ip_set_ref_lock);
	BUG_ON(set->ref == 0);
	set->ref--;
	write_unlock_bh(&ip_set_ref_lock);
}

/* set->ref can be swapped out by ip_set_swap, netlink events (like dump) need
 * a separate reference counter
 */
static inline void
__ip_set_put_netlink(struct ip_set *set)
{
	write_lock_bh(&ip_set_ref_lock);
	BUG_ON(set->ref_netlink == 0);
	set->ref_netlink--;
	write_unlock_bh(&ip_set_ref_lock);
}

/* Add, del and test set entries from kernel.
 *
 * The set behind the index must exist and must be referenced
 * so it can't be destroyed (or changed) under our foot.
 */

static inline struct ip_set *
ip_set_rcu_get(struct net *net, ip_set_id_t index)
{
	struct ip_set *set;
	struct ip_set_net *inst = ip_set_pernet(net);

	rcu_read_lock();
	/* ip_set_list itself needs to be protected */
	set = rcu_dereference(inst->ip_set_list)[index];
	rcu_read_unlock();

	return set;
}

int
ip_set_test(ip_set_id_t index, const struct sk_buff *skb,
	    const struct xt_action_param *par, struct ip_set_adt_opt *opt)
{
	struct ip_set *set = ip_set_rcu_get(xt_net(par), index);
	int ret = 0;

	BUG_ON(!set);
	pr_debug("set %s, index %u\n", set->name, index);

	if (opt->dim < set->type->dimension ||
	    !(opt->family == set->family || set->family == NFPROTO_UNSPEC))
		return 0;

	rcu_read_lock_bh();
	ret = set->variant->kadt(set, skb, par, IPSET_TEST, opt);
	rcu_read_unlock_bh();

	if (ret == -EAGAIN) {
		/* Type requests element to be completed */
		pr_debug("element must be completed, ADD is triggered\n");
		spin_lock_bh(&set->lock);
		set->variant->kadt(set, skb, par, IPSET_ADD, opt);
		spin_unlock_bh(&set->lock);
		ret = 1;
	} else {
		/* --return-nomatch: invert matched element */
		if ((opt->cmdflags & IPSET_FLAG_RETURN_NOMATCH) &&
		    (set->type->features & IPSET_TYPE_NOMATCH) &&
		    (ret > 0 || ret == -ENOTEMPTY))
			ret = -ret;
	}

	/* Convert error codes to nomatch */
	return (ret < 0 ? 0 : ret);
}
EXPORT_SYMBOL_GPL(ip_set_test);

int
ip_set_add(ip_set_id_t index, const struct sk_buff *skb,
	   const struct xt_action_param *par, struct ip_set_adt_opt *opt)
{
	struct ip_set *set = ip_set_rcu_get(xt_net(par), index);
	int ret;

	BUG_ON(!set);
	pr_debug("set %s, index %u\n", set->name, index);

	if (opt->dim < set->type->dimension ||
	    !(opt->family == set->family || set->family == NFPROTO_UNSPEC))
		return -IPSET_ERR_TYPE_MISMATCH;

	spin_lock_bh(&set->lock);
	ret = set->variant->kadt(set, skb, par, IPSET_ADD, opt);
	spin_unlock_bh(&set->lock);

	return ret;
}
EXPORT_SYMBOL_GPL(ip_set_add);

int
ip_set_del(ip_set_id_t index, const struct sk_buff *skb,
	   const struct xt_action_param *par, struct ip_set_adt_opt *opt)
{
	struct ip_set *set = ip_set_rcu_get(xt_net(par), index);
	int ret = 0;

	BUG_ON(!set);
	pr_debug("set %s, index %u\n", set->name, index);

	if (opt->dim < set->type->dimension ||
	    !(opt->family == set->family || set->family == NFPROTO_UNSPEC))
		return -IPSET_ERR_TYPE_MISMATCH;

	spin_lock_bh(&set->lock);
	ret = set->variant->kadt(set, skb, par, IPSET_DEL, opt);
	spin_unlock_bh(&set->lock);

	return ret;
}
EXPORT_SYMBOL_GPL(ip_set_del);

/* Find set by name, reference it once. The reference makes sure the
 * thing pointed to, does not go away under our feet.
 *
 */
ip_set_id_t
ip_set_get_byname(struct net *net, const char *name, struct ip_set **set)
{
	ip_set_id_t i, index = IPSET_INVALID_ID;
	struct ip_set *s;
	struct ip_set_net *inst = ip_set_pernet(net);

	rcu_read_lock();
	for (i = 0; i < inst->ip_set_max; i++) {
		s = rcu_dereference(inst->ip_set_list)[i];
		if (s && STRNCMP(s->name, name)) {
			__ip_set_get(s);
			index = i;
			*set = s;
			break;
		}
	}
	rcu_read_unlock();

	return index;
}
EXPORT_SYMBOL_GPL(ip_set_get_byname);

/* If the given set pointer points to a valid set, decrement
 * reference count by 1. The caller shall not assume the index
 * to be valid, after calling this function.
 *
 */

static inline void
__ip_set_put_byindex(struct ip_set_net *inst, ip_set_id_t index)
{
	struct ip_set *set;

	rcu_read_lock();
	set = rcu_dereference(inst->ip_set_list)[index];
	if (set)
		__ip_set_put(set);
	rcu_read_unlock();
}

void
ip_set_put_byindex(struct net *net, ip_set_id_t index)
{
	struct ip_set_net *inst = ip_set_pernet(net);

	__ip_set_put_byindex(inst, index);
}
EXPORT_SYMBOL_GPL(ip_set_put_byindex);

/* Get the name of a set behind a set index.
 * Set itself is protected by RCU, but its name isn't: to protect against
 * renaming, grab ip_set_ref_lock as reader (see ip_set_rename()) and copy the
 * name.
 */
void
ip_set_name_byindex(struct net *net, ip_set_id_t index, char *name)
{
	struct ip_set *set = ip_set_rcu_get(net, index);

	BUG_ON(!set);

	read_lock_bh(&ip_set_ref_lock);
	strncpy(name, set->name, IPSET_MAXNAMELEN);
	read_unlock_bh(&ip_set_ref_lock);
}
EXPORT_SYMBOL_GPL(ip_set_name_byindex);

/* Routines to call by external subsystems, which do not
 * call nfnl_lock for us.
 */

/* Find set by index, reference it once. The reference makes sure the
 * thing pointed to, does not go away under our feet.
 *
 * The nfnl mutex is used in the function.
 */
ip_set_id_t
ip_set_nfnl_get_byindex(struct net *net, ip_set_id_t index)
{
	struct ip_set *set;
	struct ip_set_net *inst = ip_set_pernet(net);

	if (index >= inst->ip_set_max)
		return IPSET_INVALID_ID;

	nfnl_lock(NFNL_SUBSYS_IPSET);
	set = ip_set(inst, index);
	if (set)
		__ip_set_get(set);
	else
		index = IPSET_INVALID_ID;
	nfnl_unlock(NFNL_SUBSYS_IPSET);

	return index;
}
EXPORT_SYMBOL_GPL(ip_set_nfnl_get_byindex);

/* If the given set pointer points to a valid set, decrement
 * reference count by 1. The caller shall not assume the index
 * to be valid, after calling this function.
 *
 * The nfnl mutex is used in the function.
 */
void
ip_set_nfnl_put(struct net *net, ip_set_id_t index)
{
	struct ip_set *set;
	struct ip_set_net *inst = ip_set_pernet(net);

	nfnl_lock(NFNL_SUBSYS_IPSET);
	if (!inst->is_deleted) { /* already deleted from ip_set_net_exit() */
		set = ip_set(inst, index);
		if (set)
			__ip_set_put(set);
	}
	nfnl_unlock(NFNL_SUBSYS_IPSET);
}
EXPORT_SYMBOL_GPL(ip_set_nfnl_put);

/* Communication protocol with userspace over netlink.
 *
 * The commands are serialized by the nfnl mutex.
 */

static inline u8 protocol(const struct nlattr * const tb[])
{
	return nla_get_u8(tb[IPSET_ATTR_PROTOCOL]);
}

static inline bool
protocol_failed(const struct nlattr * const tb[])
{
	return !tb[IPSET_ATTR_PROTOCOL] || protocol(tb) != IPSET_PROTOCOL;
}

static inline bool
protocol_min_failed(const struct nlattr * const tb[])
{
	return !tb[IPSET_ATTR_PROTOCOL] || protocol(tb) < IPSET_PROTOCOL_MIN;
}

static inline u32
flag_exist(const struct nlmsghdr *nlh)
{
	return nlh->nlmsg_flags & NLM_F_EXCL ? 0 : IPSET_FLAG_EXIST;
}

static struct nlmsghdr *
start_msg(struct sk_buff *skb, u32 portid, u32 seq, unsigned int flags,
	  enum ipset_cmd cmd)
{
	struct nlmsghdr *nlh;
	struct nfgenmsg *nfmsg;

	nlh = nlmsg_put(skb, portid, seq, nfnl_msg_type(NFNL_SUBSYS_IPSET, cmd),
			sizeof(*nfmsg), flags);
	if (!nlh)
		return NULL;

	nfmsg = nlmsg_data(nlh);
	nfmsg->nfgen_family = NFPROTO_IPV4;
	nfmsg->version = NFNETLINK_V0;
	nfmsg->res_id = 0;

	return nlh;
}

/* Create a set */

static const struct nla_policy ip_set_create_policy[IPSET_ATTR_CMD_MAX + 1] = {
	[IPSET_ATTR_PROTOCOL]	= { .type = NLA_U8 },
	[IPSET_ATTR_SETNAME]	= { .type = NLA_NUL_STRING,
				    .len = IPSET_MAXNAMELEN - 1 },
	[IPSET_ATTR_TYPENAME]	= { .type = NLA_NUL_STRING,
				    .len = IPSET_MAXNAMELEN - 1},
	[IPSET_ATTR_REVISION]	= { .type = NLA_U8 },
	[IPSET_ATTR_FAMILY]	= { .type = NLA_U8 },
	[IPSET_ATTR_DATA]	= { .type = NLA_NESTED },
};

static struct ip_set *
find_set_and_id(struct ip_set_net *inst, const char *name, ip_set_id_t *id)
{
	struct ip_set *set = NULL;
	ip_set_id_t i;

	*id = IPSET_INVALID_ID;
	for (i = 0; i < inst->ip_set_max; i++) {
		set = ip_set(inst, i);
		if (set && STRNCMP(set->name, name)) {
			*id = i;
			break;
		}
	}
	return (*id == IPSET_INVALID_ID ? NULL : set);
}

static inline struct ip_set *
find_set(struct ip_set_net *inst, const char *name)
{
	ip_set_id_t id;

	return find_set_and_id(inst, name, &id);
}

static int
find_free_id(struct ip_set_net *inst, const char *name, ip_set_id_t *index,
	     struct ip_set **set)
{
	struct ip_set *s;
	ip_set_id_t i;

	*index = IPSET_INVALID_ID;
	for (i = 0;  i < inst->ip_set_max; i++) {
		s = ip_set(inst, i);
		if (!s) {
			if (*index == IPSET_INVALID_ID)
				*index = i;
		} else if (STRNCMP(name, s->name)) {
			/* Name clash */
			*set = s;
			return -EEXIST;
		}
	}
	if (*index == IPSET_INVALID_ID)
		/* No free slot remained */
		return -IPSET_ERR_MAX_SETS;
	return 0;
}

static int ip_set_none(struct net *net, struct sock *ctnl, struct sk_buff *skb,
		       const struct nlmsghdr *nlh,
		       const struct nlattr * const attr[],
		       struct netlink_ext_ack *extack)
{
	return -EOPNOTSUPP;
}

static int ip_set_create(struct net *net, struct sock *ctnl,
			 struct sk_buff *skb, const struct nlmsghdr *nlh,
			 const struct nlattr * const attr[],
			 struct netlink_ext_ack *extack)
{
	struct ip_set_net *inst = ip_set_pernet(net);
	struct ip_set *set, *clash = NULL;
	ip_set_id_t index = IPSET_INVALID_ID;
	struct nlattr *tb[IPSET_ATTR_CREATE_MAX + 1] = {};
	const char *name, *typename;
	u8 family, revision;
	u32 flags = flag_exist(nlh);
	int ret = 0;

	if (unlikely(protocol_min_failed(attr) ||
		     !attr[IPSET_ATTR_SETNAME] ||
		     !attr[IPSET_ATTR_TYPENAME] ||
		     !attr[IPSET_ATTR_REVISION] ||
		     !attr[IPSET_ATTR_FAMILY] ||
		     (attr[IPSET_ATTR_DATA] &&
		      !flag_nested(attr[IPSET_ATTR_DATA]))))
		return -IPSET_ERR_PROTOCOL;

	name = nla_data(attr[IPSET_ATTR_SETNAME]);
	typename = nla_data(attr[IPSET_ATTR_TYPENAME]);
	family = nla_get_u8(attr[IPSET_ATTR_FAMILY]);
	revision = nla_get_u8(attr[IPSET_ATTR_REVISION]);
	pr_debug("setname: %s, typename: %s, family: %s, revision: %u\n",
		 name, typename, family_name(family), revision);

	/* First, and without any locks, allocate and initialize
	 * a normal base set structure.
	 */
	set = kzalloc(sizeof(*set), GFP_KERNEL);
	if (!set)
		return -ENOMEM;
	spin_lock_init(&set->lock);
	strlcpy(set->name, name, IPSET_MAXNAMELEN);
	set->family = family;
	set->revision = revision;

	/* Next, check that we know the type, and take
	 * a reference on the type, to make sure it stays available
	 * while constructing our new set.
	 *
	 * After referencing the type, we try to create the type
	 * specific part of the set without holding any locks.
	 */
	ret = find_set_type_get(typename, family, revision, &set->type);
	if (ret)
		goto out;

	/* Without holding any locks, create private part. */
	if (attr[IPSET_ATTR_DATA] &&
	    nla_parse_nested_deprecated(tb, IPSET_ATTR_CREATE_MAX, attr[IPSET_ATTR_DATA], set->type->create_policy, NULL)) {
		ret = -IPSET_ERR_PROTOCOL;
		goto put_out;
	}

	ret = set->type->create(net, set, tb, flags);
	if (ret != 0)
		goto put_out;

	/* BTW, ret==0 here. */

	/* Here, we have a valid, constructed set and we are protected
	 * by the nfnl mutex. Find the first free index in ip_set_list
	 * and check clashing.
	 */
	ret = find_free_id(inst, set->name, &index, &clash);
	if (ret == -EEXIST) {
		/* If this is the same set and requested, ignore error */
		if ((flags & IPSET_FLAG_EXIST) &&
		    STRNCMP(set->type->name, clash->type->name) &&
		    set->type->family == clash->type->family &&
		    set->type->revision_min == clash->type->revision_min &&
		    set->type->revision_max == clash->type->revision_max &&
		    set->variant->same_set(set, clash))
			ret = 0;
		goto cleanup;
	} else if (ret == -IPSET_ERR_MAX_SETS) {
		struct ip_set **list, **tmp;
		ip_set_id_t i = inst->ip_set_max + IP_SET_INC;

		if (i < inst->ip_set_max || i == IPSET_INVALID_ID)
			/* Wraparound */
			goto cleanup;

		list = kvcalloc(i, sizeof(struct ip_set *), GFP_KERNEL);
		if (!list)
			goto cleanup;
		/* nfnl mutex is held, both lists are valid */
		tmp = ip_set_dereference(inst->ip_set_list);
		memcpy(list, tmp, sizeof(struct ip_set *) * inst->ip_set_max);
		rcu_assign_pointer(inst->ip_set_list, list);
		/* Make sure all current packets have passed through */
		synchronize_net();
		/* Use new list */
		index = inst->ip_set_max;
		inst->ip_set_max = i;
		kvfree(tmp);
		ret = 0;
	} else if (ret) {
		goto cleanup;
	}

	/* Finally! Add our shiny new set to the list, and be done. */
	pr_debug("create: '%s' created with index %u!\n", set->name, index);
	ip_set(inst, index) = set;

	return ret;

cleanup:
	set->variant->destroy(set);
put_out:
	module_put(set->type->me);
out:
	kfree(set);
	return ret;
}

/* Destroy sets */

static const struct nla_policy
ip_set_setname_policy[IPSET_ATTR_CMD_MAX + 1] = {
	[IPSET_ATTR_PROTOCOL]	= { .type = NLA_U8 },
	[IPSET_ATTR_SETNAME]	= { .type = NLA_NUL_STRING,
				    .len = IPSET_MAXNAMELEN - 1 },
};

static void
ip_set_destroy_set(struct ip_set *set)
{
	pr_debug("set: %s\n",  set->name);

	/* Must call it without holding any lock */
	set->variant->destroy(set);
	module_put(set->type->me);
	kfree(set);
}

static int ip_set_destroy(struct net *net, struct sock *ctnl,
			  struct sk_buff *skb, const struct nlmsghdr *nlh,
			  const struct nlattr * const attr[],
			  struct netlink_ext_ack *extack)
{
	struct ip_set_net *inst = ip_set_pernet(net);
	struct ip_set *s;
	ip_set_id_t i;
	int ret = 0;

	if (unlikely(protocol_min_failed(attr)))
		return -IPSET_ERR_PROTOCOL;

	/* Must wait for flush to be really finished in list:set */
	rcu_barrier();

	/* Commands are serialized and references are
	 * protected by the ip_set_ref_lock.
	 * External systems (i.e. xt_set) must call
	 * ip_set_put|get_nfnl_* functions, that way we
	 * can safely check references here.
	 *
	 * list:set timer can only decrement the reference
	 * counter, so if it's already zero, we can proceed
	 * without holding the lock.
	 */
	read_lock_bh(&ip_set_ref_lock);
	if (!attr[IPSET_ATTR_SETNAME]) {
		for (i = 0; i < inst->ip_set_max; i++) {
			s = ip_set(inst, i);
			if (s && (s->ref || s->ref_netlink)) {
				ret = -IPSET_ERR_BUSY;
				goto out;
			}
		}
		inst->is_destroyed = true;
		read_unlock_bh(&ip_set_ref_lock);
		for (i = 0; i < inst->ip_set_max; i++) {
			s = ip_set(inst, i);
			if (s) {
				ip_set(inst, i) = NULL;
				ip_set_destroy_set(s);
			}
		}
		/* Modified by ip_set_destroy() only, which is serialized */
		inst->is_destroyed = false;
	} else {
		s = find_set_and_id(inst, nla_data(attr[IPSET_ATTR_SETNAME]),
				    &i);
		if (!s) {
			ret = -ENOENT;
			goto out;
		} else if (s->ref || s->ref_netlink) {
			ret = -IPSET_ERR_BUSY;
			goto out;
		}
		ip_set(inst, i) = NULL;
		read_unlock_bh(&ip_set_ref_lock);

		ip_set_destroy_set(s);
	}
	return 0;
out:
	read_unlock_bh(&ip_set_ref_lock);
	return ret;
}

/* Flush sets */

static void
ip_set_flush_set(struct ip_set *set)
{
	pr_debug("set: %s\n",  set->name);

	spin_lock_bh(&set->lock);
	set->variant->flush(set);
	spin_unlock_bh(&set->lock);
}

static int ip_set_flush(struct net *net, struct sock *ctnl, struct sk_buff *skb,
			const struct nlmsghdr *nlh,
			const struct nlattr * const attr[],
			struct netlink_ext_ack *extack)
{
	struct ip_set_net *inst = ip_set_pernet(net);
	struct ip_set *s;
	ip_set_id_t i;

	if (unlikely(protocol_min_failed(attr)))
		return -IPSET_ERR_PROTOCOL;

	if (!attr[IPSET_ATTR_SETNAME]) {
		for (i = 0; i < inst->ip_set_max; i++) {
			s = ip_set(inst, i);
			if (s)
				ip_set_flush_set(s);
		}
	} else {
		s = find_set(inst, nla_data(attr[IPSET_ATTR_SETNAME]));
		if (!s)
			return -ENOENT;

		ip_set_flush_set(s);
	}

	return 0;
}

/* Rename a set */

static const struct nla_policy
ip_set_setname2_policy[IPSET_ATTR_CMD_MAX + 1] = {
	[IPSET_ATTR_PROTOCOL]	= { .type = NLA_U8 },
	[IPSET_ATTR_SETNAME]	= { .type = NLA_NUL_STRING,
				    .len = IPSET_MAXNAMELEN - 1 },
	[IPSET_ATTR_SETNAME2]	= { .type = NLA_NUL_STRING,
				    .len = IPSET_MAXNAMELEN - 1 },
};

static int ip_set_rename(struct net *net, struct sock *ctnl,
			 struct sk_buff *skb, const struct nlmsghdr *nlh,
			 const struct nlattr * const attr[],
			 struct netlink_ext_ack *extack)
{
	struct ip_set_net *inst = ip_set_pernet(net);
	struct ip_set *set, *s;
	const char *name2;
	ip_set_id_t i;
	int ret = 0;

	if (unlikely(protocol_min_failed(attr) ||
		     !attr[IPSET_ATTR_SETNAME] ||
		     !attr[IPSET_ATTR_SETNAME2]))
		return -IPSET_ERR_PROTOCOL;

	set = find_set(inst, nla_data(attr[IPSET_ATTR_SETNAME]));
	if (!set)
		return -ENOENT;

	write_lock_bh(&ip_set_ref_lock);
	if (set->ref != 0) {
		ret = -IPSET_ERR_REFERENCED;
		goto out;
	}

	name2 = nla_data(attr[IPSET_ATTR_SETNAME2]);
	for (i = 0; i < inst->ip_set_max; i++) {
		s = ip_set(inst, i);
		if (s && STRNCMP(s->name, name2)) {
			ret = -IPSET_ERR_EXIST_SETNAME2;
			goto out;
		}
	}
	strncpy(set->name, name2, IPSET_MAXNAMELEN);

out:
	write_unlock_bh(&ip_set_ref_lock);
	return ret;
}

/* Swap two sets so that name/index points to the other.
 * References and set names are also swapped.
 *
 * The commands are serialized by the nfnl mutex and references are
 * protected by the ip_set_ref_lock. The kernel interfaces
 * do not hold the mutex but the pointer settings are atomic
 * so the ip_set_list always contains valid pointers to the sets.
 */

static int ip_set_swap(struct net *net, struct sock *ctnl, struct sk_buff *skb,
		       const struct nlmsghdr *nlh,
		       const struct nlattr * const attr[],
		       struct netlink_ext_ack *extack)
{
	struct ip_set_net *inst = ip_set_pernet(net);
	struct ip_set *from, *to;
	ip_set_id_t from_id, to_id;
	char from_name[IPSET_MAXNAMELEN];

	if (unlikely(protocol_min_failed(attr) ||
		     !attr[IPSET_ATTR_SETNAME] ||
		     !attr[IPSET_ATTR_SETNAME2]))
		return -IPSET_ERR_PROTOCOL;

	from = find_set_and_id(inst, nla_data(attr[IPSET_ATTR_SETNAME]),
			       &from_id);
	if (!from)
		return -ENOENT;

	to = find_set_and_id(inst, nla_data(attr[IPSET_ATTR_SETNAME2]),
			     &to_id);
	if (!to)
		return -IPSET_ERR_EXIST_SETNAME2;

	/* Features must not change.
	 * Not an artifical restriction anymore, as we must prevent
	 * possible loops created by swapping in setlist type of sets.
	 */
	if (!(from->type->features == to->type->features &&
	      from->family == to->family))
		return -IPSET_ERR_TYPE_MISMATCH;

	write_lock_bh(&ip_set_ref_lock);

	if (from->ref_netlink || to->ref_netlink) {
		write_unlock_bh(&ip_set_ref_lock);
		return -EBUSY;
	}

	strncpy(from_name, from->name, IPSET_MAXNAMELEN);
	strncpy(from->name, to->name, IPSET_MAXNAMELEN);
	strncpy(to->name, from_name, IPSET_MAXNAMELEN);

	swap(from->ref, to->ref);
	ip_set(inst, from_id) = to;
	ip_set(inst, to_id) = from;
	write_unlock_bh(&ip_set_ref_lock);

	return 0;
}

/* List/save set data */

#define DUMP_INIT	0
#define DUMP_ALL	1
#define DUMP_ONE	2
#define DUMP_LAST	3

#define DUMP_TYPE(arg)		(((u32)(arg)) & 0x0000FFFF)
#define DUMP_FLAGS(arg)		(((u32)(arg)) >> 16)

static int
ip_set_dump_done(struct netlink_callback *cb)
{
	if (cb->args[IPSET_CB_ARG0]) {
		struct ip_set_net *inst =
			(struct ip_set_net *)cb->args[IPSET_CB_NET];
		ip_set_id_t index = (ip_set_id_t)cb->args[IPSET_CB_INDEX];
		struct ip_set *set = ip_set_ref_netlink(inst, index);

		if (set->variant->uref)
			set->variant->uref(set, cb, false);
		pr_debug("release set %s\n", set->name);
		__ip_set_put_netlink(set);
	}
	return 0;
}

static inline void
dump_attrs(struct nlmsghdr *nlh)
{
	const struct nlattr *attr;
	int rem;

	pr_debug("dump nlmsg\n");
	nlmsg_for_each_attr(attr, nlh, sizeof(struct nfgenmsg), rem) {
		pr_debug("type: %u, len %u\n", nla_type(attr), attr->nla_len);
	}
}

static int
dump_init(struct netlink_callback *cb, struct ip_set_net *inst)
{
	struct nlmsghdr *nlh = nlmsg_hdr(cb->skb);
	int min_len = nlmsg_total_size(sizeof(struct nfgenmsg));
	struct nlattr *cda[IPSET_ATTR_CMD_MAX + 1];
	struct nlattr *attr = (void *)nlh + min_len;
	u32 dump_type;
	ip_set_id_t index;
	int ret;

<<<<<<< HEAD
	/* Second pass, so parser can't fail */
	nla_parse_deprecated(cda, IPSET_ATTR_CMD_MAX, attr,
			     nlh->nlmsg_len - min_len, ip_set_setname_policy,
			     NULL);
=======
	ret = nla_parse_deprecated(cda, IPSET_ATTR_CMD_MAX, attr,
				   nlh->nlmsg_len - min_len,
				   ip_set_setname_policy, NULL);
	if (ret)
		return ret;
>>>>>>> 6fb08f1a

	cb->args[IPSET_CB_PROTO] = nla_get_u8(cda[IPSET_ATTR_PROTOCOL]);
	if (cda[IPSET_ATTR_SETNAME]) {
		struct ip_set *set;

		set = find_set_and_id(inst, nla_data(cda[IPSET_ATTR_SETNAME]),
				      &index);
		if (!set)
			return -ENOENT;

		dump_type = DUMP_ONE;
		cb->args[IPSET_CB_INDEX] = index;
	} else {
		dump_type = DUMP_ALL;
	}

	if (cda[IPSET_ATTR_FLAGS]) {
		u32 f = ip_set_get_h32(cda[IPSET_ATTR_FLAGS]);

		dump_type |= (f << 16);
	}
	cb->args[IPSET_CB_NET] = (unsigned long)inst;
	cb->args[IPSET_CB_DUMP] = dump_type;

	return 0;
}

static int
ip_set_dump_start(struct sk_buff *skb, struct netlink_callback *cb)
{
	ip_set_id_t index = IPSET_INVALID_ID, max;
	struct ip_set *set = NULL;
	struct nlmsghdr *nlh = NULL;
	unsigned int flags = NETLINK_CB(cb->skb).portid ? NLM_F_MULTI : 0;
	struct ip_set_net *inst = ip_set_pernet(sock_net(skb->sk));
	u32 dump_type, dump_flags;
	bool is_destroyed;
	int ret = 0;

	if (!cb->args[IPSET_CB_DUMP]) {
		ret = dump_init(cb, inst);
		if (ret < 0) {
			nlh = nlmsg_hdr(cb->skb);
			/* We have to create and send the error message
			 * manually :-(
			 */
			if (nlh->nlmsg_flags & NLM_F_ACK)
				netlink_ack(cb->skb, nlh, ret, NULL);
			return ret;
		}
	}

	if (cb->args[IPSET_CB_INDEX] >= inst->ip_set_max)
		goto out;

	dump_type = DUMP_TYPE(cb->args[IPSET_CB_DUMP]);
	dump_flags = DUMP_FLAGS(cb->args[IPSET_CB_DUMP]);
	max = dump_type == DUMP_ONE ? cb->args[IPSET_CB_INDEX] + 1
				    : inst->ip_set_max;
dump_last:
	pr_debug("dump type, flag: %u %u index: %ld\n",
		 dump_type, dump_flags, cb->args[IPSET_CB_INDEX]);
	for (; cb->args[IPSET_CB_INDEX] < max; cb->args[IPSET_CB_INDEX]++) {
		index = (ip_set_id_t)cb->args[IPSET_CB_INDEX];
		write_lock_bh(&ip_set_ref_lock);
		set = ip_set(inst, index);
		is_destroyed = inst->is_destroyed;
		if (!set || is_destroyed) {
			write_unlock_bh(&ip_set_ref_lock);
			if (dump_type == DUMP_ONE) {
				ret = -ENOENT;
				goto out;
			}
			if (is_destroyed) {
				/* All sets are just being destroyed */
				ret = 0;
				goto out;
			}
			continue;
		}
		/* When dumping all sets, we must dump "sorted"
		 * so that lists (unions of sets) are dumped last.
		 */
		if (dump_type != DUMP_ONE &&
		    ((dump_type == DUMP_ALL) ==
		     !!(set->type->features & IPSET_DUMP_LAST))) {
			write_unlock_bh(&ip_set_ref_lock);
			continue;
		}
		pr_debug("List set: %s\n", set->name);
		if (!cb->args[IPSET_CB_ARG0]) {
			/* Start listing: make sure set won't be destroyed */
			pr_debug("reference set\n");
			set->ref_netlink++;
		}
		write_unlock_bh(&ip_set_ref_lock);
		nlh = start_msg(skb, NETLINK_CB(cb->skb).portid,
				cb->nlh->nlmsg_seq, flags,
				IPSET_CMD_LIST);
		if (!nlh) {
			ret = -EMSGSIZE;
			goto release_refcount;
		}
		if (nla_put_u8(skb, IPSET_ATTR_PROTOCOL,
			       cb->args[IPSET_CB_PROTO]) ||
		    nla_put_string(skb, IPSET_ATTR_SETNAME, set->name))
			goto nla_put_failure;
		if (dump_flags & IPSET_FLAG_LIST_SETNAME)
			goto next_set;
		switch (cb->args[IPSET_CB_ARG0]) {
		case 0:
			/* Core header data */
			if (nla_put_string(skb, IPSET_ATTR_TYPENAME,
					   set->type->name) ||
			    nla_put_u8(skb, IPSET_ATTR_FAMILY,
				       set->family) ||
			    nla_put_u8(skb, IPSET_ATTR_REVISION,
				       set->revision))
				goto nla_put_failure;
			if (cb->args[IPSET_CB_PROTO] > IPSET_PROTOCOL_MIN &&
			    nla_put_net16(skb, IPSET_ATTR_INDEX, htons(index)))
				goto nla_put_failure;
			ret = set->variant->head(set, skb);
			if (ret < 0)
				goto release_refcount;
			if (dump_flags & IPSET_FLAG_LIST_HEADER)
				goto next_set;
			if (set->variant->uref)
				set->variant->uref(set, cb, true);
			/* fall through */
		default:
			ret = set->variant->list(set, skb, cb);
			if (!cb->args[IPSET_CB_ARG0])
				/* Set is done, proceed with next one */
				goto next_set;
			goto release_refcount;
		}
	}
	/* If we dump all sets, continue with dumping last ones */
	if (dump_type == DUMP_ALL) {
		dump_type = DUMP_LAST;
		cb->args[IPSET_CB_DUMP] = dump_type | (dump_flags << 16);
		cb->args[IPSET_CB_INDEX] = 0;
		if (set && set->variant->uref)
			set->variant->uref(set, cb, false);
		goto dump_last;
	}
	goto out;

nla_put_failure:
	ret = -EFAULT;
next_set:
	if (dump_type == DUMP_ONE)
		cb->args[IPSET_CB_INDEX] = IPSET_INVALID_ID;
	else
		cb->args[IPSET_CB_INDEX]++;
release_refcount:
	/* If there was an error or set is done, release set */
	if (ret || !cb->args[IPSET_CB_ARG0]) {
		set = ip_set_ref_netlink(inst, index);
		if (set->variant->uref)
			set->variant->uref(set, cb, false);
		pr_debug("release set %s\n", set->name);
		__ip_set_put_netlink(set);
		cb->args[IPSET_CB_ARG0] = 0;
	}
out:
	if (nlh) {
		nlmsg_end(skb, nlh);
		pr_debug("nlmsg_len: %u\n", nlh->nlmsg_len);
		dump_attrs(nlh);
	}

	return ret < 0 ? ret : skb->len;
}

static int ip_set_dump(struct net *net, struct sock *ctnl, struct sk_buff *skb,
		       const struct nlmsghdr *nlh,
		       const struct nlattr * const attr[],
		       struct netlink_ext_ack *extack)
{
	if (unlikely(protocol_min_failed(attr)))
		return -IPSET_ERR_PROTOCOL;

	{
		struct netlink_dump_control c = {
			.dump = ip_set_dump_start,
			.done = ip_set_dump_done,
		};
		return netlink_dump_start(ctnl, skb, nlh, &c);
	}
}

/* Add, del and test */

static const struct nla_policy ip_set_adt_policy[IPSET_ATTR_CMD_MAX + 1] = {
	[IPSET_ATTR_PROTOCOL]	= { .type = NLA_U8 },
	[IPSET_ATTR_SETNAME]	= { .type = NLA_NUL_STRING,
				    .len = IPSET_MAXNAMELEN - 1 },
	[IPSET_ATTR_LINENO]	= { .type = NLA_U32 },
	[IPSET_ATTR_DATA]	= { .type = NLA_NESTED },
	[IPSET_ATTR_ADT]	= { .type = NLA_NESTED },
};

static int
call_ad(struct sock *ctnl, struct sk_buff *skb, struct ip_set *set,
	struct nlattr *tb[], enum ipset_adt adt,
	u32 flags, bool use_lineno)
{
	int ret;
	u32 lineno = 0;
	bool eexist = flags & IPSET_FLAG_EXIST, retried = false;

	do {
		spin_lock_bh(&set->lock);
		ret = set->variant->uadt(set, tb, adt, &lineno, flags, retried);
		spin_unlock_bh(&set->lock);
		retried = true;
	} while (ret == -EAGAIN &&
		 set->variant->resize &&
		 (ret = set->variant->resize(set, retried)) == 0);

	if (!ret || (ret == -IPSET_ERR_EXIST && eexist))
		return 0;
	if (lineno && use_lineno) {
		/* Error in restore/batch mode: send back lineno */
		struct nlmsghdr *rep, *nlh = nlmsg_hdr(skb);
		struct sk_buff *skb2;
		struct nlmsgerr *errmsg;
		size_t payload = min(SIZE_MAX,
				     sizeof(*errmsg) + nlmsg_len(nlh));
		int min_len = nlmsg_total_size(sizeof(struct nfgenmsg));
		struct nlattr *cda[IPSET_ATTR_CMD_MAX + 1];
		struct nlattr *cmdattr;
		u32 *errline;

		skb2 = nlmsg_new(payload, GFP_KERNEL);
		if (!skb2)
			return -ENOMEM;
		rep = __nlmsg_put(skb2, NETLINK_CB(skb).portid,
				  nlh->nlmsg_seq, NLMSG_ERROR, payload, 0);
		errmsg = nlmsg_data(rep);
		errmsg->error = ret;
		memcpy(&errmsg->msg, nlh, nlh->nlmsg_len);
		cmdattr = (void *)&errmsg->msg + min_len;

<<<<<<< HEAD
		nla_parse_deprecated(cda, IPSET_ATTR_CMD_MAX, cmdattr,
				     nlh->nlmsg_len - min_len,
				     ip_set_adt_policy, NULL);
=======
		ret = nla_parse_deprecated(cda, IPSET_ATTR_CMD_MAX, cmdattr,
					   nlh->nlmsg_len - min_len,
					   ip_set_adt_policy, NULL);
>>>>>>> 6fb08f1a

		if (ret) {
			nlmsg_free(skb2);
			return ret;
		}
		errline = nla_data(cda[IPSET_ATTR_LINENO]);

		*errline = lineno;

		netlink_unicast(ctnl, skb2, NETLINK_CB(skb).portid,
				MSG_DONTWAIT);
		/* Signal netlink not to send its ACK/errmsg.  */
		return -EINTR;
	}

	return ret;
}

static int ip_set_ad(struct net *net, struct sock *ctnl,
		     struct sk_buff *skb,
		     enum ipset_adt adt,
		     const struct nlmsghdr *nlh,
		     const struct nlattr * const attr[],
		     struct netlink_ext_ack *extack)
{
	struct ip_set_net *inst = ip_set_pernet(net);
	struct ip_set *set;
	struct nlattr *tb[IPSET_ATTR_ADT_MAX + 1] = {};
	const struct nlattr *nla;
	u32 flags = flag_exist(nlh);
	bool use_lineno;
	int ret = 0;

	if (unlikely(protocol_min_failed(attr) ||
		     !attr[IPSET_ATTR_SETNAME] ||
		     !((attr[IPSET_ATTR_DATA] != NULL) ^
		       (attr[IPSET_ATTR_ADT] != NULL)) ||
		     (attr[IPSET_ATTR_DATA] &&
		      !flag_nested(attr[IPSET_ATTR_DATA])) ||
		     (attr[IPSET_ATTR_ADT] &&
		      (!flag_nested(attr[IPSET_ATTR_ADT]) ||
		       !attr[IPSET_ATTR_LINENO]))))
		return -IPSET_ERR_PROTOCOL;

	set = find_set(inst, nla_data(attr[IPSET_ATTR_SETNAME]));
	if (!set)
		return -ENOENT;

	use_lineno = !!attr[IPSET_ATTR_LINENO];
	if (attr[IPSET_ATTR_DATA]) {
		if (nla_parse_nested_deprecated(tb, IPSET_ATTR_ADT_MAX, attr[IPSET_ATTR_DATA], set->type->adt_policy, NULL))
			return -IPSET_ERR_PROTOCOL;
		ret = call_ad(ctnl, skb, set, tb, adt, flags,
			      use_lineno);
	} else {
		int nla_rem;

		nla_for_each_nested(nla, attr[IPSET_ATTR_ADT], nla_rem) {
			if (nla_type(nla) != IPSET_ATTR_DATA ||
			    !flag_nested(nla) ||
			    nla_parse_nested_deprecated(tb, IPSET_ATTR_ADT_MAX, nla, set->type->adt_policy, NULL))
				return -IPSET_ERR_PROTOCOL;
			ret = call_ad(ctnl, skb, set, tb, adt,
				      flags, use_lineno);
			if (ret < 0)
				return ret;
		}
	}
	return ret;
}

static int ip_set_uadd(struct net *net, struct sock *ctnl,
		       struct sk_buff *skb, const struct nlmsghdr *nlh,
		       const struct nlattr * const attr[],
		       struct netlink_ext_ack *extack)
{
<<<<<<< HEAD
	struct ip_set_net *inst = ip_set_pernet(net);
	struct ip_set *set;
	struct nlattr *tb[IPSET_ATTR_ADT_MAX + 1] = {};
	const struct nlattr *nla;
	u32 flags = flag_exist(nlh);
	bool use_lineno;
	int ret = 0;

	if (unlikely(protocol_min_failed(attr) ||
		     !attr[IPSET_ATTR_SETNAME] ||
		     !((attr[IPSET_ATTR_DATA] != NULL) ^
		       (attr[IPSET_ATTR_ADT] != NULL)) ||
		     (attr[IPSET_ATTR_DATA] &&
		      !flag_nested(attr[IPSET_ATTR_DATA])) ||
		     (attr[IPSET_ATTR_ADT] &&
		      (!flag_nested(attr[IPSET_ATTR_ADT]) ||
		       !attr[IPSET_ATTR_LINENO]))))
		return -IPSET_ERR_PROTOCOL;

	set = find_set(inst, nla_data(attr[IPSET_ATTR_SETNAME]));
	if (!set)
		return -ENOENT;

	use_lineno = !!attr[IPSET_ATTR_LINENO];
	if (attr[IPSET_ATTR_DATA]) {
		if (nla_parse_nested_deprecated(tb, IPSET_ATTR_ADT_MAX, attr[IPSET_ATTR_DATA], set->type->adt_policy, NULL))
			return -IPSET_ERR_PROTOCOL;
		ret = call_ad(ctnl, skb, set, tb, IPSET_DEL, flags,
			      use_lineno);
	} else {
		int nla_rem;

		nla_for_each_nested(nla, attr[IPSET_ATTR_ADT], nla_rem) {
			memset(tb, 0, sizeof(*tb));
			if (nla_type(nla) != IPSET_ATTR_DATA ||
			    !flag_nested(nla) ||
			    nla_parse_nested_deprecated(tb, IPSET_ATTR_ADT_MAX, nla, set->type->adt_policy, NULL))
				return -IPSET_ERR_PROTOCOL;
			ret = call_ad(ctnl, skb, set, tb, IPSET_DEL,
				      flags, use_lineno);
			if (ret < 0)
				return ret;
		}
	}
	return ret;
=======
	return ip_set_ad(net, ctnl, skb,
			 IPSET_ADD, nlh, attr, extack);
}

static int ip_set_udel(struct net *net, struct sock *ctnl,
		       struct sk_buff *skb, const struct nlmsghdr *nlh,
		       const struct nlattr * const attr[],
		       struct netlink_ext_ack *extack)
{
	return ip_set_ad(net, ctnl, skb,
			 IPSET_DEL, nlh, attr, extack);
>>>>>>> 6fb08f1a
}

static int ip_set_utest(struct net *net, struct sock *ctnl, struct sk_buff *skb,
			const struct nlmsghdr *nlh,
			const struct nlattr * const attr[],
			struct netlink_ext_ack *extack)
{
	struct ip_set_net *inst = ip_set_pernet(net);
	struct ip_set *set;
	struct nlattr *tb[IPSET_ATTR_ADT_MAX + 1] = {};
	int ret = 0;

	if (unlikely(protocol_min_failed(attr) ||
		     !attr[IPSET_ATTR_SETNAME] ||
		     !attr[IPSET_ATTR_DATA] ||
		     !flag_nested(attr[IPSET_ATTR_DATA])))
		return -IPSET_ERR_PROTOCOL;

	set = find_set(inst, nla_data(attr[IPSET_ATTR_SETNAME]));
	if (!set)
		return -ENOENT;

	if (nla_parse_nested_deprecated(tb, IPSET_ATTR_ADT_MAX, attr[IPSET_ATTR_DATA], set->type->adt_policy, NULL))
		return -IPSET_ERR_PROTOCOL;

	rcu_read_lock_bh();
	ret = set->variant->uadt(set, tb, IPSET_TEST, NULL, 0, 0);
	rcu_read_unlock_bh();
	/* Userspace can't trigger element to be re-added */
	if (ret == -EAGAIN)
		ret = 1;

	return ret > 0 ? 0 : -IPSET_ERR_EXIST;
}

/* Get headed data of a set */

static int ip_set_header(struct net *net, struct sock *ctnl,
			 struct sk_buff *skb, const struct nlmsghdr *nlh,
			 const struct nlattr * const attr[],
			 struct netlink_ext_ack *extack)
{
	struct ip_set_net *inst = ip_set_pernet(net);
	const struct ip_set *set;
	struct sk_buff *skb2;
	struct nlmsghdr *nlh2;
	int ret = 0;

	if (unlikely(protocol_min_failed(attr) ||
		     !attr[IPSET_ATTR_SETNAME]))
		return -IPSET_ERR_PROTOCOL;

	set = find_set(inst, nla_data(attr[IPSET_ATTR_SETNAME]));
	if (!set)
		return -ENOENT;

	skb2 = nlmsg_new(NLMSG_DEFAULT_SIZE, GFP_KERNEL);
	if (!skb2)
		return -ENOMEM;

	nlh2 = start_msg(skb2, NETLINK_CB(skb).portid, nlh->nlmsg_seq, 0,
			 IPSET_CMD_HEADER);
	if (!nlh2)
		goto nlmsg_failure;
	if (nla_put_u8(skb2, IPSET_ATTR_PROTOCOL, protocol(attr)) ||
	    nla_put_string(skb2, IPSET_ATTR_SETNAME, set->name) ||
	    nla_put_string(skb2, IPSET_ATTR_TYPENAME, set->type->name) ||
	    nla_put_u8(skb2, IPSET_ATTR_FAMILY, set->family) ||
	    nla_put_u8(skb2, IPSET_ATTR_REVISION, set->revision))
		goto nla_put_failure;
	nlmsg_end(skb2, nlh2);

	ret = netlink_unicast(ctnl, skb2, NETLINK_CB(skb).portid, MSG_DONTWAIT);
	if (ret < 0)
		return ret;

	return 0;

nla_put_failure:
	nlmsg_cancel(skb2, nlh2);
nlmsg_failure:
	kfree_skb(skb2);
	return -EMSGSIZE;
}

/* Get type data */

static const struct nla_policy ip_set_type_policy[IPSET_ATTR_CMD_MAX + 1] = {
	[IPSET_ATTR_PROTOCOL]	= { .type = NLA_U8 },
	[IPSET_ATTR_TYPENAME]	= { .type = NLA_NUL_STRING,
				    .len = IPSET_MAXNAMELEN - 1 },
	[IPSET_ATTR_FAMILY]	= { .type = NLA_U8 },
};

static int ip_set_type(struct net *net, struct sock *ctnl, struct sk_buff *skb,
		       const struct nlmsghdr *nlh,
		       const struct nlattr * const attr[],
		       struct netlink_ext_ack *extack)
{
	struct sk_buff *skb2;
	struct nlmsghdr *nlh2;
	u8 family, min, max;
	const char *typename;
	int ret = 0;

	if (unlikely(protocol_min_failed(attr) ||
		     !attr[IPSET_ATTR_TYPENAME] ||
		     !attr[IPSET_ATTR_FAMILY]))
		return -IPSET_ERR_PROTOCOL;

	family = nla_get_u8(attr[IPSET_ATTR_FAMILY]);
	typename = nla_data(attr[IPSET_ATTR_TYPENAME]);
	ret = find_set_type_minmax(typename, family, &min, &max);
	if (ret)
		return ret;

	skb2 = nlmsg_new(NLMSG_DEFAULT_SIZE, GFP_KERNEL);
	if (!skb2)
		return -ENOMEM;

	nlh2 = start_msg(skb2, NETLINK_CB(skb).portid, nlh->nlmsg_seq, 0,
			 IPSET_CMD_TYPE);
	if (!nlh2)
		goto nlmsg_failure;
	if (nla_put_u8(skb2, IPSET_ATTR_PROTOCOL, protocol(attr)) ||
	    nla_put_string(skb2, IPSET_ATTR_TYPENAME, typename) ||
	    nla_put_u8(skb2, IPSET_ATTR_FAMILY, family) ||
	    nla_put_u8(skb2, IPSET_ATTR_REVISION, max) ||
	    nla_put_u8(skb2, IPSET_ATTR_REVISION_MIN, min))
		goto nla_put_failure;
	nlmsg_end(skb2, nlh2);

	pr_debug("Send TYPE, nlmsg_len: %u\n", nlh2->nlmsg_len);
	ret = netlink_unicast(ctnl, skb2, NETLINK_CB(skb).portid, MSG_DONTWAIT);
	if (ret < 0)
		return ret;

	return 0;

nla_put_failure:
	nlmsg_cancel(skb2, nlh2);
nlmsg_failure:
	kfree_skb(skb2);
	return -EMSGSIZE;
}

/* Get protocol version */

static const struct nla_policy
ip_set_protocol_policy[IPSET_ATTR_CMD_MAX + 1] = {
	[IPSET_ATTR_PROTOCOL]	= { .type = NLA_U8 },
};

static int ip_set_protocol(struct net *net, struct sock *ctnl,
			   struct sk_buff *skb, const struct nlmsghdr *nlh,
			   const struct nlattr * const attr[],
			   struct netlink_ext_ack *extack)
{
	struct sk_buff *skb2;
	struct nlmsghdr *nlh2;
	int ret = 0;

	if (unlikely(!attr[IPSET_ATTR_PROTOCOL]))
		return -IPSET_ERR_PROTOCOL;

	skb2 = nlmsg_new(NLMSG_DEFAULT_SIZE, GFP_KERNEL);
	if (!skb2)
		return -ENOMEM;

	nlh2 = start_msg(skb2, NETLINK_CB(skb).portid, nlh->nlmsg_seq, 0,
			 IPSET_CMD_PROTOCOL);
	if (!nlh2)
		goto nlmsg_failure;
	if (nla_put_u8(skb2, IPSET_ATTR_PROTOCOL, IPSET_PROTOCOL))
		goto nla_put_failure;
	if (nla_put_u8(skb2, IPSET_ATTR_PROTOCOL_MIN, IPSET_PROTOCOL_MIN))
		goto nla_put_failure;
	nlmsg_end(skb2, nlh2);

	ret = netlink_unicast(ctnl, skb2, NETLINK_CB(skb).portid, MSG_DONTWAIT);
	if (ret < 0)
		return ret;

	return 0;

nla_put_failure:
	nlmsg_cancel(skb2, nlh2);
nlmsg_failure:
	kfree_skb(skb2);
	return -EMSGSIZE;
}

/* Get set by name or index, from userspace */

static int ip_set_byname(struct net *net, struct sock *ctnl,
			 struct sk_buff *skb, const struct nlmsghdr *nlh,
			 const struct nlattr * const attr[],
			 struct netlink_ext_ack *extack)
{
	struct ip_set_net *inst = ip_set_pernet(net);
	struct sk_buff *skb2;
	struct nlmsghdr *nlh2;
	ip_set_id_t id = IPSET_INVALID_ID;
	const struct ip_set *set;
	int ret = 0;

	if (unlikely(protocol_failed(attr) ||
		     !attr[IPSET_ATTR_SETNAME]))
		return -IPSET_ERR_PROTOCOL;

	set = find_set_and_id(inst, nla_data(attr[IPSET_ATTR_SETNAME]), &id);
	if (id == IPSET_INVALID_ID)
		return -ENOENT;

	skb2 = nlmsg_new(NLMSG_DEFAULT_SIZE, GFP_KERNEL);
	if (!skb2)
		return -ENOMEM;

	nlh2 = start_msg(skb2, NETLINK_CB(skb).portid, nlh->nlmsg_seq, 0,
			 IPSET_CMD_GET_BYNAME);
	if (!nlh2)
		goto nlmsg_failure;
	if (nla_put_u8(skb2, IPSET_ATTR_PROTOCOL, protocol(attr)) ||
	    nla_put_u8(skb2, IPSET_ATTR_FAMILY, set->family) ||
	    nla_put_net16(skb2, IPSET_ATTR_INDEX, htons(id)))
		goto nla_put_failure;
	nlmsg_end(skb2, nlh2);

	ret = netlink_unicast(ctnl, skb2, NETLINK_CB(skb).portid, MSG_DONTWAIT);
	if (ret < 0)
		return ret;

	return 0;

nla_put_failure:
	nlmsg_cancel(skb2, nlh2);
nlmsg_failure:
	kfree_skb(skb2);
	return -EMSGSIZE;
}

static const struct nla_policy ip_set_index_policy[IPSET_ATTR_CMD_MAX + 1] = {
	[IPSET_ATTR_PROTOCOL]	= { .type = NLA_U8 },
	[IPSET_ATTR_INDEX]	= { .type = NLA_U16 },
};

static int ip_set_byindex(struct net *net, struct sock *ctnl,
			  struct sk_buff *skb, const struct nlmsghdr *nlh,
			  const struct nlattr * const attr[],
			  struct netlink_ext_ack *extack)
{
	struct ip_set_net *inst = ip_set_pernet(net);
	struct sk_buff *skb2;
	struct nlmsghdr *nlh2;
	ip_set_id_t id = IPSET_INVALID_ID;
	const struct ip_set *set;
	int ret = 0;

	if (unlikely(protocol_failed(attr) ||
		     !attr[IPSET_ATTR_INDEX]))
		return -IPSET_ERR_PROTOCOL;

	id = ip_set_get_h16(attr[IPSET_ATTR_INDEX]);
	if (id >= inst->ip_set_max)
		return -ENOENT;
	set = ip_set(inst, id);
	if (set == NULL)
		return -ENOENT;

	skb2 = nlmsg_new(NLMSG_DEFAULT_SIZE, GFP_KERNEL);
	if (!skb2)
		return -ENOMEM;

	nlh2 = start_msg(skb2, NETLINK_CB(skb).portid, nlh->nlmsg_seq, 0,
			 IPSET_CMD_GET_BYINDEX);
	if (!nlh2)
		goto nlmsg_failure;
	if (nla_put_u8(skb2, IPSET_ATTR_PROTOCOL, protocol(attr)) ||
	    nla_put_string(skb2, IPSET_ATTR_SETNAME, set->name))
		goto nla_put_failure;
	nlmsg_end(skb2, nlh2);

	ret = netlink_unicast(ctnl, skb2, NETLINK_CB(skb).portid, MSG_DONTWAIT);
	if (ret < 0)
		return ret;

	return 0;

nla_put_failure:
	nlmsg_cancel(skb2, nlh2);
nlmsg_failure:
	kfree_skb(skb2);
	return -EMSGSIZE;
}

static const struct nfnl_callback ip_set_netlink_subsys_cb[IPSET_MSG_MAX] = {
	[IPSET_CMD_NONE]	= {
		.call		= ip_set_none,
		.attr_count	= IPSET_ATTR_CMD_MAX,
	},
	[IPSET_CMD_CREATE]	= {
		.call		= ip_set_create,
		.attr_count	= IPSET_ATTR_CMD_MAX,
		.policy		= ip_set_create_policy,
	},
	[IPSET_CMD_DESTROY]	= {
		.call		= ip_set_destroy,
		.attr_count	= IPSET_ATTR_CMD_MAX,
		.policy		= ip_set_setname_policy,
	},
	[IPSET_CMD_FLUSH]	= {
		.call		= ip_set_flush,
		.attr_count	= IPSET_ATTR_CMD_MAX,
		.policy		= ip_set_setname_policy,
	},
	[IPSET_CMD_RENAME]	= {
		.call		= ip_set_rename,
		.attr_count	= IPSET_ATTR_CMD_MAX,
		.policy		= ip_set_setname2_policy,
	},
	[IPSET_CMD_SWAP]	= {
		.call		= ip_set_swap,
		.attr_count	= IPSET_ATTR_CMD_MAX,
		.policy		= ip_set_setname2_policy,
	},
	[IPSET_CMD_LIST]	= {
		.call		= ip_set_dump,
		.attr_count	= IPSET_ATTR_CMD_MAX,
		.policy		= ip_set_setname_policy,
	},
	[IPSET_CMD_SAVE]	= {
		.call		= ip_set_dump,
		.attr_count	= IPSET_ATTR_CMD_MAX,
		.policy		= ip_set_setname_policy,
	},
	[IPSET_CMD_ADD]	= {
		.call		= ip_set_uadd,
		.attr_count	= IPSET_ATTR_CMD_MAX,
		.policy		= ip_set_adt_policy,
	},
	[IPSET_CMD_DEL]	= {
		.call		= ip_set_udel,
		.attr_count	= IPSET_ATTR_CMD_MAX,
		.policy		= ip_set_adt_policy,
	},
	[IPSET_CMD_TEST]	= {
		.call		= ip_set_utest,
		.attr_count	= IPSET_ATTR_CMD_MAX,
		.policy		= ip_set_adt_policy,
	},
	[IPSET_CMD_HEADER]	= {
		.call		= ip_set_header,
		.attr_count	= IPSET_ATTR_CMD_MAX,
		.policy		= ip_set_setname_policy,
	},
	[IPSET_CMD_TYPE]	= {
		.call		= ip_set_type,
		.attr_count	= IPSET_ATTR_CMD_MAX,
		.policy		= ip_set_type_policy,
	},
	[IPSET_CMD_PROTOCOL]	= {
		.call		= ip_set_protocol,
		.attr_count	= IPSET_ATTR_CMD_MAX,
		.policy		= ip_set_protocol_policy,
	},
	[IPSET_CMD_GET_BYNAME]	= {
		.call		= ip_set_byname,
		.attr_count	= IPSET_ATTR_CMD_MAX,
		.policy		= ip_set_setname_policy,
	},
	[IPSET_CMD_GET_BYINDEX]	= {
		.call		= ip_set_byindex,
		.attr_count	= IPSET_ATTR_CMD_MAX,
		.policy		= ip_set_index_policy,
	},
};

static struct nfnetlink_subsystem ip_set_netlink_subsys __read_mostly = {
	.name		= "ip_set",
	.subsys_id	= NFNL_SUBSYS_IPSET,
	.cb_count	= IPSET_MSG_MAX,
	.cb		= ip_set_netlink_subsys_cb,
};

/* Interface to iptables/ip6tables */

static int
ip_set_sockfn_get(struct sock *sk, int optval, void __user *user, int *len)
{
	unsigned int *op;
	void *data;
	int copylen = *len, ret = 0;
	struct net *net = sock_net(sk);
	struct ip_set_net *inst = ip_set_pernet(net);

	if (!ns_capable(net->user_ns, CAP_NET_ADMIN))
		return -EPERM;
	if (optval != SO_IP_SET)
		return -EBADF;
	if (*len < sizeof(unsigned int))
		return -EINVAL;

	data = vmalloc(*len);
	if (!data)
		return -ENOMEM;
	if (copy_from_user(data, user, *len) != 0) {
		ret = -EFAULT;
		goto done;
	}
	op = data;

	if (*op < IP_SET_OP_VERSION) {
		/* Check the version at the beginning of operations */
		struct ip_set_req_version *req_version = data;

		if (*len < sizeof(struct ip_set_req_version)) {
			ret = -EINVAL;
			goto done;
		}

		if (req_version->version < IPSET_PROTOCOL_MIN) {
			ret = -EPROTO;
			goto done;
		}
	}

	switch (*op) {
	case IP_SET_OP_VERSION: {
		struct ip_set_req_version *req_version = data;

		if (*len != sizeof(struct ip_set_req_version)) {
			ret = -EINVAL;
			goto done;
		}

		req_version->version = IPSET_PROTOCOL;
		ret = copy_to_user(user, req_version,
				   sizeof(struct ip_set_req_version));
		goto done;
	}
	case IP_SET_OP_GET_BYNAME: {
		struct ip_set_req_get_set *req_get = data;
		ip_set_id_t id;

		if (*len != sizeof(struct ip_set_req_get_set)) {
			ret = -EINVAL;
			goto done;
		}
		req_get->set.name[IPSET_MAXNAMELEN - 1] = '\0';
		nfnl_lock(NFNL_SUBSYS_IPSET);
		find_set_and_id(inst, req_get->set.name, &id);
		req_get->set.index = id;
		nfnl_unlock(NFNL_SUBSYS_IPSET);
		goto copy;
	}
	case IP_SET_OP_GET_FNAME: {
		struct ip_set_req_get_set_family *req_get = data;
		ip_set_id_t id;

		if (*len != sizeof(struct ip_set_req_get_set_family)) {
			ret = -EINVAL;
			goto done;
		}
		req_get->set.name[IPSET_MAXNAMELEN - 1] = '\0';
		nfnl_lock(NFNL_SUBSYS_IPSET);
		find_set_and_id(inst, req_get->set.name, &id);
		req_get->set.index = id;
		if (id != IPSET_INVALID_ID)
			req_get->family = ip_set(inst, id)->family;
		nfnl_unlock(NFNL_SUBSYS_IPSET);
		goto copy;
	}
	case IP_SET_OP_GET_BYINDEX: {
		struct ip_set_req_get_set *req_get = data;
		struct ip_set *set;

		if (*len != sizeof(struct ip_set_req_get_set) ||
		    req_get->set.index >= inst->ip_set_max) {
			ret = -EINVAL;
			goto done;
		}
		nfnl_lock(NFNL_SUBSYS_IPSET);
		set = ip_set(inst, req_get->set.index);
		ret = strscpy(req_get->set.name, set ? set->name : "",
			      IPSET_MAXNAMELEN);
		nfnl_unlock(NFNL_SUBSYS_IPSET);
		if (ret < 0)
			goto done;
		goto copy;
	}
	default:
		ret = -EBADMSG;
		goto done;
	}	/* end of switch(op) */

copy:
	ret = copy_to_user(user, data, copylen);

done:
	vfree(data);
	if (ret > 0)
		ret = 0;
	return ret;
}

static struct nf_sockopt_ops so_set __read_mostly = {
	.pf		= PF_INET,
	.get_optmin	= SO_IP_SET,
	.get_optmax	= SO_IP_SET + 1,
	.get		= ip_set_sockfn_get,
	.owner		= THIS_MODULE,
};

static int __net_init
ip_set_net_init(struct net *net)
{
	struct ip_set_net *inst = ip_set_pernet(net);
	struct ip_set **list;

	inst->ip_set_max = max_sets ? max_sets : CONFIG_IP_SET_MAX;
	if (inst->ip_set_max >= IPSET_INVALID_ID)
		inst->ip_set_max = IPSET_INVALID_ID - 1;

	list = kvcalloc(inst->ip_set_max, sizeof(struct ip_set *), GFP_KERNEL);
	if (!list)
		return -ENOMEM;
	inst->is_deleted = false;
	inst->is_destroyed = false;
	rcu_assign_pointer(inst->ip_set_list, list);
	return 0;
}

static void __net_exit
ip_set_net_exit(struct net *net)
{
	struct ip_set_net *inst = ip_set_pernet(net);

	struct ip_set *set = NULL;
	ip_set_id_t i;

	inst->is_deleted = true; /* flag for ip_set_nfnl_put */

	nfnl_lock(NFNL_SUBSYS_IPSET);
	for (i = 0; i < inst->ip_set_max; i++) {
		set = ip_set(inst, i);
		if (set) {
			ip_set(inst, i) = NULL;
			ip_set_destroy_set(set);
		}
	}
	nfnl_unlock(NFNL_SUBSYS_IPSET);
	kvfree(rcu_dereference_protected(inst->ip_set_list, 1));
}

static struct pernet_operations ip_set_net_ops = {
	.init	= ip_set_net_init,
	.exit   = ip_set_net_exit,
	.id	= &ip_set_net_id,
	.size	= sizeof(struct ip_set_net),
};

static int __init
ip_set_init(void)
{
	int ret = register_pernet_subsys(&ip_set_net_ops);

	if (ret) {
		pr_err("ip_set: cannot register pernet_subsys.\n");
		return ret;
	}

	ret = nfnetlink_subsys_register(&ip_set_netlink_subsys);
	if (ret != 0) {
		pr_err("ip_set: cannot register with nfnetlink.\n");
		unregister_pernet_subsys(&ip_set_net_ops);
		return ret;
	}

	ret = nf_register_sockopt(&so_set);
	if (ret != 0) {
		pr_err("SO_SET registry failed: %d\n", ret);
		nfnetlink_subsys_unregister(&ip_set_netlink_subsys);
		unregister_pernet_subsys(&ip_set_net_ops);
		return ret;
	}

	return 0;
}

static void __exit
ip_set_fini(void)
{
	nf_unregister_sockopt(&so_set);
	nfnetlink_subsys_unregister(&ip_set_netlink_subsys);

	unregister_pernet_subsys(&ip_set_net_ops);
	pr_debug("these are the famous last words\n");
}

module_init(ip_set_init);
module_exit(ip_set_fini);

MODULE_DESCRIPTION("ip_set: protocol " __stringify(IPSET_PROTOCOL));<|MERGE_RESOLUTION|>--- conflicted
+++ resolved
@@ -1,11 +1,7 @@
 // SPDX-License-Identifier: GPL-2.0-only
 /* Copyright (C) 2000-2002 Joakim Axelsson <gozem@linux.nu>
  *                         Patrick Schaaf <bof@bof.de>
-<<<<<<< HEAD
- * Copyright (C) 2003-2013 Jozsef Kadlecsik <kadlec@blackhole.kfki.hu>
-=======
  * Copyright (C) 2003-2013 Jozsef Kadlecsik <kadlec@netfilter.org>
->>>>>>> 6fb08f1a
  */
 
 /* Kernel module for IP set management */
@@ -1296,18 +1292,11 @@
 	ip_set_id_t index;
 	int ret;
 
-<<<<<<< HEAD
-	/* Second pass, so parser can't fail */
-	nla_parse_deprecated(cda, IPSET_ATTR_CMD_MAX, attr,
-			     nlh->nlmsg_len - min_len, ip_set_setname_policy,
-			     NULL);
-=======
 	ret = nla_parse_deprecated(cda, IPSET_ATTR_CMD_MAX, attr,
 				   nlh->nlmsg_len - min_len,
 				   ip_set_setname_policy, NULL);
 	if (ret)
 		return ret;
->>>>>>> 6fb08f1a
 
 	cb->args[IPSET_CB_PROTO] = nla_get_u8(cda[IPSET_ATTR_PROTOCOL]);
 	if (cda[IPSET_ATTR_SETNAME]) {
@@ -1554,15 +1543,9 @@
 		memcpy(&errmsg->msg, nlh, nlh->nlmsg_len);
 		cmdattr = (void *)&errmsg->msg + min_len;
 
-<<<<<<< HEAD
-		nla_parse_deprecated(cda, IPSET_ATTR_CMD_MAX, cmdattr,
-				     nlh->nlmsg_len - min_len,
-				     ip_set_adt_policy, NULL);
-=======
 		ret = nla_parse_deprecated(cda, IPSET_ATTR_CMD_MAX, cmdattr,
 					   nlh->nlmsg_len - min_len,
 					   ip_set_adt_policy, NULL);
->>>>>>> 6fb08f1a
 
 		if (ret) {
 			nlmsg_free(skb2);
@@ -1639,53 +1622,6 @@
 		       const struct nlattr * const attr[],
 		       struct netlink_ext_ack *extack)
 {
-<<<<<<< HEAD
-	struct ip_set_net *inst = ip_set_pernet(net);
-	struct ip_set *set;
-	struct nlattr *tb[IPSET_ATTR_ADT_MAX + 1] = {};
-	const struct nlattr *nla;
-	u32 flags = flag_exist(nlh);
-	bool use_lineno;
-	int ret = 0;
-
-	if (unlikely(protocol_min_failed(attr) ||
-		     !attr[IPSET_ATTR_SETNAME] ||
-		     !((attr[IPSET_ATTR_DATA] != NULL) ^
-		       (attr[IPSET_ATTR_ADT] != NULL)) ||
-		     (attr[IPSET_ATTR_DATA] &&
-		      !flag_nested(attr[IPSET_ATTR_DATA])) ||
-		     (attr[IPSET_ATTR_ADT] &&
-		      (!flag_nested(attr[IPSET_ATTR_ADT]) ||
-		       !attr[IPSET_ATTR_LINENO]))))
-		return -IPSET_ERR_PROTOCOL;
-
-	set = find_set(inst, nla_data(attr[IPSET_ATTR_SETNAME]));
-	if (!set)
-		return -ENOENT;
-
-	use_lineno = !!attr[IPSET_ATTR_LINENO];
-	if (attr[IPSET_ATTR_DATA]) {
-		if (nla_parse_nested_deprecated(tb, IPSET_ATTR_ADT_MAX, attr[IPSET_ATTR_DATA], set->type->adt_policy, NULL))
-			return -IPSET_ERR_PROTOCOL;
-		ret = call_ad(ctnl, skb, set, tb, IPSET_DEL, flags,
-			      use_lineno);
-	} else {
-		int nla_rem;
-
-		nla_for_each_nested(nla, attr[IPSET_ATTR_ADT], nla_rem) {
-			memset(tb, 0, sizeof(*tb));
-			if (nla_type(nla) != IPSET_ATTR_DATA ||
-			    !flag_nested(nla) ||
-			    nla_parse_nested_deprecated(tb, IPSET_ATTR_ADT_MAX, nla, set->type->adt_policy, NULL))
-				return -IPSET_ERR_PROTOCOL;
-			ret = call_ad(ctnl, skb, set, tb, IPSET_DEL,
-				      flags, use_lineno);
-			if (ret < 0)
-				return ret;
-		}
-	}
-	return ret;
-=======
 	return ip_set_ad(net, ctnl, skb,
 			 IPSET_ADD, nlh, attr, extack);
 }
@@ -1697,7 +1633,6 @@
 {
 	return ip_set_ad(net, ctnl, skb,
 			 IPSET_DEL, nlh, attr, extack);
->>>>>>> 6fb08f1a
 }
 
 static int ip_set_utest(struct net *net, struct sock *ctnl, struct sk_buff *skb,
