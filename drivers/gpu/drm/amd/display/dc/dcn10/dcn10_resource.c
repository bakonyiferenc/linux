/*
* Copyright 2016 Advanced Micro Devices, Inc.
 *
 * Permission is hereby granted, free of charge, to any person obtaining a
 * copy of this software and associated documentation files (the "Software"),
 * to deal in the Software without restriction, including without limitation
 * the rights to use, copy, modify, merge, publish, distribute, sublicense,
 * and/or sell copies of the Software, and to permit persons to whom the
 * Software is furnished to do so, subject to the following conditions:
 *
 * The above copyright notice and this permission notice shall be included in
 * all copies or substantial portions of the Software.
 *
 * THE SOFTWARE IS PROVIDED "AS IS", WITHOUT WARRANTY OF ANY KIND, EXPRESS OR
 * IMPLIED, INCLUDING BUT NOT LIMITED TO THE WARRANTIES OF MERCHANTABILITY,
 * FITNESS FOR A PARTICULAR PURPOSE AND NONINFRINGEMENT.  IN NO EVENT SHALL
 * THE COPYRIGHT HOLDER(S) OR AUTHOR(S) BE LIABLE FOR ANY CLAIM, DAMAGES OR
 * OTHER LIABILITY, WHETHER IN AN ACTION OF CONTRACT, TORT OR OTHERWISE,
 * ARISING FROM, OUT OF OR IN CONNECTION WITH THE SOFTWARE OR THE USE OR
 * OTHER DEALINGS IN THE SOFTWARE.
 *
 * Authors: AMD
 *
 */

#include "dm_services.h"
#include "dc.h"

#include "resource.h"
#include "include/irq_service_interface.h"
#include "dcn10_resource.h"

#include "dcn10_ipp.h"
#include "dcn10_mpc.h"
#include "irq/dcn10/irq_service_dcn10.h"
#include "dcn10_dpp.h"
#include "dcn10_optc.h"
#include "dcn10_hw_sequencer.h"
#include "dce110/dce110_hw_sequencer.h"
#include "dcn10_opp.h"
#include "dcn10_link_encoder.h"
#include "dcn10_stream_encoder.h"
#include "dcn10_clk_mgr.h"
#include "dce/dce_clock_source.h"
#include "dce/dce_audio.h"
#include "dce/dce_hwseq.h"
#include "virtual/virtual_stream_encoder.h"
#include "dce110/dce110_resource.h"
#include "dce112/dce112_resource.h"
#include "dcn10_hubp.h"
#include "dcn10_hubbub.h"

#include "soc15_hw_ip.h"
#include "vega10_ip_offset.h"

#include "dcn/dcn_1_0_offset.h"
#include "dcn/dcn_1_0_sh_mask.h"

#include "nbio/nbio_7_0_offset.h"

#include "mmhub/mmhub_9_1_offset.h"
#include "mmhub/mmhub_9_1_sh_mask.h"

#include "reg_helper.h"
#include "dce/dce_abm.h"
#include "dce/dce_dmcu.h"
#include "dce/dce_aux.h"
#include "dce/dce_i2c.h"

const struct _vcs_dpi_ip_params_st dcn1_0_ip = {
	.rob_buffer_size_kbytes = 64,
	.det_buffer_size_kbytes = 164,
	.dpte_buffer_size_in_pte_reqs_luma = 42,
	.dpp_output_buffer_pixels = 2560,
	.opp_output_buffer_lines = 1,
	.pixel_chunk_size_kbytes = 8,
	.pte_enable = 1,
	.pte_chunk_size_kbytes = 2,
	.meta_chunk_size_kbytes = 2,
	.writeback_chunk_size_kbytes = 2,
	.line_buffer_size_bits = 589824,
	.max_line_buffer_lines = 12,
	.IsLineBufferBppFixed = 0,
	.LineBufferFixedBpp = -1,
	.writeback_luma_buffer_size_kbytes = 12,
	.writeback_chroma_buffer_size_kbytes = 8,
	.max_num_dpp = 4,
	.max_num_wb = 2,
	.max_dchub_pscl_bw_pix_per_clk = 4,
	.max_pscl_lb_bw_pix_per_clk = 2,
	.max_lb_vscl_bw_pix_per_clk = 4,
	.max_vscl_hscl_bw_pix_per_clk = 4,
	.max_hscl_ratio = 4,
	.max_vscl_ratio = 4,
	.hscl_mults = 4,
	.vscl_mults = 4,
	.max_hscl_taps = 8,
	.max_vscl_taps = 8,
	.dispclk_ramp_margin_percent = 1,
	.underscan_factor = 1.10,
	.min_vblank_lines = 14,
	.dppclk_delay_subtotal = 90,
	.dispclk_delay_subtotal = 42,
	.dcfclk_cstate_latency = 10,
	.max_inter_dcn_tile_repeaters = 8,
	.can_vstartup_lines_exceed_vsync_plus_back_porch_lines_minus_one = 0,
	.bug_forcing_LC_req_same_size_fixed = 0,
};

const struct _vcs_dpi_soc_bounding_box_st dcn1_0_soc = {
	.sr_exit_time_us = 9.0,
	.sr_enter_plus_exit_time_us = 11.0,
	.urgent_latency_us = 4.0,
	.writeback_latency_us = 12.0,
	.ideal_dram_bw_after_urgent_percent = 80.0,
	.max_request_size_bytes = 256,
	.downspread_percent = 0.5,
	.dram_page_open_time_ns = 50.0,
	.dram_rw_turnaround_time_ns = 17.5,
	.dram_return_buffer_per_channel_bytes = 8192,
	.round_trip_ping_latency_dcfclk_cycles = 128,
	.urgent_out_of_order_return_per_channel_bytes = 256,
	.channel_interleave_bytes = 256,
	.num_banks = 8,
	.num_chans = 2,
	.vmm_page_size_bytes = 4096,
	.dram_clock_change_latency_us = 17.0,
	.writeback_dram_clock_change_latency_us = 23.0,
	.return_bus_width_bytes = 64,
};

#ifndef mmDP0_DP_DPHY_INTERNAL_CTRL
	#define mmDP0_DP_DPHY_INTERNAL_CTRL		0x210f
	#define mmDP0_DP_DPHY_INTERNAL_CTRL_BASE_IDX	2
	#define mmDP1_DP_DPHY_INTERNAL_CTRL		0x220f
	#define mmDP1_DP_DPHY_INTERNAL_CTRL_BASE_IDX	2
	#define mmDP2_DP_DPHY_INTERNAL_CTRL		0x230f
	#define mmDP2_DP_DPHY_INTERNAL_CTRL_BASE_IDX	2
	#define mmDP3_DP_DPHY_INTERNAL_CTRL		0x240f
	#define mmDP3_DP_DPHY_INTERNAL_CTRL_BASE_IDX	2
	#define mmDP4_DP_DPHY_INTERNAL_CTRL		0x250f
	#define mmDP4_DP_DPHY_INTERNAL_CTRL_BASE_IDX	2
	#define mmDP5_DP_DPHY_INTERNAL_CTRL		0x260f
	#define mmDP5_DP_DPHY_INTERNAL_CTRL_BASE_IDX	2
	#define mmDP6_DP_DPHY_INTERNAL_CTRL		0x270f
	#define mmDP6_DP_DPHY_INTERNAL_CTRL_BASE_IDX	2
#endif


enum dcn10_clk_src_array_id {
	DCN10_CLK_SRC_PLL0,
	DCN10_CLK_SRC_PLL1,
	DCN10_CLK_SRC_PLL2,
	DCN10_CLK_SRC_PLL3,
	DCN10_CLK_SRC_TOTAL,
#if defined(CONFIG_DRM_AMD_DC_DCN1_01)
	DCN101_CLK_SRC_TOTAL = DCN10_CLK_SRC_PLL3
#endif
};

/* begin *********************
 * macros to expend register list macro defined in HW object header file */

/* DCN */
#define BASE_INNER(seg) \
	DCE_BASE__INST0_SEG ## seg

#define BASE(seg) \
	BASE_INNER(seg)

#define SR(reg_name)\
		.reg_name = BASE(mm ## reg_name ## _BASE_IDX) +  \
					mm ## reg_name

#define SRI(reg_name, block, id)\
	.reg_name = BASE(mm ## block ## id ## _ ## reg_name ## _BASE_IDX) + \
					mm ## block ## id ## _ ## reg_name


#define SRII(reg_name, block, id)\
	.reg_name[id] = BASE(mm ## block ## id ## _ ## reg_name ## _BASE_IDX) + \
					mm ## block ## id ## _ ## reg_name

/* NBIO */
#define NBIO_BASE_INNER(seg) \
	NBIF_BASE__INST0_SEG ## seg

#define NBIO_BASE(seg) \
	NBIO_BASE_INNER(seg)

#define NBIO_SR(reg_name)\
		.reg_name = NBIO_BASE(mm ## reg_name ## _BASE_IDX) +  \
					mm ## reg_name

/* MMHUB */
#define MMHUB_BASE_INNER(seg) \
	MMHUB_BASE__INST0_SEG ## seg

#define MMHUB_BASE(seg) \
	MMHUB_BASE_INNER(seg)

#define MMHUB_SR(reg_name)\
		.reg_name = MMHUB_BASE(mm ## reg_name ## _BASE_IDX) +  \
					mm ## reg_name
/* macros to expend register list macro defined in HW object header file
 * end *********************/


static const struct dce_dmcu_registers dmcu_regs = {
		DMCU_DCN10_REG_LIST()
};

static const struct dce_dmcu_shift dmcu_shift = {
		DMCU_MASK_SH_LIST_DCN10(__SHIFT)
};

static const struct dce_dmcu_mask dmcu_mask = {
		DMCU_MASK_SH_LIST_DCN10(_MASK)
};

static const struct dce_abm_registers abm_regs = {
		ABM_DCN10_REG_LIST(0)
};

static const struct dce_abm_shift abm_shift = {
		ABM_MASK_SH_LIST_DCN10(__SHIFT)
};

static const struct dce_abm_mask abm_mask = {
		ABM_MASK_SH_LIST_DCN10(_MASK)
};

#define stream_enc_regs(id)\
[id] = {\
	SE_DCN_REG_LIST(id)\
}

static const struct dcn10_stream_enc_registers stream_enc_regs[] = {
	stream_enc_regs(0),
	stream_enc_regs(1),
	stream_enc_regs(2),
	stream_enc_regs(3),
};

static const struct dcn10_stream_encoder_shift se_shift = {
		SE_COMMON_MASK_SH_LIST_DCN10(__SHIFT)
};

static const struct dcn10_stream_encoder_mask se_mask = {
		SE_COMMON_MASK_SH_LIST_DCN10(_MASK)
};

#define audio_regs(id)\
[id] = {\
		AUD_COMMON_REG_LIST(id)\
}

static const struct dce_audio_registers audio_regs[] = {
	audio_regs(0),
	audio_regs(1),
	audio_regs(2),
	audio_regs(3),
};

#define DCE120_AUD_COMMON_MASK_SH_LIST(mask_sh)\
		SF(AZF0ENDPOINT0_AZALIA_F0_CODEC_ENDPOINT_INDEX, AZALIA_ENDPOINT_REG_INDEX, mask_sh),\
		SF(AZF0ENDPOINT0_AZALIA_F0_CODEC_ENDPOINT_DATA, AZALIA_ENDPOINT_REG_DATA, mask_sh),\
		AUD_COMMON_MASK_SH_LIST_BASE(mask_sh)

static const struct dce_audio_shift audio_shift = {
		DCE120_AUD_COMMON_MASK_SH_LIST(__SHIFT)
};

static const struct dce_aduio_mask audio_mask = {
		DCE120_AUD_COMMON_MASK_SH_LIST(_MASK)
};

#define aux_regs(id)\
[id] = {\
	AUX_REG_LIST(id)\
}

static const struct dcn10_link_enc_aux_registers link_enc_aux_regs[] = {
		aux_regs(0),
		aux_regs(1),
		aux_regs(2),
		aux_regs(3)
};

#define hpd_regs(id)\
[id] = {\
	HPD_REG_LIST(id)\
}

static const struct dcn10_link_enc_hpd_registers link_enc_hpd_regs[] = {
		hpd_regs(0),
		hpd_regs(1),
		hpd_regs(2),
		hpd_regs(3)
};

#define link_regs(id)\
[id] = {\
	LE_DCN10_REG_LIST(id), \
	SRI(DP_DPHY_INTERNAL_CTRL, DP, id) \
}

static const struct dcn10_link_enc_registers link_enc_regs[] = {
	link_regs(0),
	link_regs(1),
	link_regs(2),
	link_regs(3)
};

static const struct dcn10_link_enc_shift le_shift = {
		LINK_ENCODER_MASK_SH_LIST_DCN10(__SHIFT)
};

static const struct dcn10_link_enc_mask le_mask = {
		LINK_ENCODER_MASK_SH_LIST_DCN10(_MASK)
};

#define ipp_regs(id)\
[id] = {\
	IPP_REG_LIST_DCN10(id),\
}

static const struct dcn10_ipp_registers ipp_regs[] = {
	ipp_regs(0),
	ipp_regs(1),
	ipp_regs(2),
	ipp_regs(3),
};

static const struct dcn10_ipp_shift ipp_shift = {
		IPP_MASK_SH_LIST_DCN10(__SHIFT)
};

static const struct dcn10_ipp_mask ipp_mask = {
		IPP_MASK_SH_LIST_DCN10(_MASK),
};

#define opp_regs(id)\
[id] = {\
	OPP_REG_LIST_DCN10(id),\
}

static const struct dcn10_opp_registers opp_regs[] = {
	opp_regs(0),
	opp_regs(1),
	opp_regs(2),
	opp_regs(3),
};

static const struct dcn10_opp_shift opp_shift = {
		OPP_MASK_SH_LIST_DCN10(__SHIFT)
};

static const struct dcn10_opp_mask opp_mask = {
		OPP_MASK_SH_LIST_DCN10(_MASK),
};

#define aux_engine_regs(id)\
[id] = {\
	AUX_COMMON_REG_LIST(id), \
	.AUX_RESET_MASK = 0 \
}

static const struct dce110_aux_registers aux_engine_regs[] = {
		aux_engine_regs(0),
		aux_engine_regs(1),
		aux_engine_regs(2),
		aux_engine_regs(3),
		aux_engine_regs(4),
		aux_engine_regs(5)
};

#define tf_regs(id)\
[id] = {\
	TF_REG_LIST_DCN10(id),\
}

static const struct dcn_dpp_registers tf_regs[] = {
	tf_regs(0),
	tf_regs(1),
	tf_regs(2),
	tf_regs(3),
};

static const struct dcn_dpp_shift tf_shift = {
	TF_REG_LIST_SH_MASK_DCN10(__SHIFT),
	TF_DEBUG_REG_LIST_SH_DCN10

};

static const struct dcn_dpp_mask tf_mask = {
	TF_REG_LIST_SH_MASK_DCN10(_MASK),
	TF_DEBUG_REG_LIST_MASK_DCN10
};

static const struct dcn_mpc_registers mpc_regs = {
		MPC_COMMON_REG_LIST_DCN1_0(0),
		MPC_COMMON_REG_LIST_DCN1_0(1),
		MPC_COMMON_REG_LIST_DCN1_0(2),
		MPC_COMMON_REG_LIST_DCN1_0(3),
		MPC_OUT_MUX_COMMON_REG_LIST_DCN1_0(0),
		MPC_OUT_MUX_COMMON_REG_LIST_DCN1_0(1),
		MPC_OUT_MUX_COMMON_REG_LIST_DCN1_0(2),
		MPC_OUT_MUX_COMMON_REG_LIST_DCN1_0(3)
};

static const struct dcn_mpc_shift mpc_shift = {
	MPC_COMMON_MASK_SH_LIST_DCN1_0(__SHIFT)
};

static const struct dcn_mpc_mask mpc_mask = {
	MPC_COMMON_MASK_SH_LIST_DCN1_0(_MASK),
};

#define tg_regs(id)\
[id] = {TG_COMMON_REG_LIST_DCN1_0(id)}

static const struct dcn_optc_registers tg_regs[] = {
	tg_regs(0),
	tg_regs(1),
	tg_regs(2),
	tg_regs(3),
};

static const struct dcn_optc_shift tg_shift = {
	TG_COMMON_MASK_SH_LIST_DCN1_0(__SHIFT)
};

static const struct dcn_optc_mask tg_mask = {
	TG_COMMON_MASK_SH_LIST_DCN1_0(_MASK)
};

static const struct bios_registers bios_regs = {
		NBIO_SR(BIOS_SCRATCH_3),
		NBIO_SR(BIOS_SCRATCH_6)
};

#define hubp_regs(id)\
[id] = {\
	HUBP_REG_LIST_DCN10(id)\
}


static const struct dcn_mi_registers hubp_regs[] = {
	hubp_regs(0),
	hubp_regs(1),
	hubp_regs(2),
	hubp_regs(3),
};

static const struct dcn_mi_shift hubp_shift = {
		HUBP_MASK_SH_LIST_DCN10(__SHIFT)
};

static const struct dcn_mi_mask hubp_mask = {
		HUBP_MASK_SH_LIST_DCN10(_MASK)
};


static const struct dcn_hubbub_registers hubbub_reg = {
		HUBBUB_REG_LIST_DCN10(0)
};

static const struct dcn_hubbub_shift hubbub_shift = {
		HUBBUB_MASK_SH_LIST_DCN10(__SHIFT)
};

static const struct dcn_hubbub_mask hubbub_mask = {
		HUBBUB_MASK_SH_LIST_DCN10(_MASK)
};

#define clk_src_regs(index, pllid)\
[index] = {\
	CS_COMMON_REG_LIST_DCN1_0(index, pllid),\
}

static const struct dce110_clk_src_regs clk_src_regs[] = {
	clk_src_regs(0, A),
	clk_src_regs(1, B),
	clk_src_regs(2, C),
	clk_src_regs(3, D)
};

static const struct dce110_clk_src_shift cs_shift = {
		CS_COMMON_MASK_SH_LIST_DCN1_0(__SHIFT)
};

static const struct dce110_clk_src_mask cs_mask = {
		CS_COMMON_MASK_SH_LIST_DCN1_0(_MASK)
};

static const struct resource_caps res_cap = {
		.num_timing_generator = 4,
		.num_opp = 4,
		.num_video_plane = 4,
		.num_audio = 4,
		.num_stream_encoder = 4,
		.num_pll = 4,
		.num_ddc = 4,
};

#if defined(CONFIG_DRM_AMD_DC_DCN1_01)
static const struct resource_caps rv2_res_cap = {
		.num_timing_generator = 3,
		.num_opp = 3,
		.num_video_plane = 3,
		.num_audio = 3,
		.num_stream_encoder = 3,
		.num_pll = 3,
		.num_ddc = 3,
};
#endif

static const struct dc_plane_cap plane_cap = {
	.type = DC_PLANE_TYPE_DCN_UNIVERSAL,
	.blends_with_above = true,
	.blends_with_below = true,
	.per_pixel_alpha = true,

	.pixel_format_support = {
			.argb8888 = true,
			.nv12 = true,
			.fp16 = true
	},

	.max_upscale_factor = {
			.argb8888 = 16000,
			.nv12 = 16000,
			.fp16 = 1
	},

	.max_downscale_factor = {
			.argb8888 = 250,
			.nv12 = 250,
			.fp16 = 1
	}
};

static const struct dc_debug_options debug_defaults_drv = {
		.sanity_checks = true,
		.disable_dmcu = true,
		.force_abm_enable = false,
		.timing_trace = false,
		.clock_trace = true,

		/* raven smu dones't allow 0 disp clk,
		 * smu min disp clk limit is 50Mhz
		 * keep min disp clk 100Mhz avoid smu hang
		 */
		.min_disp_clk_khz = 100000,

		.disable_pplib_clock_request = false,
		.disable_pplib_wm_range = false,
		.pplib_wm_report_mode = WM_REPORT_DEFAULT,
		.pipe_split_policy = MPC_SPLIT_AVOID_MULT_DISP,
		.force_single_disp_pipe_split = true,
		.disable_dcc = DCC_ENABLE,
		.voltage_align_fclk = true,
		.disable_stereo_support = true,
		.vsr_support = true,
		.performance_trace = false,
		.az_endpoint_mute_only = true,
		.recovery_enabled = false, /*enable this by default after testing.*/
		.max_downscale_src_width = 3840,
};

static const struct dc_debug_options debug_defaults_diags = {
		.disable_dmcu = true,
		.force_abm_enable = false,
		.timing_trace = true,
		.clock_trace = true,
		.disable_stutter = true,
		.disable_pplib_clock_request = true,
		.disable_pplib_wm_range = true
};

static void dcn10_dpp_destroy(struct dpp **dpp)
{
	kfree(TO_DCN10_DPP(*dpp));
	*dpp = NULL;
}

static struct dpp *dcn10_dpp_create(
	struct dc_context *ctx,
	uint32_t inst)
{
	struct dcn10_dpp *dpp =
		kzalloc(sizeof(struct dcn10_dpp), GFP_KERNEL);

	if (!dpp)
		return NULL;

	dpp1_construct(dpp, ctx, inst,
		       &tf_regs[inst], &tf_shift, &tf_mask);
	return &dpp->base;
}

static struct input_pixel_processor *dcn10_ipp_create(
	struct dc_context *ctx, uint32_t inst)
{
	struct dcn10_ipp *ipp =
		kzalloc(sizeof(struct dcn10_ipp), GFP_KERNEL);

	if (!ipp) {
		BREAK_TO_DEBUGGER();
		return NULL;
	}

	dcn10_ipp_construct(ipp, ctx, inst,
			&ipp_regs[inst], &ipp_shift, &ipp_mask);
	return &ipp->base;
}


static struct output_pixel_processor *dcn10_opp_create(
	struct dc_context *ctx, uint32_t inst)
{
	struct dcn10_opp *opp =
		kzalloc(sizeof(struct dcn10_opp), GFP_KERNEL);

	if (!opp) {
		BREAK_TO_DEBUGGER();
		return NULL;
	}

	dcn10_opp_construct(opp, ctx, inst,
			&opp_regs[inst], &opp_shift, &opp_mask);
	return &opp->base;
}

struct dce_aux *dcn10_aux_engine_create(
	struct dc_context *ctx,
	uint32_t inst)
{
	struct aux_engine_dce110 *aux_engine =
		kzalloc(sizeof(struct aux_engine_dce110), GFP_KERNEL);

	if (!aux_engine)
		return NULL;

	dce110_aux_engine_construct(aux_engine, ctx, inst,
				    SW_AUX_TIMEOUT_PERIOD_MULTIPLIER * AUX_TIMEOUT_PERIOD,
				    &aux_engine_regs[inst]);

	return &aux_engine->base;
}
#define i2c_inst_regs(id) { I2C_HW_ENGINE_COMMON_REG_LIST(id) }

static const struct dce_i2c_registers i2c_hw_regs[] = {
		i2c_inst_regs(1),
		i2c_inst_regs(2),
		i2c_inst_regs(3),
		i2c_inst_regs(4),
		i2c_inst_regs(5),
		i2c_inst_regs(6),
};

static const struct dce_i2c_shift i2c_shifts = {
		I2C_COMMON_MASK_SH_LIST_DCE110(__SHIFT)
};

static const struct dce_i2c_mask i2c_masks = {
		I2C_COMMON_MASK_SH_LIST_DCE110(_MASK)
};

struct dce_i2c_hw *dcn10_i2c_hw_create(
	struct dc_context *ctx,
	uint32_t inst)
{
	struct dce_i2c_hw *dce_i2c_hw =
		kzalloc(sizeof(struct dce_i2c_hw), GFP_KERNEL);

	if (!dce_i2c_hw)
		return NULL;

	dcn1_i2c_hw_construct(dce_i2c_hw, ctx, inst,
				    &i2c_hw_regs[inst], &i2c_shifts, &i2c_masks);

	return dce_i2c_hw;
}
static struct mpc *dcn10_mpc_create(struct dc_context *ctx)
{
	struct dcn10_mpc *mpc10 = kzalloc(sizeof(struct dcn10_mpc),
					  GFP_KERNEL);

	if (!mpc10)
		return NULL;

	dcn10_mpc_construct(mpc10, ctx,
			&mpc_regs,
			&mpc_shift,
			&mpc_mask,
			4);

	return &mpc10->base;
}

static struct hubbub *dcn10_hubbub_create(struct dc_context *ctx)
{
	struct dcn10_hubbub *dcn10_hubbub = kzalloc(sizeof(struct dcn10_hubbub),
					  GFP_KERNEL);

	if (!dcn10_hubbub)
		return NULL;

	hubbub1_construct(&dcn10_hubbub->base, ctx,
			&hubbub_reg,
			&hubbub_shift,
			&hubbub_mask);

	return &dcn10_hubbub->base;
}

static struct timing_generator *dcn10_timing_generator_create(
		struct dc_context *ctx,
		uint32_t instance)
{
	struct optc *tgn10 =
		kzalloc(sizeof(struct optc), GFP_KERNEL);

	if (!tgn10)
		return NULL;

	tgn10->base.inst = instance;
	tgn10->base.ctx = ctx;

	tgn10->tg_regs = &tg_regs[instance];
	tgn10->tg_shift = &tg_shift;
	tgn10->tg_mask = &tg_mask;

	dcn10_timing_generator_init(tgn10);

	return &tgn10->base;
}

static const struct encoder_feature_support link_enc_feature = {
		.max_hdmi_deep_color = COLOR_DEPTH_121212,
		.max_hdmi_pixel_clock = 600000,
		.hdmi_ycbcr420_supported = true,
		.dp_ycbcr420_supported = false,
		.flags.bits.IS_HBR2_CAPABLE = true,
		.flags.bits.IS_HBR3_CAPABLE = true,
		.flags.bits.IS_TPS3_CAPABLE = true,
		.flags.bits.IS_TPS4_CAPABLE = true
};

struct link_encoder *dcn10_link_encoder_create(
	const struct encoder_init_data *enc_init_data)
{
	struct dcn10_link_encoder *enc10 =
		kzalloc(sizeof(struct dcn10_link_encoder), GFP_KERNEL);

	if (!enc10)
		return NULL;

	dcn10_link_encoder_construct(enc10,
				      enc_init_data,
				      &link_enc_feature,
				      &link_enc_regs[enc_init_data->transmitter],
				      &link_enc_aux_regs[enc_init_data->channel - 1],
				      &link_enc_hpd_regs[enc_init_data->hpd_source],
				      &le_shift,
				      &le_mask);

	return &enc10->base;
}

struct clock_source *dcn10_clock_source_create(
	struct dc_context *ctx,
	struct dc_bios *bios,
	enum clock_source_id id,
	const struct dce110_clk_src_regs *regs,
	bool dp_clk_src)
{
	struct dce110_clk_src *clk_src =
		kzalloc(sizeof(struct dce110_clk_src), GFP_KERNEL);

	if (!clk_src)
		return NULL;

	if (dce112_clk_src_construct(clk_src, ctx, bios, id,
			regs, &cs_shift, &cs_mask)) {
		clk_src->base.dp_clk_src = dp_clk_src;
		return &clk_src->base;
	}

	BREAK_TO_DEBUGGER();
	return NULL;
}

static void read_dce_straps(
	struct dc_context *ctx,
	struct resource_straps *straps)
{
	generic_reg_get(ctx, mmDC_PINSTRAPS + BASE(mmDC_PINSTRAPS_BASE_IDX),
		FN(DC_PINSTRAPS, DC_PINSTRAPS_AUDIO), &straps->dc_pinstraps_audio);
}

static struct audio *create_audio(
		struct dc_context *ctx, unsigned int inst)
{
	return dce_audio_create(ctx, inst,
			&audio_regs[inst], &audio_shift, &audio_mask);
}

static struct stream_encoder *dcn10_stream_encoder_create(
	enum engine_id eng_id,
	struct dc_context *ctx)
{
	struct dcn10_stream_encoder *enc1 =
		kzalloc(sizeof(struct dcn10_stream_encoder), GFP_KERNEL);

	if (!enc1)
		return NULL;

	dcn10_stream_encoder_construct(enc1, ctx, ctx->dc_bios, eng_id,
					&stream_enc_regs[eng_id],
					&se_shift, &se_mask);
	return &enc1->base;
}

static const struct dce_hwseq_registers hwseq_reg = {
		HWSEQ_DCN1_REG_LIST()
};

static const struct dce_hwseq_shift hwseq_shift = {
		HWSEQ_DCN1_MASK_SH_LIST(__SHIFT)
};

static const struct dce_hwseq_mask hwseq_mask = {
		HWSEQ_DCN1_MASK_SH_LIST(_MASK)
};

static struct dce_hwseq *dcn10_hwseq_create(
	struct dc_context *ctx)
{
	struct dce_hwseq *hws = kzalloc(sizeof(struct dce_hwseq), GFP_KERNEL);

	if (hws) {
		hws->ctx = ctx;
		hws->regs = &hwseq_reg;
		hws->shifts = &hwseq_shift;
		hws->masks = &hwseq_mask;
		hws->wa.DEGVIDCN10_253 = true;
		hws->wa.false_optc_underflow = true;
		hws->wa.DEGVIDCN10_254 = true;
	}
	return hws;
}

static const struct resource_create_funcs res_create_funcs = {
	.read_dce_straps = read_dce_straps,
	.create_audio = create_audio,
	.create_stream_encoder = dcn10_stream_encoder_create,
	.create_hwseq = dcn10_hwseq_create,
};

static const struct resource_create_funcs res_create_maximus_funcs = {
	.read_dce_straps = NULL,
	.create_audio = NULL,
	.create_stream_encoder = NULL,
	.create_hwseq = dcn10_hwseq_create,
};

void dcn10_clock_source_destroy(struct clock_source **clk_src)
{
	kfree(TO_DCE110_CLK_SRC(*clk_src));
	*clk_src = NULL;
}

static struct pp_smu_funcs *dcn10_pp_smu_create(struct dc_context *ctx)
{
	struct pp_smu_funcs *pp_smu = kzalloc(sizeof(*pp_smu), GFP_KERNEL);

	if (!pp_smu)
		return pp_smu;

	dm_pp_get_funcs(ctx, pp_smu);
	return pp_smu;
}

static void destruct(struct dcn10_resource_pool *pool)
{
	unsigned int i;

	for (i = 0; i < pool->base.stream_enc_count; i++) {
		if (pool->base.stream_enc[i] != NULL) {
			kfree(DCN10STRENC_FROM_STRENC(pool->base.stream_enc[i]));
			pool->base.stream_enc[i] = NULL;
		}
	}

	if (pool->base.mpc != NULL) {
		kfree(TO_DCN10_MPC(pool->base.mpc));
		pool->base.mpc = NULL;
	}

	if (pool->base.hubbub != NULL) {
		kfree(pool->base.hubbub);
		pool->base.hubbub = NULL;
	}

	for (i = 0; i < pool->base.pipe_count; i++) {
		if (pool->base.opps[i] != NULL)
			pool->base.opps[i]->funcs->opp_destroy(&pool->base.opps[i]);

		if (pool->base.dpps[i] != NULL)
			dcn10_dpp_destroy(&pool->base.dpps[i]);

		if (pool->base.ipps[i] != NULL)
			pool->base.ipps[i]->funcs->ipp_destroy(&pool->base.ipps[i]);

		if (pool->base.hubps[i] != NULL) {
			kfree(TO_DCN10_HUBP(pool->base.hubps[i]));
			pool->base.hubps[i] = NULL;
		}

		if (pool->base.irqs != NULL) {
			dal_irq_service_destroy(&pool->base.irqs);
		}

		if (pool->base.timing_generators[i] != NULL)	{
			kfree(DCN10TG_FROM_TG(pool->base.timing_generators[i]));
			pool->base.timing_generators[i] = NULL;
		}
	}

	for (i = 0; i < pool->base.res_cap->num_ddc; i++) {
		if (pool->base.engines[i] != NULL)
			dce110_engine_destroy(&pool->base.engines[i]);
		if (pool->base.hw_i2cs[i] != NULL) {
			kfree(pool->base.hw_i2cs[i]);
			pool->base.hw_i2cs[i] = NULL;
		}
		if (pool->base.sw_i2cs[i] != NULL) {
			kfree(pool->base.sw_i2cs[i]);
			pool->base.sw_i2cs[i] = NULL;
		}
	}

	for (i = 0; i < pool->base.audio_count; i++) {
		if (pool->base.audios[i])
			dce_aud_destroy(&pool->base.audios[i]);
	}

	for (i = 0; i < pool->base.clk_src_count; i++) {
		if (pool->base.clock_sources[i] != NULL) {
			dcn10_clock_source_destroy(&pool->base.clock_sources[i]);
			pool->base.clock_sources[i] = NULL;
		}
	}

	if (pool->base.dp_clock_source != NULL) {
		dcn10_clock_source_destroy(&pool->base.dp_clock_source);
		pool->base.dp_clock_source = NULL;
	}

	if (pool->base.abm != NULL)
		dce_abm_destroy(&pool->base.abm);

	if (pool->base.dmcu != NULL)
		dce_dmcu_destroy(&pool->base.dmcu);

	if (pool->base.clk_mgr != NULL)
		dce_clk_mgr_destroy(&pool->base.clk_mgr);

	kfree(pool->base.pp_smu);
}

static struct hubp *dcn10_hubp_create(
	struct dc_context *ctx,
	uint32_t inst)
{
	struct dcn10_hubp *hubp1 =
		kzalloc(sizeof(struct dcn10_hubp), GFP_KERNEL);

	if (!hubp1)
		return NULL;

	dcn10_hubp_construct(hubp1, ctx, inst,
			     &hubp_regs[inst], &hubp_shift, &hubp_mask);
	return &hubp1->base;
}

static void get_pixel_clock_parameters(
	const struct pipe_ctx *pipe_ctx,
	struct pixel_clk_params *pixel_clk_params)
{
	const struct dc_stream_state *stream = pipe_ctx->stream;
	pixel_clk_params->requested_pix_clk_100hz = stream->timing.pix_clk_100hz;
	pixel_clk_params->encoder_object_id = stream->link->link_enc->id;
	pixel_clk_params->signal_type = pipe_ctx->stream->signal;
	pixel_clk_params->controller_id = pipe_ctx->stream_res.tg->inst + 1;
	/* TODO: un-hardcode*/
	pixel_clk_params->requested_sym_clk = LINK_RATE_LOW *
		LINK_RATE_REF_FREQ_IN_KHZ;
	pixel_clk_params->flags.ENABLE_SS = 0;
	pixel_clk_params->color_depth =
		stream->timing.display_color_depth;
	pixel_clk_params->flags.DISPLAY_BLANKED = 1;
	pixel_clk_params->pixel_encoding = stream->timing.pixel_encoding;

	if (stream->timing.pixel_encoding == PIXEL_ENCODING_YCBCR422)
		pixel_clk_params->color_depth = COLOR_DEPTH_888;

	if (stream->timing.pixel_encoding == PIXEL_ENCODING_YCBCR420)
		pixel_clk_params->requested_pix_clk_100hz  /= 2;
	if (stream->timing.timing_3d_format == TIMING_3D_FORMAT_HW_FRAME_PACKING)
		pixel_clk_params->requested_pix_clk_100hz *= 2;

}

static void build_clamping_params(struct dc_stream_state *stream)
{
	stream->clamping.clamping_level = CLAMPING_FULL_RANGE;
	stream->clamping.c_depth = stream->timing.display_color_depth;
	stream->clamping.pixel_encoding = stream->timing.pixel_encoding;
}

static void build_pipe_hw_param(struct pipe_ctx *pipe_ctx)
{

	get_pixel_clock_parameters(pipe_ctx, &pipe_ctx->stream_res.pix_clk_params);

	pipe_ctx->clock_source->funcs->get_pix_clk_dividers(
		pipe_ctx->clock_source,
		&pipe_ctx->stream_res.pix_clk_params,
		&pipe_ctx->pll_settings);

	pipe_ctx->stream->clamping.pixel_encoding = pipe_ctx->stream->timing.pixel_encoding;

	resource_build_bit_depth_reduction_params(pipe_ctx->stream,
					&pipe_ctx->stream->bit_depth_params);
	build_clamping_params(pipe_ctx->stream);
}

static enum dc_status build_mapped_resource(
		const struct dc *dc,
		struct dc_state *context,
		struct dc_stream_state *stream)
{
	struct pipe_ctx *pipe_ctx = resource_get_head_pipe_for_stream(&context->res_ctx, stream);

	/*TODO Seems unneeded anymore */
	/*	if (old_context && resource_is_stream_unchanged(old_context, stream)) {
			if (stream != NULL && old_context->streams[i] != NULL) {
				 todo: shouldn't have to copy missing parameter here
				resource_build_bit_depth_reduction_params(stream,
						&stream->bit_depth_params);
				stream->clamping.pixel_encoding =
						stream->timing.pixel_encoding;

				resource_build_bit_depth_reduction_params(stream,
								&stream->bit_depth_params);
				build_clamping_params(stream);

				continue;
			}
		}
	*/

	if (!pipe_ctx)
		return DC_ERROR_UNEXPECTED;

	build_pipe_hw_param(pipe_ctx);
	return DC_OK;
}

enum dc_status dcn10_add_stream_to_ctx(
		struct dc *dc,
		struct dc_state *new_ctx,
		struct dc_stream_state *dc_stream)
{
	enum dc_status result = DC_ERROR_UNEXPECTED;

	result = resource_map_pool_resources(dc, new_ctx, dc_stream);

	if (result == DC_OK)
		result = resource_map_phy_clock_resources(dc, new_ctx, dc_stream);


	if (result == DC_OK)
		result = build_mapped_resource(dc, new_ctx, dc_stream);

	return result;
}

static struct pipe_ctx *dcn10_acquire_idle_pipe_for_layer(
		struct dc_state *context,
		const struct resource_pool *pool,
		struct dc_stream_state *stream)
{
	struct resource_context *res_ctx = &context->res_ctx;
	struct pipe_ctx *head_pipe = resource_get_head_pipe_for_stream(res_ctx, stream);
	struct pipe_ctx *idle_pipe = find_idle_secondary_pipe(res_ctx, pool, head_pipe);

	if (!head_pipe) {
		ASSERT(0);
		return NULL;
	}

	if (!idle_pipe)
		return NULL;

	idle_pipe->stream = head_pipe->stream;
	idle_pipe->stream_res.tg = head_pipe->stream_res.tg;
	idle_pipe->stream_res.abm = head_pipe->stream_res.abm;
	idle_pipe->stream_res.opp = head_pipe->stream_res.opp;

	idle_pipe->plane_res.hubp = pool->hubps[idle_pipe->pipe_idx];
	idle_pipe->plane_res.ipp = pool->ipps[idle_pipe->pipe_idx];
	idle_pipe->plane_res.dpp = pool->dpps[idle_pipe->pipe_idx];
	idle_pipe->plane_res.mpcc_inst = pool->dpps[idle_pipe->pipe_idx]->inst;

	return idle_pipe;
}

static bool dcn10_get_dcc_compression_cap(const struct dc *dc,
		const struct dc_dcc_surface_param *input,
		struct dc_surface_dcc_cap *output)
{
	return dc->res_pool->hubbub->funcs->get_dcc_compression_cap(
			dc->res_pool->hubbub,
			input,
			output);
}

static void dcn10_destroy_resource_pool(struct resource_pool **pool)
{
	struct dcn10_resource_pool *dcn10_pool = TO_DCN10_RES_POOL(*pool);

	destruct(dcn10_pool);
	kfree(dcn10_pool);
	*pool = NULL;
}

static enum dc_status dcn10_validate_plane(const struct dc_plane_state *plane_state, struct dc_caps *caps)
{
	if (plane_state->format >= SURFACE_PIXEL_FORMAT_VIDEO_BEGIN
			&& caps->max_video_width != 0
			&& plane_state->src_rect.width > caps->max_video_width)
		return DC_FAIL_SURFACE_VALIDATE;

	return DC_OK;
}

static enum dc_status dcn10_validate_global(struct dc *dc, struct dc_state *context)
{
	int i, j;
	bool video_down_scaled = false;
	bool video_large = false;
	bool desktop_large = false;
	bool dcc_disabled = false;

	for (i = 0; i < context->stream_count; i++) {
		if (context->stream_status[i].plane_count == 0)
			continue;

		if (context->stream_status[i].plane_count > 2)
<<<<<<< HEAD
			return false;
=======
			return DC_FAIL_UNSUPPORTED_1;
>>>>>>> 0ecfebd2

		for (j = 0; j < context->stream_status[i].plane_count; j++) {
			struct dc_plane_state *plane =
				context->stream_status[i].plane_states[j];


			if (plane->format >= SURFACE_PIXEL_FORMAT_VIDEO_BEGIN) {

				if (plane->src_rect.width > plane->dst_rect.width ||
						plane->src_rect.height > plane->dst_rect.height)
					video_down_scaled = true;

				if (plane->src_rect.width >= 3840)
					video_large = true;

			} else {
				if (plane->src_rect.width >= 3840)
					desktop_large = true;
				if (!plane->dcc.enable)
					dcc_disabled = true;
			}
		}
	}

	/*
	 * Workaround: On DCN10 there is UMC issue that causes underflow when
	 * playing 4k video on 4k desktop with video downscaled and single channel
	 * memory
	 */
	if (video_large && desktop_large && video_down_scaled && dcc_disabled &&
			dc->dcn_soc->number_of_channels == 1)
		return DC_FAIL_SURFACE_VALIDATE;

	return DC_OK;
}

static enum dc_status dcn10_get_default_swizzle_mode(struct dc_plane_state *plane_state)
{
	enum dc_status result = DC_OK;

	enum surface_pixel_format surf_pix_format = plane_state->format;
	unsigned int bpp = resource_pixel_format_to_bpp(surf_pix_format);

	enum swizzle_mode_values swizzle = DC_SW_LINEAR;

	if (bpp == 64)
		swizzle = DC_SW_64KB_D;
	else
		swizzle = DC_SW_64KB_S;

	plane_state->tiling_info.gfx9.swizzle = swizzle;
	return result;
}

static const struct dc_cap_funcs cap_funcs = {
	.get_dcc_compression_cap = dcn10_get_dcc_compression_cap
};

static const struct resource_funcs dcn10_res_pool_funcs = {
	.destroy = dcn10_destroy_resource_pool,
	.link_enc_create = dcn10_link_encoder_create,
	.validate_bandwidth = dcn_validate_bandwidth,
	.acquire_idle_pipe_for_layer = dcn10_acquire_idle_pipe_for_layer,
	.validate_plane = dcn10_validate_plane,
	.validate_global = dcn10_validate_global,
	.add_stream_to_ctx = dcn10_add_stream_to_ctx,
	.get_default_swizzle_mode = dcn10_get_default_swizzle_mode
};

static uint32_t read_pipe_fuses(struct dc_context *ctx)
{
	uint32_t value = dm_read_reg_soc15(ctx, mmCC_DC_PIPE_DIS, 0);
	/* RV1 support max 4 pipes */
	value = value & 0xf;
	return value;
}

static bool construct(
	uint8_t num_virtual_links,
	struct dc *dc,
	struct dcn10_resource_pool *pool)
{
	int i;
	int j;
	struct dc_context *ctx = dc->ctx;
	uint32_t pipe_fuses = read_pipe_fuses(ctx);

	ctx->dc_bios->regs = &bios_regs;

#if defined(CONFIG_DRM_AMD_DC_DCN1_01)
	if (ctx->dce_version == DCN_VERSION_1_01)
		pool->base.res_cap = &rv2_res_cap;
	else
#endif
		pool->base.res_cap = &res_cap;
	pool->base.funcs = &dcn10_res_pool_funcs;

	/*
	 * TODO fill in from actual raven resource when we create
	 * more than virtual encoder
	 */

	/*************************************************
	 *  Resource + asic cap harcoding                *
	 *************************************************/
	pool->base.underlay_pipe_index = NO_UNDERLAY_PIPE;

	/* max pipe num for ASIC before check pipe fuses */
	pool->base.pipe_count = pool->base.res_cap->num_timing_generator;

#if defined(CONFIG_DRM_AMD_DC_DCN1_01)
	if (dc->ctx->dce_version == DCN_VERSION_1_01)
		pool->base.pipe_count = 3;
#endif
	dc->caps.max_video_width = 3840;
	dc->caps.max_downscale_ratio = 200;
	dc->caps.i2c_speed_in_khz = 100;
	dc->caps.max_cursor_size = 256;
	dc->caps.max_slave_planes = 1;
	dc->caps.is_apu = true;
	dc->caps.post_blend_color_processing = false;
	/* Raven DP PHY HBR2 eye diagram pattern is not stable. Use TP4 */
	dc->caps.force_dp_tps4_for_cp2520 = true;

	if (dc->ctx->dce_environment == DCE_ENV_PRODUCTION_DRV)
		dc->debug = debug_defaults_drv;
	else
		dc->debug = debug_defaults_diags;

	/*************************************************
	 *  Create resources                             *
	 *************************************************/

	pool->base.clock_sources[DCN10_CLK_SRC_PLL0] =
			dcn10_clock_source_create(ctx, ctx->dc_bios,
				CLOCK_SOURCE_COMBO_PHY_PLL0,
				&clk_src_regs[0], false);
	pool->base.clock_sources[DCN10_CLK_SRC_PLL1] =
			dcn10_clock_source_create(ctx, ctx->dc_bios,
				CLOCK_SOURCE_COMBO_PHY_PLL1,
				&clk_src_regs[1], false);
	pool->base.clock_sources[DCN10_CLK_SRC_PLL2] =
			dcn10_clock_source_create(ctx, ctx->dc_bios,
				CLOCK_SOURCE_COMBO_PHY_PLL2,
				&clk_src_regs[2], false);

#ifdef CONFIG_DRM_AMD_DC_DCN1_01
	if (dc->ctx->dce_version == DCN_VERSION_1_0) {
		pool->base.clock_sources[DCN10_CLK_SRC_PLL3] =
				dcn10_clock_source_create(ctx, ctx->dc_bios,
					CLOCK_SOURCE_COMBO_PHY_PLL3,
					&clk_src_regs[3], false);
	}
#else
	pool->base.clock_sources[DCN10_CLK_SRC_PLL3] =
			dcn10_clock_source_create(ctx, ctx->dc_bios,
				CLOCK_SOURCE_COMBO_PHY_PLL3,
				&clk_src_regs[3], false);
#endif

	pool->base.clk_src_count = DCN10_CLK_SRC_TOTAL;

#if defined(CONFIG_DRM_AMD_DC_DCN1_01)
	if (dc->ctx->dce_version == DCN_VERSION_1_01)
		pool->base.clk_src_count = DCN101_CLK_SRC_TOTAL;
#endif

	pool->base.dp_clock_source =
			dcn10_clock_source_create(ctx, ctx->dc_bios,
				CLOCK_SOURCE_ID_DP_DTO,
				/* todo: not reuse phy_pll registers */
				&clk_src_regs[0], true);

	for (i = 0; i < pool->base.clk_src_count; i++) {
		if (pool->base.clock_sources[i] == NULL) {
			dm_error("DC: failed to create clock sources!\n");
			BREAK_TO_DEBUGGER();
			goto fail;
		}
	}
	pool->base.clk_mgr = dcn1_clk_mgr_create(ctx);
	if (pool->base.clk_mgr == NULL) {
		dm_error("DC: failed to create display clock!\n");
		BREAK_TO_DEBUGGER();
		goto fail;
	}

	pool->base.dmcu = dcn10_dmcu_create(ctx,
			&dmcu_regs,
			&dmcu_shift,
			&dmcu_mask);
	if (pool->base.dmcu == NULL) {
		dm_error("DC: failed to create dmcu!\n");
		BREAK_TO_DEBUGGER();
		goto fail;
	}

	pool->base.abm = dce_abm_create(ctx,
			&abm_regs,
			&abm_shift,
			&abm_mask);
	if (pool->base.abm == NULL) {
		dm_error("DC: failed to create abm!\n");
		BREAK_TO_DEBUGGER();
		goto fail;
	}

	dml_init_instance(&dc->dml, &dcn1_0_soc, &dcn1_0_ip, DML_PROJECT_RAVEN1);
	memcpy(dc->dcn_ip, &dcn10_ip_defaults, sizeof(dcn10_ip_defaults));
	memcpy(dc->dcn_soc, &dcn10_soc_defaults, sizeof(dcn10_soc_defaults));

#if defined(CONFIG_DRM_AMD_DC_DCN1_01)
	if (dc->ctx->dce_version == DCN_VERSION_1_01) {
		struct dcn_soc_bounding_box *dcn_soc = dc->dcn_soc;
		struct dcn_ip_params *dcn_ip = dc->dcn_ip;
		struct display_mode_lib *dml = &dc->dml;

		dml->ip.max_num_dpp = 3;
		/* TODO how to handle 23.84? */
		dcn_soc->dram_clock_change_latency = 23;
		dcn_ip->max_num_dpp = 3;
	}
#endif
	if (ASICREV_IS_RV1_F0(dc->ctx->asic_id.hw_internal_rev)) {
		dc->dcn_soc->urgent_latency = 3;
		dc->debug.disable_dmcu = true;
		dc->dcn_soc->fabric_and_dram_bandwidth_vmax0p9 = 41.60f;
	}


	dc->dcn_soc->number_of_channels = dc->ctx->asic_id.vram_width / ddr4_dram_width;
	ASSERT(dc->dcn_soc->number_of_channels < 3);
	if (dc->dcn_soc->number_of_channels == 0)/*old sbios bug*/
		dc->dcn_soc->number_of_channels = 2;

	if (dc->dcn_soc->number_of_channels == 1) {
		dc->dcn_soc->fabric_and_dram_bandwidth_vmax0p9 = 19.2f;
		dc->dcn_soc->fabric_and_dram_bandwidth_vnom0p8 = 17.066f;
		dc->dcn_soc->fabric_and_dram_bandwidth_vmid0p72 = 14.933f;
		dc->dcn_soc->fabric_and_dram_bandwidth_vmin0p65 = 12.8f;
		if (ASICREV_IS_RV1_F0(dc->ctx->asic_id.hw_internal_rev)) {
			dc->dcn_soc->fabric_and_dram_bandwidth_vmax0p9 = 20.80f;
		}
	}

	pool->base.pp_smu = dcn10_pp_smu_create(ctx);

	if (!dc->debug.disable_pplib_clock_request)
		dcn_bw_update_from_pplib(dc);
	dcn_bw_sync_calcs_and_dml(dc);
	if (!dc->debug.disable_pplib_wm_range) {
		dc->res_pool = &pool->base;
		dcn_bw_notify_pplib_of_wm_ranges(dc);
	}

	{
		struct irq_service_init_data init_data;
		init_data.ctx = dc->ctx;
		pool->base.irqs = dal_irq_service_dcn10_create(&init_data);
		if (!pool->base.irqs)
			goto fail;
	}

	/* index to valid pipe resource  */
	j = 0;
	/* mem input -> ipp -> dpp -> opp -> TG */
	for (i = 0; i < pool->base.pipe_count; i++) {
		/* if pipe is disabled, skip instance of HW pipe,
		 * i.e, skip ASIC register instance
		 */
		if ((pipe_fuses & (1 << i)) != 0)
			continue;

		pool->base.hubps[j] = dcn10_hubp_create(ctx, i);
		if (pool->base.hubps[j] == NULL) {
			BREAK_TO_DEBUGGER();
			dm_error(
				"DC: failed to create memory input!\n");
			goto fail;
		}

		pool->base.ipps[j] = dcn10_ipp_create(ctx, i);
		if (pool->base.ipps[j] == NULL) {
			BREAK_TO_DEBUGGER();
			dm_error(
				"DC: failed to create input pixel processor!\n");
			goto fail;
		}

		pool->base.dpps[j] = dcn10_dpp_create(ctx, i);
		if (pool->base.dpps[j] == NULL) {
			BREAK_TO_DEBUGGER();
			dm_error(
				"DC: failed to create dpp!\n");
			goto fail;
		}

		pool->base.opps[j] = dcn10_opp_create(ctx, i);
		if (pool->base.opps[j] == NULL) {
			BREAK_TO_DEBUGGER();
			dm_error(
				"DC: failed to create output pixel processor!\n");
			goto fail;
		}

		pool->base.timing_generators[j] = dcn10_timing_generator_create(
				ctx, i);
		if (pool->base.timing_generators[j] == NULL) {
			BREAK_TO_DEBUGGER();
			dm_error("DC: failed to create tg!\n");
			goto fail;
		}
		/* check next valid pipe */
		j++;
	}

	for (i = 0; i < pool->base.res_cap->num_ddc; i++) {
		pool->base.engines[i] = dcn10_aux_engine_create(ctx, i);
		if (pool->base.engines[i] == NULL) {
			BREAK_TO_DEBUGGER();
			dm_error(
				"DC:failed to create aux engine!!\n");
			goto fail;
		}
		pool->base.hw_i2cs[i] = dcn10_i2c_hw_create(ctx, i);
		if (pool->base.hw_i2cs[i] == NULL) {
			BREAK_TO_DEBUGGER();
			dm_error(
				"DC:failed to create hw i2c!!\n");
			goto fail;
		}
		pool->base.sw_i2cs[i] = NULL;
	}

	/* valid pipe num */
	pool->base.pipe_count = j;
	pool->base.timing_generator_count = j;

	/* within dml lib, it is hard code to 4. If ASIC pipe is fused,
	 * the value may be changed
	 */
	dc->dml.ip.max_num_dpp = pool->base.pipe_count;
	dc->dcn_ip->max_num_dpp = pool->base.pipe_count;

	pool->base.mpc = dcn10_mpc_create(ctx);
	if (pool->base.mpc == NULL) {
		BREAK_TO_DEBUGGER();
		dm_error("DC: failed to create mpc!\n");
		goto fail;
	}

	pool->base.hubbub = dcn10_hubbub_create(ctx);
	if (pool->base.hubbub == NULL) {
		BREAK_TO_DEBUGGER();
		dm_error("DC: failed to create hubbub!\n");
		goto fail;
	}

	if (!resource_construct(num_virtual_links, dc, &pool->base,
			(!IS_FPGA_MAXIMUS_DC(dc->ctx->dce_environment) ?
			&res_create_funcs : &res_create_maximus_funcs)))
			goto fail;

	dcn10_hw_sequencer_construct(dc);
	dc->caps.max_planes =  pool->base.pipe_count;

	for (i = 0; i < dc->caps.max_planes; ++i)
		dc->caps.planes[i] = plane_cap;

	dc->cap_funcs = cap_funcs;

	return true;

fail:

	destruct(pool);

	return false;
}

struct resource_pool *dcn10_create_resource_pool(
		const struct dc_init_data *init_data,
		struct dc *dc)
{
	struct dcn10_resource_pool *pool =
		kzalloc(sizeof(struct dcn10_resource_pool), GFP_KERNEL);

	if (!pool)
		return NULL;

	if (construct(init_data->num_virtual_links, dc, pool))
		return &pool->base;

	BREAK_TO_DEBUGGER();
	return NULL;
}<|MERGE_RESOLUTION|>--- conflicted
+++ resolved
@@ -1162,11 +1162,7 @@
 			continue;
 
 		if (context->stream_status[i].plane_count > 2)
-<<<<<<< HEAD
-			return false;
-=======
 			return DC_FAIL_UNSUPPORTED_1;
->>>>>>> 0ecfebd2
 
 		for (j = 0; j < context->stream_status[i].plane_count; j++) {
 			struct dc_plane_state *plane =
