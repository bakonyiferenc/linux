/*
  FUSE: Filesystem in Userspace
  Copyright (C) 2001-2008  Miklos Szeredi <miklos@szeredi.hu>

  This program can be distributed under the terms of the GNU GPL.
  See the file COPYING.
*/

#include "fuse_i.h"

#include <linux/init.h>
#include <linux/module.h>
#include <linux/poll.h>
#include <linux/sched/signal.h>
#include <linux/uio.h>
#include <linux/miscdevice.h>
#include <linux/pagemap.h>
#include <linux/file.h>
#include <linux/slab.h>
#include <linux/pipe_fs_i.h>
#include <linux/swap.h>
#include <linux/splice.h>
#include <linux/sched.h>

MODULE_ALIAS_MISCDEV(FUSE_MINOR);
MODULE_ALIAS("devname:fuse");

/* Ordinary requests have even IDs, while interrupts IDs are odd */
#define FUSE_INT_REQ_BIT (1ULL << 0)
#define FUSE_REQ_ID_STEP (1ULL << 1)

static struct kmem_cache *fuse_req_cachep;

static struct fuse_dev *fuse_get_dev(struct file *file)
{
	/*
	 * Lockless access is OK, because file->private data is set
	 * once during mount and is valid until the file is released.
	 */
	return READ_ONCE(file->private_data);
}

static void fuse_request_init(struct fuse_req *req, struct page **pages,
			      struct fuse_page_desc *page_descs,
			      unsigned npages)
{
	INIT_LIST_HEAD(&req->list);
	INIT_LIST_HEAD(&req->intr_entry);
	init_waitqueue_head(&req->waitq);
	refcount_set(&req->count, 1);
	req->pages = pages;
	req->page_descs = page_descs;
	req->max_pages = npages;
	__set_bit(FR_PENDING, &req->flags);
}

static struct page **fuse_req_pages_alloc(unsigned int npages, gfp_t flags,
					  struct fuse_page_desc **desc)
{
	struct page **pages;

	pages = kzalloc(npages * (sizeof(struct page *) +
				  sizeof(struct fuse_page_desc)), flags);
	*desc = (void *) pages + npages * sizeof(struct page *);

	return pages;
}

static struct fuse_req *__fuse_request_alloc(unsigned npages, gfp_t flags)
{
	struct fuse_req *req = kmem_cache_zalloc(fuse_req_cachep, flags);
	if (req) {
		struct page **pages = NULL;
		struct fuse_page_desc *page_descs = NULL;

		WARN_ON(npages > FUSE_MAX_MAX_PAGES);
		if (npages > FUSE_REQ_INLINE_PAGES) {
			pages = fuse_req_pages_alloc(npages, flags,
						     &page_descs);
			if (!pages) {
				kmem_cache_free(fuse_req_cachep, req);
				return NULL;
			}
		} else if (npages) {
			pages = req->inline_pages;
			page_descs = req->inline_page_descs;
		}

		fuse_request_init(req, pages, page_descs, npages);
	}
	return req;
}

struct fuse_req *fuse_request_alloc(unsigned npages)
{
	return __fuse_request_alloc(npages, GFP_KERNEL);
}
EXPORT_SYMBOL_GPL(fuse_request_alloc);

struct fuse_req *fuse_request_alloc_nofs(unsigned npages)
{
	return __fuse_request_alloc(npages, GFP_NOFS);
}

static void fuse_req_pages_free(struct fuse_req *req)
{
	if (req->pages != req->inline_pages)
		kfree(req->pages);
}

bool fuse_req_realloc_pages(struct fuse_conn *fc, struct fuse_req *req,
			    gfp_t flags)
{
	struct page **pages;
	struct fuse_page_desc *page_descs;
	unsigned int npages = min_t(unsigned int,
				    max_t(unsigned int, req->max_pages * 2,
					  FUSE_DEFAULT_MAX_PAGES_PER_REQ),
				    fc->max_pages);
	WARN_ON(npages <= req->max_pages);

	pages = fuse_req_pages_alloc(npages, flags, &page_descs);
	if (!pages)
		return false;

	memcpy(pages, req->pages, sizeof(struct page *) * req->max_pages);
	memcpy(page_descs, req->page_descs,
	       sizeof(struct fuse_page_desc) * req->max_pages);
	fuse_req_pages_free(req);
	req->pages = pages;
	req->page_descs = page_descs;
	req->max_pages = npages;

	return true;
}

void fuse_request_free(struct fuse_req *req)
{
	fuse_req_pages_free(req);
	kmem_cache_free(fuse_req_cachep, req);
}

void __fuse_get_request(struct fuse_req *req)
{
	refcount_inc(&req->count);
}

/* Must be called with > 1 refcount */
static void __fuse_put_request(struct fuse_req *req)
{
	refcount_dec(&req->count);
}

void fuse_set_initialized(struct fuse_conn *fc)
{
	/* Make sure stores before this are seen on another CPU */
	smp_wmb();
	fc->initialized = 1;
}

static bool fuse_block_alloc(struct fuse_conn *fc, bool for_background)
{
	return !fc->initialized || (for_background && fc->blocked);
}

static void fuse_drop_waiting(struct fuse_conn *fc)
{
	if (fc->connected) {
		atomic_dec(&fc->num_waiting);
	} else if (atomic_dec_and_test(&fc->num_waiting)) {
		/* wake up aborters */
		wake_up_all(&fc->blocked_waitq);
	}
}

static struct fuse_req *__fuse_get_req(struct fuse_conn *fc, unsigned npages,
				       bool for_background)
{
	struct fuse_req *req;
	int err;
	atomic_inc(&fc->num_waiting);

	if (fuse_block_alloc(fc, for_background)) {
		err = -EINTR;
		if (wait_event_killable_exclusive(fc->blocked_waitq,
				!fuse_block_alloc(fc, for_background)))
			goto out;
	}
	/* Matches smp_wmb() in fuse_set_initialized() */
	smp_rmb();

	err = -ENOTCONN;
	if (!fc->connected)
		goto out;

	err = -ECONNREFUSED;
	if (fc->conn_error)
		goto out;

	req = fuse_request_alloc(npages);
	err = -ENOMEM;
	if (!req) {
		if (for_background)
			wake_up(&fc->blocked_waitq);
		goto out;
	}

	req->in.h.uid = from_kuid(fc->user_ns, current_fsuid());
	req->in.h.gid = from_kgid(fc->user_ns, current_fsgid());
	req->in.h.pid = pid_nr_ns(task_pid(current), fc->pid_ns);

	__set_bit(FR_WAITING, &req->flags);
	if (for_background)
		__set_bit(FR_BACKGROUND, &req->flags);

	if (unlikely(req->in.h.uid == ((uid_t)-1) ||
		     req->in.h.gid == ((gid_t)-1))) {
		fuse_put_request(fc, req);
		return ERR_PTR(-EOVERFLOW);
	}
	return req;

 out:
	fuse_drop_waiting(fc);
	return ERR_PTR(err);
}

struct fuse_req *fuse_get_req(struct fuse_conn *fc, unsigned npages)
{
	return __fuse_get_req(fc, npages, false);
}
EXPORT_SYMBOL_GPL(fuse_get_req);

struct fuse_req *fuse_get_req_for_background(struct fuse_conn *fc,
					     unsigned npages)
{
	return __fuse_get_req(fc, npages, true);
}
EXPORT_SYMBOL_GPL(fuse_get_req_for_background);

/*
 * Return request in fuse_file->reserved_req.  However that may
 * currently be in use.  If that is the case, wait for it to become
 * available.
 */
static struct fuse_req *get_reserved_req(struct fuse_conn *fc,
					 struct file *file)
{
	struct fuse_req *req = NULL;
	struct fuse_file *ff = file->private_data;

	do {
		wait_event(fc->reserved_req_waitq, ff->reserved_req);
		spin_lock(&fc->lock);
		if (ff->reserved_req) {
			req = ff->reserved_req;
			ff->reserved_req = NULL;
			req->stolen_file = get_file(file);
		}
		spin_unlock(&fc->lock);
	} while (!req);

	return req;
}

/*
 * Put stolen request back into fuse_file->reserved_req
 */
static void put_reserved_req(struct fuse_conn *fc, struct fuse_req *req)
{
	struct file *file = req->stolen_file;
	struct fuse_file *ff = file->private_data;

	WARN_ON(req->max_pages);
	spin_lock(&fc->lock);
	memset(req, 0, sizeof(*req));
	fuse_request_init(req, NULL, NULL, 0);
	BUG_ON(ff->reserved_req);
	ff->reserved_req = req;
	wake_up_all(&fc->reserved_req_waitq);
	spin_unlock(&fc->lock);
	fput(file);
}

/*
 * Gets a requests for a file operation, always succeeds
 *
 * This is used for sending the FLUSH request, which must get to
 * userspace, due to POSIX locks which may need to be unlocked.
 *
 * If allocation fails due to OOM, use the reserved request in
 * fuse_file.
 *
 * This is very unlikely to deadlock accidentally, since the
 * filesystem should not have it's own file open.  If deadlock is
 * intentional, it can still be broken by "aborting" the filesystem.
 */
struct fuse_req *fuse_get_req_nofail_nopages(struct fuse_conn *fc,
					     struct file *file)
{
	struct fuse_req *req;

	atomic_inc(&fc->num_waiting);
	wait_event(fc->blocked_waitq, fc->initialized);
	/* Matches smp_wmb() in fuse_set_initialized() */
	smp_rmb();
	req = fuse_request_alloc(0);
	if (!req)
		req = get_reserved_req(fc, file);

	req->in.h.uid = from_kuid_munged(fc->user_ns, current_fsuid());
	req->in.h.gid = from_kgid_munged(fc->user_ns, current_fsgid());
	req->in.h.pid = pid_nr_ns(task_pid(current), fc->pid_ns);

	__set_bit(FR_WAITING, &req->flags);
	__clear_bit(FR_BACKGROUND, &req->flags);
	return req;
}

void fuse_put_request(struct fuse_conn *fc, struct fuse_req *req)
{
	if (refcount_dec_and_test(&req->count)) {
		if (test_bit(FR_BACKGROUND, &req->flags)) {
			/*
			 * We get here in the unlikely case that a background
			 * request was allocated but not sent
			 */
			spin_lock(&fc->bg_lock);
			if (!fc->blocked)
				wake_up(&fc->blocked_waitq);
			spin_unlock(&fc->bg_lock);
		}

		if (test_bit(FR_WAITING, &req->flags)) {
			__clear_bit(FR_WAITING, &req->flags);
			fuse_drop_waiting(fc);
		}

		if (req->stolen_file)
			put_reserved_req(fc, req);
		else
			fuse_request_free(req);
	}
}
EXPORT_SYMBOL_GPL(fuse_put_request);

static unsigned len_args(unsigned numargs, struct fuse_arg *args)
{
	unsigned nbytes = 0;
	unsigned i;

	for (i = 0; i < numargs; i++)
		nbytes += args[i].size;

	return nbytes;
}

static u64 fuse_get_unique(struct fuse_iqueue *fiq)
{
	fiq->reqctr += FUSE_REQ_ID_STEP;
	return fiq->reqctr;
}

static unsigned int fuse_req_hash(u64 unique)
{
	return hash_long(unique & ~FUSE_INT_REQ_BIT, FUSE_PQ_HASH_BITS);
}

static void queue_request(struct fuse_iqueue *fiq, struct fuse_req *req)
{
	req->in.h.len = sizeof(struct fuse_in_header) +
		len_args(req->in.numargs, (struct fuse_arg *) req->in.args);
	list_add_tail(&req->list, &fiq->pending);
	wake_up_locked(&fiq->waitq);
	kill_fasync(&fiq->fasync, SIGIO, POLL_IN);
}

void fuse_queue_forget(struct fuse_conn *fc, struct fuse_forget_link *forget,
		       u64 nodeid, u64 nlookup)
{
	struct fuse_iqueue *fiq = &fc->iq;

	forget->forget_one.nodeid = nodeid;
	forget->forget_one.nlookup = nlookup;

	spin_lock(&fiq->waitq.lock);
	if (fiq->connected) {
		fiq->forget_list_tail->next = forget;
		fiq->forget_list_tail = forget;
		wake_up_locked(&fiq->waitq);
		kill_fasync(&fiq->fasync, SIGIO, POLL_IN);
	} else {
		kfree(forget);
	}
	spin_unlock(&fiq->waitq.lock);
}

static void flush_bg_queue(struct fuse_conn *fc)
{
	struct fuse_iqueue *fiq = &fc->iq;

	while (fc->active_background < fc->max_background &&
	       !list_empty(&fc->bg_queue)) {
		struct fuse_req *req;

		req = list_first_entry(&fc->bg_queue, struct fuse_req, list);
		list_del(&req->list);
		fc->active_background++;
		spin_lock(&fiq->waitq.lock);
		req->in.h.unique = fuse_get_unique(fiq);
		queue_request(fiq, req);
		spin_unlock(&fiq->waitq.lock);
	}
}

/*
 * This function is called when a request is finished.  Either a reply
 * has arrived or it was aborted (and not yet sent) or some error
 * occurred during communication with userspace, or the device file
 * was closed.  The requester thread is woken up (if still waiting),
 * the 'end' callback is called if given, else the reference to the
 * request is released
 */
static void request_end(struct fuse_conn *fc, struct fuse_req *req)
{
	struct fuse_iqueue *fiq = &fc->iq;

	if (test_and_set_bit(FR_FINISHED, &req->flags))
		goto put_request;

	spin_lock(&fiq->waitq.lock);
	list_del_init(&req->intr_entry);
	spin_unlock(&fiq->waitq.lock);
	WARN_ON(test_bit(FR_PENDING, &req->flags));
	WARN_ON(test_bit(FR_SENT, &req->flags));
	if (test_bit(FR_BACKGROUND, &req->flags)) {
		spin_lock(&fc->bg_lock);
		clear_bit(FR_BACKGROUND, &req->flags);
		if (fc->num_background == fc->max_background) {
			fc->blocked = 0;
			wake_up(&fc->blocked_waitq);
		} else if (!fc->blocked) {
			/*
			 * Wake up next waiter, if any.  It's okay to use
			 * waitqueue_active(), as we've already synced up
			 * fc->blocked with waiters with the wake_up() call
			 * above.
			 */
			if (waitqueue_active(&fc->blocked_waitq))
				wake_up(&fc->blocked_waitq);
		}

		if (fc->num_background == fc->congestion_threshold && fc->sb) {
			clear_bdi_congested(fc->sb->s_bdi, BLK_RW_SYNC);
			clear_bdi_congested(fc->sb->s_bdi, BLK_RW_ASYNC);
		}
		fc->num_background--;
		fc->active_background--;
		flush_bg_queue(fc);
		spin_unlock(&fc->bg_lock);
	}
	wake_up(&req->waitq);
	if (req->end)
		req->end(fc, req);
put_request:
	fuse_put_request(fc, req);
}

static void queue_interrupt(struct fuse_iqueue *fiq, struct fuse_req *req)
{
	spin_lock(&fiq->waitq.lock);
	if (test_bit(FR_FINISHED, &req->flags)) {
		spin_unlock(&fiq->waitq.lock);
		return;
	}
	if (list_empty(&req->intr_entry)) {
		list_add_tail(&req->intr_entry, &fiq->interrupts);
		wake_up_locked(&fiq->waitq);
	}
	spin_unlock(&fiq->waitq.lock);
	kill_fasync(&fiq->fasync, SIGIO, POLL_IN);
}

static void request_wait_answer(struct fuse_conn *fc, struct fuse_req *req)
{
	struct fuse_iqueue *fiq = &fc->iq;
	int err;

	if (!fc->no_interrupt) {
		/* Any signal may interrupt this */
		err = wait_event_interruptible(req->waitq,
					test_bit(FR_FINISHED, &req->flags));
		if (!err)
			return;

		set_bit(FR_INTERRUPTED, &req->flags);
		/* matches barrier in fuse_dev_do_read() */
		smp_mb__after_atomic();
		if (test_bit(FR_SENT, &req->flags))
			queue_interrupt(fiq, req);
	}

	if (!test_bit(FR_FORCE, &req->flags)) {
		/* Only fatal signals may interrupt this */
		err = wait_event_killable(req->waitq,
					test_bit(FR_FINISHED, &req->flags));
		if (!err)
			return;

		spin_lock(&fiq->waitq.lock);
		/* Request is not yet in userspace, bail out */
		if (test_bit(FR_PENDING, &req->flags)) {
			list_del(&req->list);
			spin_unlock(&fiq->waitq.lock);
			__fuse_put_request(req);
			req->out.h.error = -EINTR;
			return;
		}
		spin_unlock(&fiq->waitq.lock);
	}

	/*
	 * Either request is already in userspace, or it was forced.
	 * Wait it out.
	 */
	wait_event(req->waitq, test_bit(FR_FINISHED, &req->flags));
}

static void __fuse_request_send(struct fuse_conn *fc, struct fuse_req *req)
{
	struct fuse_iqueue *fiq = &fc->iq;

	BUG_ON(test_bit(FR_BACKGROUND, &req->flags));
	spin_lock(&fiq->waitq.lock);
	if (!fiq->connected) {
		spin_unlock(&fiq->waitq.lock);
		req->out.h.error = -ENOTCONN;
	} else {
		req->in.h.unique = fuse_get_unique(fiq);
		queue_request(fiq, req);
		/* acquire extra reference, since request is still needed
		   after request_end() */
		__fuse_get_request(req);
		spin_unlock(&fiq->waitq.lock);

		request_wait_answer(fc, req);
		/* Pairs with smp_wmb() in request_end() */
		smp_rmb();
	}
}

void fuse_request_send(struct fuse_conn *fc, struct fuse_req *req)
{
	__set_bit(FR_ISREPLY, &req->flags);
	if (!test_bit(FR_WAITING, &req->flags)) {
		__set_bit(FR_WAITING, &req->flags);
		atomic_inc(&fc->num_waiting);
	}
	__fuse_request_send(fc, req);
}
EXPORT_SYMBOL_GPL(fuse_request_send);

static void fuse_adjust_compat(struct fuse_conn *fc, struct fuse_args *args)
{
	if (fc->minor < 4 && args->in.h.opcode == FUSE_STATFS)
		args->out.args[0].size = FUSE_COMPAT_STATFS_SIZE;

	if (fc->minor < 9) {
		switch (args->in.h.opcode) {
		case FUSE_LOOKUP:
		case FUSE_CREATE:
		case FUSE_MKNOD:
		case FUSE_MKDIR:
		case FUSE_SYMLINK:
		case FUSE_LINK:
			args->out.args[0].size = FUSE_COMPAT_ENTRY_OUT_SIZE;
			break;
		case FUSE_GETATTR:
		case FUSE_SETATTR:
			args->out.args[0].size = FUSE_COMPAT_ATTR_OUT_SIZE;
			break;
		}
	}
	if (fc->minor < 12) {
		switch (args->in.h.opcode) {
		case FUSE_CREATE:
			args->in.args[0].size = sizeof(struct fuse_open_in);
			break;
		case FUSE_MKNOD:
			args->in.args[0].size = FUSE_COMPAT_MKNOD_IN_SIZE;
			break;
		}
	}
}

ssize_t fuse_simple_request(struct fuse_conn *fc, struct fuse_args *args)
{
	struct fuse_req *req;
	ssize_t ret;

	req = fuse_get_req(fc, 0);
	if (IS_ERR(req))
		return PTR_ERR(req);

	/* Needs to be done after fuse_get_req() so that fc->minor is valid */
	fuse_adjust_compat(fc, args);

	req->in.h.opcode = args->in.h.opcode;
	req->in.h.nodeid = args->in.h.nodeid;
	req->in.numargs = args->in.numargs;
	memcpy(req->in.args, args->in.args,
	       args->in.numargs * sizeof(struct fuse_in_arg));
	req->out.argvar = args->out.argvar;
	req->out.numargs = args->out.numargs;
	memcpy(req->out.args, args->out.args,
	       args->out.numargs * sizeof(struct fuse_arg));
	fuse_request_send(fc, req);
	ret = req->out.h.error;
	if (!ret && args->out.argvar) {
		BUG_ON(args->out.numargs != 1);
		ret = req->out.args[0].size;
	}
	fuse_put_request(fc, req);

	return ret;
}

bool fuse_request_queue_background(struct fuse_conn *fc, struct fuse_req *req)
{
	bool queued = false;

	WARN_ON(!test_bit(FR_BACKGROUND, &req->flags));
	if (!test_bit(FR_WAITING, &req->flags)) {
		__set_bit(FR_WAITING, &req->flags);
		atomic_inc(&fc->num_waiting);
	}
	__set_bit(FR_ISREPLY, &req->flags);
	spin_lock(&fc->bg_lock);
	if (likely(fc->connected)) {
		fc->num_background++;
		if (fc->num_background == fc->max_background)
			fc->blocked = 1;
		if (fc->num_background == fc->congestion_threshold && fc->sb) {
			set_bdi_congested(fc->sb->s_bdi, BLK_RW_SYNC);
			set_bdi_congested(fc->sb->s_bdi, BLK_RW_ASYNC);
		}
		list_add_tail(&req->list, &fc->bg_queue);
		flush_bg_queue(fc);
		queued = true;
	}
	spin_unlock(&fc->bg_lock);

	return queued;
}

void fuse_request_send_background(struct fuse_conn *fc, struct fuse_req *req)
{
	WARN_ON(!req->end);
	if (!fuse_request_queue_background(fc, req)) {
		req->out.h.error = -ENOTCONN;
		req->end(fc, req);
		fuse_put_request(fc, req);
	}
}
EXPORT_SYMBOL_GPL(fuse_request_send_background);

static int fuse_request_send_notify_reply(struct fuse_conn *fc,
					  struct fuse_req *req, u64 unique)
{
	int err = -ENODEV;
	struct fuse_iqueue *fiq = &fc->iq;

	__clear_bit(FR_ISREPLY, &req->flags);
	req->in.h.unique = unique;
	spin_lock(&fiq->waitq.lock);
	if (fiq->connected) {
		queue_request(fiq, req);
		err = 0;
	}
	spin_unlock(&fiq->waitq.lock);

	return err;
}

void fuse_force_forget(struct file *file, u64 nodeid)
{
	struct inode *inode = file_inode(file);
	struct fuse_conn *fc = get_fuse_conn(inode);
	struct fuse_req *req;
	struct fuse_forget_in inarg;

	memset(&inarg, 0, sizeof(inarg));
	inarg.nlookup = 1;
	req = fuse_get_req_nofail_nopages(fc, file);
	req->in.h.opcode = FUSE_FORGET;
	req->in.h.nodeid = nodeid;
	req->in.numargs = 1;
	req->in.args[0].size = sizeof(inarg);
	req->in.args[0].value = &inarg;
	__clear_bit(FR_ISREPLY, &req->flags);
	__fuse_request_send(fc, req);
	/* ignore errors */
	fuse_put_request(fc, req);
}

/*
 * Lock the request.  Up to the next unlock_request() there mustn't be
 * anything that could cause a page-fault.  If the request was already
 * aborted bail out.
 */
static int lock_request(struct fuse_req *req)
{
	int err = 0;
	if (req) {
		spin_lock(&req->waitq.lock);
		if (test_bit(FR_ABORTED, &req->flags))
			err = -ENOENT;
		else
			set_bit(FR_LOCKED, &req->flags);
		spin_unlock(&req->waitq.lock);
	}
	return err;
}

/*
 * Unlock request.  If it was aborted while locked, caller is responsible
 * for unlocking and ending the request.
 */
static int unlock_request(struct fuse_req *req)
{
	int err = 0;
	if (req) {
		spin_lock(&req->waitq.lock);
		if (test_bit(FR_ABORTED, &req->flags))
			err = -ENOENT;
		else
			clear_bit(FR_LOCKED, &req->flags);
		spin_unlock(&req->waitq.lock);
	}
	return err;
}

struct fuse_copy_state {
	int write;
	struct fuse_req *req;
	struct iov_iter *iter;
	struct pipe_buffer *pipebufs;
	struct pipe_buffer *currbuf;
	struct pipe_inode_info *pipe;
	unsigned long nr_segs;
	struct page *pg;
	unsigned len;
	unsigned offset;
	unsigned move_pages:1;
};

static void fuse_copy_init(struct fuse_copy_state *cs, int write,
			   struct iov_iter *iter)
{
	memset(cs, 0, sizeof(*cs));
	cs->write = write;
	cs->iter = iter;
}

/* Unmap and put previous page of userspace buffer */
static void fuse_copy_finish(struct fuse_copy_state *cs)
{
	if (cs->currbuf) {
		struct pipe_buffer *buf = cs->currbuf;

		if (cs->write)
			buf->len = PAGE_SIZE - cs->len;
		cs->currbuf = NULL;
	} else if (cs->pg) {
		if (cs->write) {
			flush_dcache_page(cs->pg);
			set_page_dirty_lock(cs->pg);
		}
		put_page(cs->pg);
	}
	cs->pg = NULL;
}

/*
 * Get another pagefull of userspace buffer, and map it to kernel
 * address space, and lock request
 */
static int fuse_copy_fill(struct fuse_copy_state *cs)
{
	struct page *page;
	int err;

	err = unlock_request(cs->req);
	if (err)
		return err;

	fuse_copy_finish(cs);
	if (cs->pipebufs) {
		struct pipe_buffer *buf = cs->pipebufs;

		if (!cs->write) {
			err = pipe_buf_confirm(cs->pipe, buf);
			if (err)
				return err;

			BUG_ON(!cs->nr_segs);
			cs->currbuf = buf;
			cs->pg = buf->page;
			cs->offset = buf->offset;
			cs->len = buf->len;
			cs->pipebufs++;
			cs->nr_segs--;
		} else {
			if (cs->nr_segs == cs->pipe->buffers)
				return -EIO;

			page = alloc_page(GFP_HIGHUSER);
			if (!page)
				return -ENOMEM;

			buf->page = page;
			buf->offset = 0;
			buf->len = 0;

			cs->currbuf = buf;
			cs->pg = page;
			cs->offset = 0;
			cs->len = PAGE_SIZE;
			cs->pipebufs++;
			cs->nr_segs++;
		}
	} else {
		size_t off;
		err = iov_iter_get_pages(cs->iter, &page, PAGE_SIZE, 1, &off);
		if (err < 0)
			return err;
		BUG_ON(!err);
		cs->len = err;
		cs->offset = off;
		cs->pg = page;
		iov_iter_advance(cs->iter, err);
	}

	return lock_request(cs->req);
}

/* Do as much copy to/from userspace buffer as we can */
static int fuse_copy_do(struct fuse_copy_state *cs, void **val, unsigned *size)
{
	unsigned ncpy = min(*size, cs->len);
	if (val) {
		void *pgaddr = kmap_atomic(cs->pg);
		void *buf = pgaddr + cs->offset;

		if (cs->write)
			memcpy(buf, *val, ncpy);
		else
			memcpy(*val, buf, ncpy);

		kunmap_atomic(pgaddr);
		*val += ncpy;
	}
	*size -= ncpy;
	cs->len -= ncpy;
	cs->offset += ncpy;
	return ncpy;
}

static int fuse_check_page(struct page *page)
{
	if (page_mapcount(page) ||
	    page->mapping != NULL ||
	    page_count(page) != 1 ||
	    (page->flags & PAGE_FLAGS_CHECK_AT_PREP &
	     ~(1 << PG_locked |
	       1 << PG_referenced |
	       1 << PG_uptodate |
	       1 << PG_lru |
	       1 << PG_active |
	       1 << PG_reclaim))) {
		printk(KERN_WARNING "fuse: trying to steal weird page\n");
		printk(KERN_WARNING "  page=%p index=%li flags=%08lx, count=%i, mapcount=%i, mapping=%p\n", page, page->index, page->flags, page_count(page), page_mapcount(page), page->mapping);
		return 1;
	}
	return 0;
}

static int fuse_try_move_page(struct fuse_copy_state *cs, struct page **pagep)
{
	int err;
	struct page *oldpage = *pagep;
	struct page *newpage;
	struct pipe_buffer *buf = cs->pipebufs;

	err = unlock_request(cs->req);
	if (err)
		return err;

	fuse_copy_finish(cs);

	err = pipe_buf_confirm(cs->pipe, buf);
	if (err)
		return err;

	BUG_ON(!cs->nr_segs);
	cs->currbuf = buf;
	cs->len = buf->len;
	cs->pipebufs++;
	cs->nr_segs--;

	if (cs->len != PAGE_SIZE)
		goto out_fallback;

	if (pipe_buf_steal(cs->pipe, buf) != 0)
		goto out_fallback;

	newpage = buf->page;

	if (!PageUptodate(newpage))
		SetPageUptodate(newpage);

	ClearPageMappedToDisk(newpage);

	if (fuse_check_page(newpage) != 0)
		goto out_fallback_unlock;

	/*
	 * This is a new and locked page, it shouldn't be mapped or
	 * have any special flags on it
	 */
	if (WARN_ON(page_mapped(oldpage)))
		goto out_fallback_unlock;
	if (WARN_ON(page_has_private(oldpage)))
		goto out_fallback_unlock;
	if (WARN_ON(PageDirty(oldpage) || PageWriteback(oldpage)))
		goto out_fallback_unlock;
	if (WARN_ON(PageMlocked(oldpage)))
		goto out_fallback_unlock;

	err = replace_page_cache_page(oldpage, newpage, GFP_KERNEL);
	if (err) {
		unlock_page(newpage);
		return err;
	}

	get_page(newpage);

	if (!(buf->flags & PIPE_BUF_FLAG_LRU))
		lru_cache_add_file(newpage);

	err = 0;
	spin_lock(&cs->req->waitq.lock);
	if (test_bit(FR_ABORTED, &cs->req->flags))
		err = -ENOENT;
	else
		*pagep = newpage;
	spin_unlock(&cs->req->waitq.lock);

	if (err) {
		unlock_page(newpage);
		put_page(newpage);
		return err;
	}

	unlock_page(oldpage);
	put_page(oldpage);
	cs->len = 0;

	return 0;

out_fallback_unlock:
	unlock_page(newpage);
out_fallback:
	cs->pg = buf->page;
	cs->offset = buf->offset;

	err = lock_request(cs->req);
	if (err)
		return err;

	return 1;
}

static int fuse_ref_page(struct fuse_copy_state *cs, struct page *page,
			 unsigned offset, unsigned count)
{
	struct pipe_buffer *buf;
	int err;

	if (cs->nr_segs == cs->pipe->buffers)
		return -EIO;

	err = unlock_request(cs->req);
	if (err)
		return err;

	fuse_copy_finish(cs);

	buf = cs->pipebufs;
	get_page(page);
	buf->page = page;
	buf->offset = offset;
	buf->len = count;

	cs->pipebufs++;
	cs->nr_segs++;
	cs->len = 0;

	return 0;
}

/*
 * Copy a page in the request to/from the userspace buffer.  Must be
 * done atomically
 */
static int fuse_copy_page(struct fuse_copy_state *cs, struct page **pagep,
			  unsigned offset, unsigned count, int zeroing)
{
	int err;
	struct page *page = *pagep;

	if (page && zeroing && count < PAGE_SIZE)
		clear_highpage(page);

	while (count) {
		if (cs->write && cs->pipebufs && page) {
			return fuse_ref_page(cs, page, offset, count);
		} else if (!cs->len) {
			if (cs->move_pages && page &&
			    offset == 0 && count == PAGE_SIZE) {
				err = fuse_try_move_page(cs, pagep);
				if (err <= 0)
					return err;
			} else {
				err = fuse_copy_fill(cs);
				if (err)
					return err;
			}
		}
		if (page) {
			void *mapaddr = kmap_atomic(page);
			void *buf = mapaddr + offset;
			offset += fuse_copy_do(cs, &buf, &count);
			kunmap_atomic(mapaddr);
		} else
			offset += fuse_copy_do(cs, NULL, &count);
	}
	if (page && !cs->write)
		flush_dcache_page(page);
	return 0;
}

/* Copy pages in the request to/from userspace buffer */
static int fuse_copy_pages(struct fuse_copy_state *cs, unsigned nbytes,
			   int zeroing)
{
	unsigned i;
	struct fuse_req *req = cs->req;

	for (i = 0; i < req->num_pages && (nbytes || zeroing); i++) {
		int err;
		unsigned offset = req->page_descs[i].offset;
		unsigned count = min(nbytes, req->page_descs[i].length);

		err = fuse_copy_page(cs, &req->pages[i], offset, count,
				     zeroing);
		if (err)
			return err;

		nbytes -= count;
	}
	return 0;
}

/* Copy a single argument in the request to/from userspace buffer */
static int fuse_copy_one(struct fuse_copy_state *cs, void *val, unsigned size)
{
	while (size) {
		if (!cs->len) {
			int err = fuse_copy_fill(cs);
			if (err)
				return err;
		}
		fuse_copy_do(cs, &val, &size);
	}
	return 0;
}

/* Copy request arguments to/from userspace buffer */
static int fuse_copy_args(struct fuse_copy_state *cs, unsigned numargs,
			  unsigned argpages, struct fuse_arg *args,
			  int zeroing)
{
	int err = 0;
	unsigned i;

	for (i = 0; !err && i < numargs; i++)  {
		struct fuse_arg *arg = &args[i];
		if (i == numargs - 1 && argpages)
			err = fuse_copy_pages(cs, arg->size, zeroing);
		else
			err = fuse_copy_one(cs, arg->value, arg->size);
	}
	return err;
}

static int forget_pending(struct fuse_iqueue *fiq)
{
	return fiq->forget_list_head.next != NULL;
}

static int request_pending(struct fuse_iqueue *fiq)
{
	return !list_empty(&fiq->pending) || !list_empty(&fiq->interrupts) ||
		forget_pending(fiq);
}

/*
 * Transfer an interrupt request to userspace
 *
 * Unlike other requests this is assembled on demand, without a need
 * to allocate a separate fuse_req structure.
 *
 * Called with fiq->waitq.lock held, releases it
 */
static int fuse_read_interrupt(struct fuse_iqueue *fiq,
			       struct fuse_copy_state *cs,
			       size_t nbytes, struct fuse_req *req)
__releases(fiq->waitq.lock)
{
	struct fuse_in_header ih;
	struct fuse_interrupt_in arg;
	unsigned reqsize = sizeof(ih) + sizeof(arg);
	int err;

	list_del_init(&req->intr_entry);
	memset(&ih, 0, sizeof(ih));
	memset(&arg, 0, sizeof(arg));
	ih.len = reqsize;
	ih.opcode = FUSE_INTERRUPT;
	ih.unique = (req->in.h.unique | FUSE_INT_REQ_BIT);
	arg.unique = req->in.h.unique;

	spin_unlock(&fiq->waitq.lock);
	if (nbytes < reqsize)
		return -EINVAL;

	err = fuse_copy_one(cs, &ih, sizeof(ih));
	if (!err)
		err = fuse_copy_one(cs, &arg, sizeof(arg));
	fuse_copy_finish(cs);

	return err ? err : reqsize;
}

static struct fuse_forget_link *dequeue_forget(struct fuse_iqueue *fiq,
					       unsigned max,
					       unsigned *countp)
{
	struct fuse_forget_link *head = fiq->forget_list_head.next;
	struct fuse_forget_link **newhead = &head;
	unsigned count;

	for (count = 0; *newhead != NULL && count < max; count++)
		newhead = &(*newhead)->next;

	fiq->forget_list_head.next = *newhead;
	*newhead = NULL;
	if (fiq->forget_list_head.next == NULL)
		fiq->forget_list_tail = &fiq->forget_list_head;

	if (countp != NULL)
		*countp = count;

	return head;
}

static int fuse_read_single_forget(struct fuse_iqueue *fiq,
				   struct fuse_copy_state *cs,
				   size_t nbytes)
__releases(fiq->waitq.lock)
{
	int err;
	struct fuse_forget_link *forget = dequeue_forget(fiq, 1, NULL);
	struct fuse_forget_in arg = {
		.nlookup = forget->forget_one.nlookup,
	};
	struct fuse_in_header ih = {
		.opcode = FUSE_FORGET,
		.nodeid = forget->forget_one.nodeid,
		.unique = fuse_get_unique(fiq),
		.len = sizeof(ih) + sizeof(arg),
	};

	spin_unlock(&fiq->waitq.lock);
	kfree(forget);
	if (nbytes < ih.len)
		return -EINVAL;

	err = fuse_copy_one(cs, &ih, sizeof(ih));
	if (!err)
		err = fuse_copy_one(cs, &arg, sizeof(arg));
	fuse_copy_finish(cs);

	if (err)
		return err;

	return ih.len;
}

static int fuse_read_batch_forget(struct fuse_iqueue *fiq,
				   struct fuse_copy_state *cs, size_t nbytes)
__releases(fiq->waitq.lock)
{
	int err;
	unsigned max_forgets;
	unsigned count;
	struct fuse_forget_link *head;
	struct fuse_batch_forget_in arg = { .count = 0 };
	struct fuse_in_header ih = {
		.opcode = FUSE_BATCH_FORGET,
		.unique = fuse_get_unique(fiq),
		.len = sizeof(ih) + sizeof(arg),
	};

	if (nbytes < ih.len) {
		spin_unlock(&fiq->waitq.lock);
		return -EINVAL;
	}

	max_forgets = (nbytes - ih.len) / sizeof(struct fuse_forget_one);
	head = dequeue_forget(fiq, max_forgets, &count);
	spin_unlock(&fiq->waitq.lock);

	arg.count = count;
	ih.len += count * sizeof(struct fuse_forget_one);
	err = fuse_copy_one(cs, &ih, sizeof(ih));
	if (!err)
		err = fuse_copy_one(cs, &arg, sizeof(arg));

	while (head) {
		struct fuse_forget_link *forget = head;

		if (!err) {
			err = fuse_copy_one(cs, &forget->forget_one,
					    sizeof(forget->forget_one));
		}
		head = forget->next;
		kfree(forget);
	}

	fuse_copy_finish(cs);

	if (err)
		return err;

	return ih.len;
}

static int fuse_read_forget(struct fuse_conn *fc, struct fuse_iqueue *fiq,
			    struct fuse_copy_state *cs,
			    size_t nbytes)
__releases(fiq->waitq.lock)
{
	if (fc->minor < 16 || fiq->forget_list_head.next->next == NULL)
		return fuse_read_single_forget(fiq, cs, nbytes);
	else
		return fuse_read_batch_forget(fiq, cs, nbytes);
}

/*
 * Read a single request into the userspace filesystem's buffer.  This
 * function waits until a request is available, then removes it from
 * the pending list and copies request data to userspace buffer.  If
 * no reply is needed (FORGET) or request has been aborted or there
 * was an error during the copying then it's finished by calling
 * request_end().  Otherwise add it to the processing list, and set
 * the 'sent' flag.
 */
static ssize_t fuse_dev_do_read(struct fuse_dev *fud, struct file *file,
				struct fuse_copy_state *cs, size_t nbytes)
{
	ssize_t err;
	struct fuse_conn *fc = fud->fc;
	struct fuse_iqueue *fiq = &fc->iq;
	struct fuse_pqueue *fpq = &fud->pq;
	struct fuse_req *req;
	struct fuse_in *in;
	unsigned reqsize;
	unsigned int hash;

 restart:
	spin_lock(&fiq->waitq.lock);
	err = -EAGAIN;
	if ((file->f_flags & O_NONBLOCK) && fiq->connected &&
	    !request_pending(fiq))
		goto err_unlock;

	err = wait_event_interruptible_exclusive_locked(fiq->waitq,
				!fiq->connected || request_pending(fiq));
	if (err)
		goto err_unlock;

	if (!fiq->connected) {
		err = (fc->aborted && fc->abort_err) ? -ECONNABORTED : -ENODEV;
		goto err_unlock;
	}

	if (!list_empty(&fiq->interrupts)) {
		req = list_entry(fiq->interrupts.next, struct fuse_req,
				 intr_entry);
		return fuse_read_interrupt(fiq, cs, nbytes, req);
	}

	if (forget_pending(fiq)) {
		if (list_empty(&fiq->pending) || fiq->forget_batch-- > 0)
			return fuse_read_forget(fc, fiq, cs, nbytes);

		if (fiq->forget_batch <= -8)
			fiq->forget_batch = 16;
	}

	req = list_entry(fiq->pending.next, struct fuse_req, list);
	clear_bit(FR_PENDING, &req->flags);
	list_del_init(&req->list);
	spin_unlock(&fiq->waitq.lock);

	in = &req->in;
	reqsize = in->h.len;

	/* If request is too large, reply with an error and restart the read */
	if (nbytes < reqsize) {
		req->out.h.error = -EIO;
		/* SETXATTR is special, since it may contain too large data */
		if (in->h.opcode == FUSE_SETXATTR)
			req->out.h.error = -E2BIG;
		request_end(fc, req);
		goto restart;
	}
	spin_lock(&fpq->lock);
	list_add(&req->list, &fpq->io);
	spin_unlock(&fpq->lock);
	cs->req = req;
	err = fuse_copy_one(cs, &in->h, sizeof(in->h));
	if (!err)
		err = fuse_copy_args(cs, in->numargs, in->argpages,
				     (struct fuse_arg *) in->args, 0);
	fuse_copy_finish(cs);
	spin_lock(&fpq->lock);
	clear_bit(FR_LOCKED, &req->flags);
	if (!fpq->connected) {
		err = (fc->aborted && fc->abort_err) ? -ECONNABORTED : -ENODEV;
		goto out_end;
	}
	if (err) {
		req->out.h.error = -EIO;
		goto out_end;
	}
	if (!test_bit(FR_ISREPLY, &req->flags)) {
		err = reqsize;
		goto out_end;
	}
	hash = fuse_req_hash(req->in.h.unique);
	list_move_tail(&req->list, &fpq->processing[hash]);
	__fuse_get_request(req);
	set_bit(FR_SENT, &req->flags);
	spin_unlock(&fpq->lock);
	/* matches barrier in request_wait_answer() */
	smp_mb__after_atomic();
	if (test_bit(FR_INTERRUPTED, &req->flags))
		queue_interrupt(fiq, req);
	fuse_put_request(fc, req);

	return reqsize;

out_end:
	if (!test_bit(FR_PRIVATE, &req->flags))
		list_del_init(&req->list);
	spin_unlock(&fpq->lock);
	request_end(fc, req);
	return err;

 err_unlock:
	spin_unlock(&fiq->waitq.lock);
	return err;
}

static int fuse_dev_open(struct inode *inode, struct file *file)
{
	/*
	 * The fuse device's file's private_data is used to hold
	 * the fuse_conn(ection) when it is mounted, and is used to
	 * keep track of whether the file has been mounted already.
	 */
	file->private_data = NULL;
	return 0;
}

static ssize_t fuse_dev_read(struct kiocb *iocb, struct iov_iter *to)
{
	struct fuse_copy_state cs;
	struct file *file = iocb->ki_filp;
	struct fuse_dev *fud = fuse_get_dev(file);

	if (!fud)
		return -EPERM;

	if (!iter_is_iovec(to))
		return -EINVAL;

	fuse_copy_init(&cs, 1, to);

	return fuse_dev_do_read(fud, file, &cs, iov_iter_count(to));
}

static ssize_t fuse_dev_splice_read(struct file *in, loff_t *ppos,
				    struct pipe_inode_info *pipe,
				    size_t len, unsigned int flags)
{
	int total, ret;
	int page_nr = 0;
	struct pipe_buffer *bufs;
	struct fuse_copy_state cs;
	struct fuse_dev *fud = fuse_get_dev(in);

	if (!fud)
		return -EPERM;

	bufs = kvmalloc_array(pipe->buffers, sizeof(struct pipe_buffer),
			      GFP_KERNEL);
	if (!bufs)
		return -ENOMEM;

	fuse_copy_init(&cs, 1, NULL);
	cs.pipebufs = bufs;
	cs.pipe = pipe;
	ret = fuse_dev_do_read(fud, in, &cs, len);
	if (ret < 0)
		goto out;

	if (pipe->nrbufs + cs.nr_segs > pipe->buffers) {
		ret = -EIO;
		goto out;
	}

	for (ret = total = 0; page_nr < cs.nr_segs; total += ret) {
		/*
		 * Need to be careful about this.  Having buf->ops in module
		 * code can Oops if the buffer persists after module unload.
		 */
		bufs[page_nr].ops = &nosteal_pipe_buf_ops;
		bufs[page_nr].flags = 0;
		ret = add_to_pipe(pipe, &bufs[page_nr++]);
		if (unlikely(ret < 0))
			break;
	}
	if (total)
		ret = total;
out:
	for (; page_nr < cs.nr_segs; page_nr++)
		put_page(bufs[page_nr].page);

	kvfree(bufs);
	return ret;
}

static int fuse_notify_poll(struct fuse_conn *fc, unsigned int size,
			    struct fuse_copy_state *cs)
{
	struct fuse_notify_poll_wakeup_out outarg;
	int err = -EINVAL;

	if (size != sizeof(outarg))
		goto err;

	err = fuse_copy_one(cs, &outarg, sizeof(outarg));
	if (err)
		goto err;

	fuse_copy_finish(cs);
	return fuse_notify_poll_wakeup(fc, &outarg);

err:
	fuse_copy_finish(cs);
	return err;
}

static int fuse_notify_inval_inode(struct fuse_conn *fc, unsigned int size,
				   struct fuse_copy_state *cs)
{
	struct fuse_notify_inval_inode_out outarg;
	int err = -EINVAL;

	if (size != sizeof(outarg))
		goto err;

	err = fuse_copy_one(cs, &outarg, sizeof(outarg));
	if (err)
		goto err;
	fuse_copy_finish(cs);

	down_read(&fc->killsb);
	err = -ENOENT;
	if (fc->sb) {
		err = fuse_reverse_inval_inode(fc->sb, outarg.ino,
					       outarg.off, outarg.len);
	}
	up_read(&fc->killsb);
	return err;

err:
	fuse_copy_finish(cs);
	return err;
}

static int fuse_notify_inval_entry(struct fuse_conn *fc, unsigned int size,
				   struct fuse_copy_state *cs)
{
	struct fuse_notify_inval_entry_out outarg;
	int err = -ENOMEM;
	char *buf;
	struct qstr name;

	buf = kzalloc(FUSE_NAME_MAX + 1, GFP_KERNEL);
	if (!buf)
		goto err;

	err = -EINVAL;
	if (size < sizeof(outarg))
		goto err;

	err = fuse_copy_one(cs, &outarg, sizeof(outarg));
	if (err)
		goto err;

	err = -ENAMETOOLONG;
	if (outarg.namelen > FUSE_NAME_MAX)
		goto err;

	err = -EINVAL;
	if (size != sizeof(outarg) + outarg.namelen + 1)
		goto err;

	name.name = buf;
	name.len = outarg.namelen;
	err = fuse_copy_one(cs, buf, outarg.namelen + 1);
	if (err)
		goto err;
	fuse_copy_finish(cs);
	buf[outarg.namelen] = 0;

	down_read(&fc->killsb);
	err = -ENOENT;
	if (fc->sb)
		err = fuse_reverse_inval_entry(fc->sb, outarg.parent, 0, &name);
	up_read(&fc->killsb);
	kfree(buf);
	return err;

err:
	kfree(buf);
	fuse_copy_finish(cs);
	return err;
}

static int fuse_notify_delete(struct fuse_conn *fc, unsigned int size,
			      struct fuse_copy_state *cs)
{
	struct fuse_notify_delete_out outarg;
	int err = -ENOMEM;
	char *buf;
	struct qstr name;

	buf = kzalloc(FUSE_NAME_MAX + 1, GFP_KERNEL);
	if (!buf)
		goto err;

	err = -EINVAL;
	if (size < sizeof(outarg))
		goto err;

	err = fuse_copy_one(cs, &outarg, sizeof(outarg));
	if (err)
		goto err;

	err = -ENAMETOOLONG;
	if (outarg.namelen > FUSE_NAME_MAX)
		goto err;

	err = -EINVAL;
	if (size != sizeof(outarg) + outarg.namelen + 1)
		goto err;

	name.name = buf;
	name.len = outarg.namelen;
	err = fuse_copy_one(cs, buf, outarg.namelen + 1);
	if (err)
		goto err;
	fuse_copy_finish(cs);
	buf[outarg.namelen] = 0;

	down_read(&fc->killsb);
	err = -ENOENT;
	if (fc->sb)
		err = fuse_reverse_inval_entry(fc->sb, outarg.parent,
					       outarg.child, &name);
	up_read(&fc->killsb);
	kfree(buf);
	return err;

err:
	kfree(buf);
	fuse_copy_finish(cs);
	return err;
}

static int fuse_notify_store(struct fuse_conn *fc, unsigned int size,
			     struct fuse_copy_state *cs)
{
	struct fuse_notify_store_out outarg;
	struct inode *inode;
	struct address_space *mapping;
	u64 nodeid;
	int err;
	pgoff_t index;
	unsigned int offset;
	unsigned int num;
	loff_t file_size;
	loff_t end;

	err = -EINVAL;
	if (size < sizeof(outarg))
		goto out_finish;

	err = fuse_copy_one(cs, &outarg, sizeof(outarg));
	if (err)
		goto out_finish;

	err = -EINVAL;
	if (size - sizeof(outarg) != outarg.size)
		goto out_finish;

	nodeid = outarg.nodeid;

	down_read(&fc->killsb);

	err = -ENOENT;
	if (!fc->sb)
		goto out_up_killsb;

	inode = ilookup5(fc->sb, nodeid, fuse_inode_eq, &nodeid);
	if (!inode)
		goto out_up_killsb;

	mapping = inode->i_mapping;
	index = outarg.offset >> PAGE_SHIFT;
	offset = outarg.offset & ~PAGE_MASK;
	file_size = i_size_read(inode);
	end = outarg.offset + outarg.size;
	if (end > file_size) {
		file_size = end;
		fuse_write_update_size(inode, file_size);
	}

	num = outarg.size;
	while (num) {
		struct page *page;
		unsigned int this_num;

		err = -ENOMEM;
		page = find_or_create_page(mapping, index,
					   mapping_gfp_mask(mapping));
		if (!page)
			goto out_iput;

		this_num = min_t(unsigned, num, PAGE_SIZE - offset);
		err = fuse_copy_page(cs, &page, offset, this_num, 0);
		if (!err && offset == 0 &&
		    (this_num == PAGE_SIZE || file_size == end))
			SetPageUptodate(page);
		unlock_page(page);
		put_page(page);

		if (err)
			goto out_iput;

		num -= this_num;
		offset = 0;
		index++;
	}

	err = 0;

out_iput:
	iput(inode);
out_up_killsb:
	up_read(&fc->killsb);
out_finish:
	fuse_copy_finish(cs);
	return err;
}

static void fuse_retrieve_end(struct fuse_conn *fc, struct fuse_req *req)
{
	release_pages(req->pages, req->num_pages);
}

static int fuse_retrieve(struct fuse_conn *fc, struct inode *inode,
			 struct fuse_notify_retrieve_out *outarg)
{
	int err;
	struct address_space *mapping = inode->i_mapping;
	struct fuse_req *req;
	pgoff_t index;
	loff_t file_size;
	unsigned int num;
	unsigned int offset;
	size_t total_len = 0;
	unsigned int num_pages;

	offset = outarg->offset & ~PAGE_MASK;
	file_size = i_size_read(inode);

	num = outarg->size;
	if (outarg->offset > file_size)
		num = 0;
	else if (outarg->offset + num > file_size)
		num = file_size - outarg->offset;

	num_pages = (num + offset + PAGE_SIZE - 1) >> PAGE_SHIFT;
	num_pages = min(num_pages, fc->max_pages);

	req = fuse_get_req(fc, num_pages);
	if (IS_ERR(req))
		return PTR_ERR(req);

	req->in.h.opcode = FUSE_NOTIFY_REPLY;
	req->in.h.nodeid = outarg->nodeid;
	req->in.numargs = 2;
	req->in.argpages = 1;
	req->page_descs[0].offset = offset;
	req->end = fuse_retrieve_end;

	index = outarg->offset >> PAGE_SHIFT;

	while (num && req->num_pages < num_pages) {
		struct page *page;
		unsigned int this_num;

		page = find_get_page(mapping, index);
		if (!page)
			break;

		this_num = min_t(unsigned, num, PAGE_SIZE - offset);
		req->pages[req->num_pages] = page;
		req->page_descs[req->num_pages].length = this_num;
		req->num_pages++;

		offset = 0;
		num -= this_num;
		total_len += this_num;
		index++;
	}
	req->misc.retrieve_in.offset = outarg->offset;
	req->misc.retrieve_in.size = total_len;
	req->in.args[0].size = sizeof(req->misc.retrieve_in);
	req->in.args[0].value = &req->misc.retrieve_in;
	req->in.args[1].size = total_len;

	err = fuse_request_send_notify_reply(fc, req, outarg->notify_unique);
	if (err)
		fuse_retrieve_end(fc, req);

	return err;
}

static int fuse_notify_retrieve(struct fuse_conn *fc, unsigned int size,
				struct fuse_copy_state *cs)
{
	struct fuse_notify_retrieve_out outarg;
	struct inode *inode;
	int err;

	err = -EINVAL;
	if (size != sizeof(outarg))
		goto copy_finish;

	err = fuse_copy_one(cs, &outarg, sizeof(outarg));
	if (err)
		goto copy_finish;

	fuse_copy_finish(cs);

	down_read(&fc->killsb);
	err = -ENOENT;
	if (fc->sb) {
		u64 nodeid = outarg.nodeid;

		inode = ilookup5(fc->sb, nodeid, fuse_inode_eq, &nodeid);
		if (inode) {
			err = fuse_retrieve(fc, inode, &outarg);
			iput(inode);
		}
	}
	up_read(&fc->killsb);

	return err;

copy_finish:
	fuse_copy_finish(cs);
	return err;
}

static int fuse_notify(struct fuse_conn *fc, enum fuse_notify_code code,
		       unsigned int size, struct fuse_copy_state *cs)
{
	/* Don't try to move pages (yet) */
	cs->move_pages = 0;

	switch (code) {
	case FUSE_NOTIFY_POLL:
		return fuse_notify_poll(fc, size, cs);

	case FUSE_NOTIFY_INVAL_INODE:
		return fuse_notify_inval_inode(fc, size, cs);

	case FUSE_NOTIFY_INVAL_ENTRY:
		return fuse_notify_inval_entry(fc, size, cs);

	case FUSE_NOTIFY_STORE:
		return fuse_notify_store(fc, size, cs);

	case FUSE_NOTIFY_RETRIEVE:
		return fuse_notify_retrieve(fc, size, cs);

	case FUSE_NOTIFY_DELETE:
		return fuse_notify_delete(fc, size, cs);

	default:
		fuse_copy_finish(cs);
		return -EINVAL;
	}
}

/* Look up request on processing list by unique ID */
static struct fuse_req *request_find(struct fuse_pqueue *fpq, u64 unique)
{
	unsigned int hash = fuse_req_hash(unique);
	struct fuse_req *req;

	list_for_each_entry(req, &fpq->processing[hash], list) {
		if (req->in.h.unique == unique)
			return req;
	}
	return NULL;
}

static int copy_out_args(struct fuse_copy_state *cs, struct fuse_out *out,
			 unsigned nbytes)
{
	unsigned reqsize = sizeof(struct fuse_out_header);

	if (out->h.error)
		return nbytes != reqsize ? -EINVAL : 0;

	reqsize += len_args(out->numargs, out->args);

	if (reqsize < nbytes || (reqsize > nbytes && !out->argvar))
		return -EINVAL;
	else if (reqsize > nbytes) {
		struct fuse_arg *lastarg = &out->args[out->numargs-1];
		unsigned diffsize = reqsize - nbytes;
		if (diffsize > lastarg->size)
			return -EINVAL;
		lastarg->size -= diffsize;
	}
	return fuse_copy_args(cs, out->numargs, out->argpages, out->args,
			      out->page_zeroing);
}

/*
 * Write a single reply to a request.  First the header is copied from
 * the write buffer.  The request is then searched on the processing
 * list by the unique ID found in the header.  If found, then remove
 * it from the list and copy the rest of the buffer to the request.
 * The request is finished by calling request_end()
 */
static ssize_t fuse_dev_do_write(struct fuse_dev *fud,
				 struct fuse_copy_state *cs, size_t nbytes)
{
	int err;
	struct fuse_conn *fc = fud->fc;
	struct fuse_pqueue *fpq = &fud->pq;
	struct fuse_req *req;
	struct fuse_out_header oh;

	if (nbytes < sizeof(struct fuse_out_header))
		return -EINVAL;

	err = fuse_copy_one(cs, &oh, sizeof(oh));
	if (err)
		goto err_finish;

	err = -EINVAL;
	if (oh.len != nbytes)
		goto err_finish;

	/*
	 * Zero oh.unique indicates unsolicited notification message
	 * and error contains notification code.
	 */
	if (!oh.unique) {
		err = fuse_notify(fc, oh.error, nbytes - sizeof(oh), cs);
		return err ? err : nbytes;
	}

	err = -EINVAL;
	if (oh.error <= -1000 || oh.error > 0)
		goto err_finish;

	spin_lock(&fpq->lock);
	err = -ENOENT;
	if (!fpq->connected)
		goto err_unlock_pq;

	req = request_find(fpq, oh.unique & ~FUSE_INT_REQ_BIT);
	if (!req)
		goto err_unlock_pq;

	/* Is it an interrupt reply ID? */
	if (oh.unique & FUSE_INT_REQ_BIT) {
		__fuse_get_request(req);
		spin_unlock(&fpq->lock);

		err = -EINVAL;
		if (nbytes != sizeof(struct fuse_out_header)) {
			fuse_put_request(fc, req);
			goto err_finish;
		}

		if (oh.error == -ENOSYS)
			fc->no_interrupt = 1;
		else if (oh.error == -EAGAIN)
			queue_interrupt(&fc->iq, req);
		fuse_put_request(fc, req);

		fuse_copy_finish(cs);
		return nbytes;
	}

	clear_bit(FR_SENT, &req->flags);
	list_move(&req->list, &fpq->io);
	req->out.h = oh;
	set_bit(FR_LOCKED, &req->flags);
	spin_unlock(&fpq->lock);
	cs->req = req;
	if (!req->out.page_replace)
		cs->move_pages = 0;

	err = copy_out_args(cs, &req->out, nbytes);
	fuse_copy_finish(cs);

	spin_lock(&fpq->lock);
	clear_bit(FR_LOCKED, &req->flags);
	if (!fpq->connected)
		err = -ENOENT;
	else if (err)
		req->out.h.error = -EIO;
	if (!test_bit(FR_PRIVATE, &req->flags))
		list_del_init(&req->list);
	spin_unlock(&fpq->lock);

	request_end(fc, req);

	return err ? err : nbytes;

 err_unlock_pq:
	spin_unlock(&fpq->lock);
 err_finish:
	fuse_copy_finish(cs);
	return err;
}

static ssize_t fuse_dev_write(struct kiocb *iocb, struct iov_iter *from)
{
	struct fuse_copy_state cs;
	struct fuse_dev *fud = fuse_get_dev(iocb->ki_filp);

	if (!fud)
		return -EPERM;

	if (!iter_is_iovec(from))
		return -EINVAL;

	fuse_copy_init(&cs, 0, from);

	return fuse_dev_do_write(fud, &cs, iov_iter_count(from));
}

static ssize_t fuse_dev_splice_write(struct pipe_inode_info *pipe,
				     struct file *out, loff_t *ppos,
				     size_t len, unsigned int flags)
{
	unsigned nbuf;
	unsigned idx;
	struct pipe_buffer *bufs;
	struct fuse_copy_state cs;
	struct fuse_dev *fud;
	size_t rem;
	ssize_t ret;

	fud = fuse_get_dev(out);
	if (!fud)
		return -EPERM;

	pipe_lock(pipe);

	bufs = kvmalloc_array(pipe->nrbufs, sizeof(struct pipe_buffer),
			      GFP_KERNEL);
	if (!bufs) {
		pipe_unlock(pipe);
		return -ENOMEM;
	}

	nbuf = 0;
	rem = 0;
	for (idx = 0; idx < pipe->nrbufs && rem < len; idx++)
		rem += pipe->bufs[(pipe->curbuf + idx) & (pipe->buffers - 1)].len;

	ret = -EINVAL;
	if (rem < len) {
		pipe_unlock(pipe);
		goto out;
	}

	rem = len;
	while (rem) {
		struct pipe_buffer *ibuf;
		struct pipe_buffer *obuf;

		BUG_ON(nbuf >= pipe->buffers);
		BUG_ON(!pipe->nrbufs);
		ibuf = &pipe->bufs[pipe->curbuf];
		obuf = &bufs[nbuf];

		if (rem >= ibuf->len) {
			*obuf = *ibuf;
			ibuf->ops = NULL;
			pipe->curbuf = (pipe->curbuf + 1) & (pipe->buffers - 1);
			pipe->nrbufs--;
		} else {
			pipe_buf_get(pipe, ibuf);
			*obuf = *ibuf;
			obuf->flags &= ~PIPE_BUF_FLAG_GIFT;
			obuf->len = rem;
			ibuf->offset += obuf->len;
			ibuf->len -= obuf->len;
		}
		nbuf++;
		rem -= obuf->len;
	}
	pipe_unlock(pipe);

	fuse_copy_init(&cs, 0, NULL);
	cs.pipebufs = bufs;
	cs.nr_segs = nbuf;
	cs.pipe = pipe;

	if (flags & SPLICE_F_MOVE)
		cs.move_pages = 1;

	ret = fuse_dev_do_write(fud, &cs, len);

	for (idx = 0; idx < nbuf; idx++)
		pipe_buf_release(pipe, &bufs[idx]);

out:
	kvfree(bufs);
	return ret;
}

static __poll_t fuse_dev_poll(struct file *file, poll_table *wait)
{
	__poll_t mask = EPOLLOUT | EPOLLWRNORM;
	struct fuse_iqueue *fiq;
	struct fuse_dev *fud = fuse_get_dev(file);

	if (!fud)
		return EPOLLERR;

	fiq = &fud->fc->iq;
	poll_wait(file, &fiq->waitq, wait);

	spin_lock(&fiq->waitq.lock);
	if (!fiq->connected)
		mask = EPOLLERR;
	else if (request_pending(fiq))
		mask |= EPOLLIN | EPOLLRDNORM;
	spin_unlock(&fiq->waitq.lock);

	return mask;
}

/*
 * Abort all requests on the given list (pending or processing)
 *
 * This function releases and reacquires fc->lock
 */
static void end_requests(struct fuse_conn *fc, struct list_head *head)
{
	while (!list_empty(head)) {
		struct fuse_req *req;
		req = list_entry(head->next, struct fuse_req, list);
		req->out.h.error = -ECONNABORTED;
		clear_bit(FR_SENT, &req->flags);
		list_del_init(&req->list);
		request_end(fc, req);
	}
}

static void end_polls(struct fuse_conn *fc)
{
	struct rb_node *p;

	p = rb_first(&fc->polled_files);

	while (p) {
		struct fuse_file *ff;
		ff = rb_entry(p, struct fuse_file, polled_node);
		wake_up_interruptible_all(&ff->poll_wait);

		p = rb_next(p);
	}
}

/*
 * Abort all requests.
 *
 * Emergency exit in case of a malicious or accidental deadlock, or just a hung
 * filesystem.
 *
 * The same effect is usually achievable through killing the filesystem daemon
 * and all users of the filesystem.  The exception is the combination of an
 * asynchronous request and the tricky deadlock (see
 * Documentation/filesystems/fuse.txt).
 *
 * Aborting requests under I/O goes as follows: 1: Separate out unlocked
 * requests, they should be finished off immediately.  Locked requests will be
 * finished after unlock; see unlock_request(). 2: Finish off the unlocked
 * requests.  It is possible that some request will finish before we can.  This
 * is OK, the request will in that case be removed from the list before we touch
 * it.
 */
void fuse_abort_conn(struct fuse_conn *fc, bool is_abort)
{
	struct fuse_iqueue *fiq = &fc->iq;

	spin_lock(&fc->lock);
	if (fc->connected) {
		struct fuse_dev *fud;
		struct fuse_req *req, *next;
		LIST_HEAD(to_end);
<<<<<<< HEAD
=======
		unsigned int i;
>>>>>>> 0fd79184

		/* Background queuing checks fc->connected under bg_lock */
		spin_lock(&fc->bg_lock);
		fc->connected = 0;
		spin_unlock(&fc->bg_lock);

		fc->aborted = is_abort;
		fuse_set_initialized(fc);
		list_for_each_entry(fud, &fc->devices, entry) {
			struct fuse_pqueue *fpq = &fud->pq;

			spin_lock(&fpq->lock);
			fpq->connected = 0;
			list_for_each_entry_safe(req, next, &fpq->io, list) {
				req->out.h.error = -ECONNABORTED;
				spin_lock(&req->waitq.lock);
				set_bit(FR_ABORTED, &req->flags);
				if (!test_bit(FR_LOCKED, &req->flags)) {
					set_bit(FR_PRIVATE, &req->flags);
					__fuse_get_request(req);
					list_move(&req->list, &to_end);
				}
				spin_unlock(&req->waitq.lock);
			}
<<<<<<< HEAD
			list_splice_tail_init(&fpq->processing, &to_end);
=======
			for (i = 0; i < FUSE_PQ_HASH_SIZE; i++)
				list_splice_tail_init(&fpq->processing[i],
						      &to_end);
>>>>>>> 0fd79184
			spin_unlock(&fpq->lock);
		}
		spin_lock(&fc->bg_lock);
		fc->blocked = 0;
		fc->max_background = UINT_MAX;
		flush_bg_queue(fc);
		spin_unlock(&fc->bg_lock);

		spin_lock(&fiq->waitq.lock);
		fiq->connected = 0;
		list_for_each_entry(req, &fiq->pending, list)
			clear_bit(FR_PENDING, &req->flags);
		list_splice_tail_init(&fiq->pending, &to_end);
		while (forget_pending(fiq))
			kfree(dequeue_forget(fiq, 1, NULL));
		wake_up_all_locked(&fiq->waitq);
		spin_unlock(&fiq->waitq.lock);
		kill_fasync(&fiq->fasync, SIGIO, POLL_IN);
		end_polls(fc);
		wake_up_all(&fc->blocked_waitq);
		spin_unlock(&fc->lock);

		end_requests(fc, &to_end);
	} else {
		spin_unlock(&fc->lock);
	}
}
EXPORT_SYMBOL_GPL(fuse_abort_conn);

void fuse_wait_aborted(struct fuse_conn *fc)
{
	wait_event(fc->blocked_waitq, atomic_read(&fc->num_waiting) == 0);
}

int fuse_dev_release(struct inode *inode, struct file *file)
{
	struct fuse_dev *fud = fuse_get_dev(file);

	if (fud) {
		struct fuse_conn *fc = fud->fc;
		struct fuse_pqueue *fpq = &fud->pq;
		LIST_HEAD(to_end);
<<<<<<< HEAD

		spin_lock(&fpq->lock);
		WARN_ON(!list_empty(&fpq->io));
		list_splice_init(&fpq->processing, &to_end);
=======
		unsigned int i;

		spin_lock(&fpq->lock);
		WARN_ON(!list_empty(&fpq->io));
		for (i = 0; i < FUSE_PQ_HASH_SIZE; i++)
			list_splice_init(&fpq->processing[i], &to_end);
>>>>>>> 0fd79184
		spin_unlock(&fpq->lock);

		end_requests(fc, &to_end);

		/* Are we the last open device? */
		if (atomic_dec_and_test(&fc->dev_count)) {
			WARN_ON(fc->iq.fasync != NULL);
			fuse_abort_conn(fc, false);
		}
		fuse_dev_free(fud);
	}
	return 0;
}
EXPORT_SYMBOL_GPL(fuse_dev_release);

static int fuse_dev_fasync(int fd, struct file *file, int on)
{
	struct fuse_dev *fud = fuse_get_dev(file);

	if (!fud)
		return -EPERM;

	/* No locking - fasync_helper does its own locking */
	return fasync_helper(fd, file, on, &fud->fc->iq.fasync);
}

static int fuse_device_clone(struct fuse_conn *fc, struct file *new)
{
	struct fuse_dev *fud;

	if (new->private_data)
		return -EINVAL;

	fud = fuse_dev_alloc(fc);
	if (!fud)
		return -ENOMEM;

	new->private_data = fud;
	atomic_inc(&fc->dev_count);

	return 0;
}

static long fuse_dev_ioctl(struct file *file, unsigned int cmd,
			   unsigned long arg)
{
	int err = -ENOTTY;

	if (cmd == FUSE_DEV_IOC_CLONE) {
		int oldfd;

		err = -EFAULT;
		if (!get_user(oldfd, (__u32 __user *) arg)) {
			struct file *old = fget(oldfd);

			err = -EINVAL;
			if (old) {
				struct fuse_dev *fud = NULL;

				/*
				 * Check against file->f_op because CUSE
				 * uses the same ioctl handler.
				 */
				if (old->f_op == file->f_op &&
				    old->f_cred->user_ns == file->f_cred->user_ns)
					fud = fuse_get_dev(old);

				if (fud) {
					mutex_lock(&fuse_mutex);
					err = fuse_device_clone(fud->fc, file);
					mutex_unlock(&fuse_mutex);
				}
				fput(old);
			}
		}
	}
	return err;
}

const struct file_operations fuse_dev_operations = {
	.owner		= THIS_MODULE,
	.open		= fuse_dev_open,
	.llseek		= no_llseek,
	.read_iter	= fuse_dev_read,
	.splice_read	= fuse_dev_splice_read,
	.write_iter	= fuse_dev_write,
	.splice_write	= fuse_dev_splice_write,
	.poll		= fuse_dev_poll,
	.release	= fuse_dev_release,
	.fasync		= fuse_dev_fasync,
	.unlocked_ioctl = fuse_dev_ioctl,
	.compat_ioctl   = fuse_dev_ioctl,
};
EXPORT_SYMBOL_GPL(fuse_dev_operations);

static struct miscdevice fuse_miscdevice = {
	.minor = FUSE_MINOR,
	.name  = "fuse",
	.fops = &fuse_dev_operations,
};

int __init fuse_dev_init(void)
{
	int err = -ENOMEM;
	fuse_req_cachep = kmem_cache_create("fuse_request",
					    sizeof(struct fuse_req),
					    0, 0, NULL);
	if (!fuse_req_cachep)
		goto out;

	err = misc_register(&fuse_miscdevice);
	if (err)
		goto out_cache_clean;

	return 0;

 out_cache_clean:
	kmem_cache_destroy(fuse_req_cachep);
 out:
	return err;
}

void fuse_dev_cleanup(void)
{
	misc_deregister(&fuse_miscdevice);
	kmem_cache_destroy(fuse_req_cachep);
}<|MERGE_RESOLUTION|>--- conflicted
+++ resolved
@@ -2160,10 +2160,7 @@
 		struct fuse_dev *fud;
 		struct fuse_req *req, *next;
 		LIST_HEAD(to_end);
-<<<<<<< HEAD
-=======
 		unsigned int i;
->>>>>>> 0fd79184
 
 		/* Background queuing checks fc->connected under bg_lock */
 		spin_lock(&fc->bg_lock);
@@ -2188,13 +2185,9 @@
 				}
 				spin_unlock(&req->waitq.lock);
 			}
-<<<<<<< HEAD
-			list_splice_tail_init(&fpq->processing, &to_end);
-=======
 			for (i = 0; i < FUSE_PQ_HASH_SIZE; i++)
 				list_splice_tail_init(&fpq->processing[i],
 						      &to_end);
->>>>>>> 0fd79184
 			spin_unlock(&fpq->lock);
 		}
 		spin_lock(&fc->bg_lock);
@@ -2237,19 +2230,12 @@
 		struct fuse_conn *fc = fud->fc;
 		struct fuse_pqueue *fpq = &fud->pq;
 		LIST_HEAD(to_end);
-<<<<<<< HEAD
-
-		spin_lock(&fpq->lock);
-		WARN_ON(!list_empty(&fpq->io));
-		list_splice_init(&fpq->processing, &to_end);
-=======
 		unsigned int i;
 
 		spin_lock(&fpq->lock);
 		WARN_ON(!list_empty(&fpq->io));
 		for (i = 0; i < FUSE_PQ_HASH_SIZE; i++)
 			list_splice_init(&fpq->processing[i], &to_end);
->>>>>>> 0fd79184
 		spin_unlock(&fpq->lock);
 
 		end_requests(fc, &to_end);
