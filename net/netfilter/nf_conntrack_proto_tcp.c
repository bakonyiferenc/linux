/* (C) 1999-2001 Paul `Rusty' Russell
 * (C) 2002-2004 Netfilter Core Team <coreteam@netfilter.org>
 * (C) 2002-2013 Jozsef Kadlecsik <kadlec@blackhole.kfki.hu>
 * (C) 2006-2012 Patrick McHardy <kaber@trash.net>
 *
 * This program is free software; you can redistribute it and/or modify
 * it under the terms of the GNU General Public License version 2 as
 * published by the Free Software Foundation.
 */

#include <linux/types.h>
#include <linux/timer.h>
#include <linux/module.h>
#include <linux/in.h>
#include <linux/tcp.h>
#include <linux/spinlock.h>
#include <linux/skbuff.h>
#include <linux/ipv6.h>
#include <net/ip6_checksum.h>
#include <asm/unaligned.h>

#include <net/tcp.h>

#include <linux/netfilter.h>
#include <linux/netfilter_ipv4.h>
#include <linux/netfilter_ipv6.h>
#include <net/netfilter/nf_conntrack.h>
#include <net/netfilter/nf_conntrack_l4proto.h>
#include <net/netfilter/nf_conntrack_ecache.h>
#include <net/netfilter/nf_conntrack_seqadj.h>
#include <net/netfilter/nf_conntrack_synproxy.h>
#include <net/netfilter/nf_conntrack_timeout.h>
#include <net/netfilter/nf_log.h>
#include <net/netfilter/ipv4/nf_conntrack_ipv4.h>
#include <net/netfilter/ipv6/nf_conntrack_ipv6.h>

/* "Be conservative in what you do,
    be liberal in what you accept from others."
    If it's non-zero, we mark only out of window RST segments as INVALID. */
static int nf_ct_tcp_be_liberal __read_mostly = 0;

/* If it is set to zero, we disable picking up already established
   connections. */
static int nf_ct_tcp_loose __read_mostly = 1;

/* Max number of the retransmitted packets without receiving an (acceptable)
   ACK from the destination. If this number is reached, a shorter timer
   will be started. */
static int nf_ct_tcp_max_retrans __read_mostly = 3;

  /* FIXME: Examine ipfilter's timeouts and conntrack transitions more
     closely.  They're more complex. --RR */

static const char *const tcp_conntrack_names[] = {
	"NONE",
	"SYN_SENT",
	"SYN_RECV",
	"ESTABLISHED",
	"FIN_WAIT",
	"CLOSE_WAIT",
	"LAST_ACK",
	"TIME_WAIT",
	"CLOSE",
	"SYN_SENT2",
};

#define SECS * HZ
#define MINS * 60 SECS
#define HOURS * 60 MINS
#define DAYS * 24 HOURS

static const unsigned int tcp_timeouts[TCP_CONNTRACK_TIMEOUT_MAX] = {
	[TCP_CONNTRACK_SYN_SENT]	= 2 MINS,
	[TCP_CONNTRACK_SYN_RECV]	= 60 SECS,
	[TCP_CONNTRACK_ESTABLISHED]	= 5 DAYS,
	[TCP_CONNTRACK_FIN_WAIT]	= 2 MINS,
	[TCP_CONNTRACK_CLOSE_WAIT]	= 60 SECS,
	[TCP_CONNTRACK_LAST_ACK]	= 30 SECS,
	[TCP_CONNTRACK_TIME_WAIT]	= 2 MINS,
	[TCP_CONNTRACK_CLOSE]		= 10 SECS,
	[TCP_CONNTRACK_SYN_SENT2]	= 2 MINS,
/* RFC1122 says the R2 limit should be at least 100 seconds.
   Linux uses 15 packets as limit, which corresponds
   to ~13-30min depending on RTO. */
	[TCP_CONNTRACK_RETRANS]		= 5 MINS,
	[TCP_CONNTRACK_UNACK]		= 5 MINS,
};

#define sNO TCP_CONNTRACK_NONE
#define sSS TCP_CONNTRACK_SYN_SENT
#define sSR TCP_CONNTRACK_SYN_RECV
#define sES TCP_CONNTRACK_ESTABLISHED
#define sFW TCP_CONNTRACK_FIN_WAIT
#define sCW TCP_CONNTRACK_CLOSE_WAIT
#define sLA TCP_CONNTRACK_LAST_ACK
#define sTW TCP_CONNTRACK_TIME_WAIT
#define sCL TCP_CONNTRACK_CLOSE
#define sS2 TCP_CONNTRACK_SYN_SENT2
#define sIV TCP_CONNTRACK_MAX
#define sIG TCP_CONNTRACK_IGNORE

/* What TCP flags are set from RST/SYN/FIN/ACK. */
enum tcp_bit_set {
	TCP_SYN_SET,
	TCP_SYNACK_SET,
	TCP_FIN_SET,
	TCP_ACK_SET,
	TCP_RST_SET,
	TCP_NONE_SET,
};

/*
 * The TCP state transition table needs a few words...
 *
 * We are the man in the middle. All the packets go through us
 * but might get lost in transit to the destination.
 * It is assumed that the destinations can't receive segments
 * we haven't seen.
 *
 * The checked segment is in window, but our windows are *not*
 * equivalent with the ones of the sender/receiver. We always
 * try to guess the state of the current sender.
 *
 * The meaning of the states are:
 *
 * NONE:	initial state
 * SYN_SENT:	SYN-only packet seen
 * SYN_SENT2:	SYN-only packet seen from reply dir, simultaneous open
 * SYN_RECV:	SYN-ACK packet seen
 * ESTABLISHED:	ACK packet seen
 * FIN_WAIT:	FIN packet seen
 * CLOSE_WAIT:	ACK seen (after FIN)
 * LAST_ACK:	FIN seen (after FIN)
 * TIME_WAIT:	last ACK seen
 * CLOSE:	closed connection (RST)
 *
 * Packets marked as IGNORED (sIG):
 *	if they may be either invalid or valid
 *	and the receiver may send back a connection
 *	closing RST or a SYN/ACK.
 *
 * Packets marked as INVALID (sIV):
 *	if we regard them as truly invalid packets
 */
static const u8 tcp_conntracks[2][6][TCP_CONNTRACK_MAX] = {
	{
/* ORIGINAL */
/* 	     sNO, sSS, sSR, sES, sFW, sCW, sLA, sTW, sCL, sS2	*/
/*syn*/	   { sSS, sSS, sIG, sIG, sIG, sIG, sIG, sSS, sSS, sS2 },
/*
 *	sNO -> sSS	Initialize a new connection
 *	sSS -> sSS	Retransmitted SYN
 *	sS2 -> sS2	Late retransmitted SYN
 *	sSR -> sIG
 *	sES -> sIG	Error: SYNs in window outside the SYN_SENT state
 *			are errors. Receiver will reply with RST
 *			and close the connection.
 *			Or we are not in sync and hold a dead connection.
 *	sFW -> sIG
 *	sCW -> sIG
 *	sLA -> sIG
 *	sTW -> sSS	Reopened connection (RFC 1122).
 *	sCL -> sSS
 */
/* 	     sNO, sSS, sSR, sES, sFW, sCW, sLA, sTW, sCL, sS2	*/
/*synack*/ { sIV, sIV, sSR, sIV, sIV, sIV, sIV, sIV, sIV, sSR },
/*
 *	sNO -> sIV	Too late and no reason to do anything
 *	sSS -> sIV	Client can't send SYN and then SYN/ACK
 *	sS2 -> sSR	SYN/ACK sent to SYN2 in simultaneous open
 *	sSR -> sSR	Late retransmitted SYN/ACK in simultaneous open
 *	sES -> sIV	Invalid SYN/ACK packets sent by the client
 *	sFW -> sIV
 *	sCW -> sIV
 *	sLA -> sIV
 *	sTW -> sIV
 *	sCL -> sIV
 */
/* 	     sNO, sSS, sSR, sES, sFW, sCW, sLA, sTW, sCL, sS2	*/
/*fin*/    { sIV, sIV, sFW, sFW, sLA, sLA, sLA, sTW, sCL, sIV },
/*
 *	sNO -> sIV	Too late and no reason to do anything...
 *	sSS -> sIV	Client migth not send FIN in this state:
 *			we enforce waiting for a SYN/ACK reply first.
 *	sS2 -> sIV
 *	sSR -> sFW	Close started.
 *	sES -> sFW
 *	sFW -> sLA	FIN seen in both directions, waiting for
 *			the last ACK.
 *			Migth be a retransmitted FIN as well...
 *	sCW -> sLA
 *	sLA -> sLA	Retransmitted FIN. Remain in the same state.
 *	sTW -> sTW
 *	sCL -> sCL
 */
/* 	     sNO, sSS, sSR, sES, sFW, sCW, sLA, sTW, sCL, sS2	*/
/*ack*/	   { sES, sIV, sES, sES, sCW, sCW, sTW, sTW, sCL, sIV },
/*
 *	sNO -> sES	Assumed.
 *	sSS -> sIV	ACK is invalid: we haven't seen a SYN/ACK yet.
 *	sS2 -> sIV
 *	sSR -> sES	Established state is reached.
 *	sES -> sES	:-)
 *	sFW -> sCW	Normal close request answered by ACK.
 *	sCW -> sCW
 *	sLA -> sTW	Last ACK detected (RFC5961 challenged)
 *	sTW -> sTW	Retransmitted last ACK. Remain in the same state.
 *	sCL -> sCL
 */
/* 	     sNO, sSS, sSR, sES, sFW, sCW, sLA, sTW, sCL, sS2	*/
/*rst*/    { sIV, sCL, sCL, sCL, sCL, sCL, sCL, sCL, sCL, sCL },
/*none*/   { sIV, sIV, sIV, sIV, sIV, sIV, sIV, sIV, sIV, sIV }
	},
	{
/* REPLY */
/* 	     sNO, sSS, sSR, sES, sFW, sCW, sLA, sTW, sCL, sS2	*/
/*syn*/	   { sIV, sS2, sIV, sIV, sIV, sIV, sIV, sSS, sIV, sS2 },
/*
 *	sNO -> sIV	Never reached.
 *	sSS -> sS2	Simultaneous open
 *	sS2 -> sS2	Retransmitted simultaneous SYN
 *	sSR -> sIV	Invalid SYN packets sent by the server
 *	sES -> sIV
 *	sFW -> sIV
 *	sCW -> sIV
 *	sLA -> sIV
 *	sTW -> sSS	Reopened connection, but server may have switched role
 *	sCL -> sIV
 */
/* 	     sNO, sSS, sSR, sES, sFW, sCW, sLA, sTW, sCL, sS2	*/
/*synack*/ { sIV, sSR, sIG, sIG, sIG, sIG, sIG, sIG, sIG, sSR },
/*
 *	sSS -> sSR	Standard open.
 *	sS2 -> sSR	Simultaneous open
 *	sSR -> sIG	Retransmitted SYN/ACK, ignore it.
 *	sES -> sIG	Late retransmitted SYN/ACK?
 *	sFW -> sIG	Might be SYN/ACK answering ignored SYN
 *	sCW -> sIG
 *	sLA -> sIG
 *	sTW -> sIG
 *	sCL -> sIG
 */
/* 	     sNO, sSS, sSR, sES, sFW, sCW, sLA, sTW, sCL, sS2	*/
/*fin*/    { sIV, sIV, sFW, sFW, sLA, sLA, sLA, sTW, sCL, sIV },
/*
 *	sSS -> sIV	Server might not send FIN in this state.
 *	sS2 -> sIV
 *	sSR -> sFW	Close started.
 *	sES -> sFW
 *	sFW -> sLA	FIN seen in both directions.
 *	sCW -> sLA
 *	sLA -> sLA	Retransmitted FIN.
 *	sTW -> sTW
 *	sCL -> sCL
 */
/* 	     sNO, sSS, sSR, sES, sFW, sCW, sLA, sTW, sCL, sS2	*/
/*ack*/	   { sIV, sIG, sSR, sES, sCW, sCW, sTW, sTW, sCL, sIG },
/*
 *	sSS -> sIG	Might be a half-open connection.
 *	sS2 -> sIG
 *	sSR -> sSR	Might answer late resent SYN.
 *	sES -> sES	:-)
 *	sFW -> sCW	Normal close request answered by ACK.
 *	sCW -> sCW
 *	sLA -> sTW	Last ACK detected (RFC5961 challenged)
 *	sTW -> sTW	Retransmitted last ACK.
 *	sCL -> sCL
 */
/* 	     sNO, sSS, sSR, sES, sFW, sCW, sLA, sTW, sCL, sS2	*/
/*rst*/    { sIV, sCL, sCL, sCL, sCL, sCL, sCL, sCL, sCL, sCL },
/*none*/   { sIV, sIV, sIV, sIV, sIV, sIV, sIV, sIV, sIV, sIV }
	}
};

static inline struct nf_tcp_net *tcp_pernet(struct net *net)
{
	return &net->ct.nf_ct_proto.tcp;
}

#ifdef CONFIG_NF_CONNTRACK_PROCFS
/* Print out the private part of the conntrack. */
static void tcp_print_conntrack(struct seq_file *s, struct nf_conn *ct)
{
	if (test_bit(IPS_OFFLOAD_BIT, &ct->status))
		return;

	seq_printf(s, "%s ", tcp_conntrack_names[ct->proto.tcp.state]);
}
#endif

static unsigned int get_conntrack_index(const struct tcphdr *tcph)
{
	if (tcph->rst) return TCP_RST_SET;
	else if (tcph->syn) return (tcph->ack ? TCP_SYNACK_SET : TCP_SYN_SET);
	else if (tcph->fin) return TCP_FIN_SET;
	else if (tcph->ack) return TCP_ACK_SET;
	else return TCP_NONE_SET;
}

/* TCP connection tracking based on 'Real Stateful TCP Packet Filtering
   in IP Filter' by Guido van Rooij.

   http://www.sane.nl/events/sane2000/papers.html
   http://www.darkart.com/mirrors/www.obfuscation.org/ipf/

   The boundaries and the conditions are changed according to RFC793:
   the packet must intersect the window (i.e. segments may be
   after the right or before the left edge) and thus receivers may ACK
   segments after the right edge of the window.

	td_maxend = max(sack + max(win,1)) seen in reply packets
	td_maxwin = max(max(win, 1)) + (sack - ack) seen in sent packets
	td_maxwin += seq + len - sender.td_maxend
			if seq + len > sender.td_maxend
	td_end    = max(seq + len) seen in sent packets

   I.   Upper bound for valid data:	seq <= sender.td_maxend
   II.  Lower bound for valid data:	seq + len >= sender.td_end - receiver.td_maxwin
   III.	Upper bound for valid (s)ack:   sack <= receiver.td_end
   IV.	Lower bound for valid (s)ack:	sack >= receiver.td_end - MAXACKWINDOW

   where sack is the highest right edge of sack block found in the packet
   or ack in the case of packet without SACK option.

   The upper bound limit for a valid (s)ack is not ignored -
   we doesn't have to deal with fragments.
*/

static inline __u32 segment_seq_plus_len(__u32 seq,
					 size_t len,
					 unsigned int dataoff,
					 const struct tcphdr *tcph)
{
	/* XXX Should I use payload length field in IP/IPv6 header ?
	 * - YK */
	return (seq + len - dataoff - tcph->doff*4
		+ (tcph->syn ? 1 : 0) + (tcph->fin ? 1 : 0));
}

/* Fixme: what about big packets? */
#define MAXACKWINCONST			66000
#define MAXACKWINDOW(sender)						\
	((sender)->td_maxwin > MAXACKWINCONST ? (sender)->td_maxwin	\
					      : MAXACKWINCONST)

/*
 * Simplified tcp_parse_options routine from tcp_input.c
 */
static void tcp_options(const struct sk_buff *skb,
			unsigned int dataoff,
			const struct tcphdr *tcph,
			struct ip_ct_tcp_state *state)
{
	unsigned char buff[(15 * 4) - sizeof(struct tcphdr)];
	const unsigned char *ptr;
	int length = (tcph->doff*4) - sizeof(struct tcphdr);

	if (!length)
		return;

	ptr = skb_header_pointer(skb, dataoff + sizeof(struct tcphdr),
				 length, buff);
	BUG_ON(ptr == NULL);

	state->td_scale =
	state->flags = 0;

	while (length > 0) {
		int opcode=*ptr++;
		int opsize;

		switch (opcode) {
		case TCPOPT_EOL:
			return;
		case TCPOPT_NOP:	/* Ref: RFC 793 section 3.1 */
			length--;
			continue;
		default:
			if (length < 2)
				return;
			opsize=*ptr++;
			if (opsize < 2) /* "silly options" */
				return;
			if (opsize > length)
				return;	/* don't parse partial options */

			if (opcode == TCPOPT_SACK_PERM
			    && opsize == TCPOLEN_SACK_PERM)
				state->flags |= IP_CT_TCP_FLAG_SACK_PERM;
			else if (opcode == TCPOPT_WINDOW
				 && opsize == TCPOLEN_WINDOW) {
				state->td_scale = *(u_int8_t *)ptr;

				if (state->td_scale > TCP_MAX_WSCALE)
					state->td_scale = TCP_MAX_WSCALE;

				state->flags |=
					IP_CT_TCP_FLAG_WINDOW_SCALE;
			}
			ptr += opsize - 2;
			length -= opsize;
		}
	}
}

static void tcp_sack(const struct sk_buff *skb, unsigned int dataoff,
                     const struct tcphdr *tcph, __u32 *sack)
{
	unsigned char buff[(15 * 4) - sizeof(struct tcphdr)];
	const unsigned char *ptr;
	int length = (tcph->doff*4) - sizeof(struct tcphdr);
	__u32 tmp;

	if (!length)
		return;

	ptr = skb_header_pointer(skb, dataoff + sizeof(struct tcphdr),
				 length, buff);
	BUG_ON(ptr == NULL);

	/* Fast path for timestamp-only option */
	if (length == TCPOLEN_TSTAMP_ALIGNED
	    && *(__be32 *)ptr == htonl((TCPOPT_NOP << 24)
				       | (TCPOPT_NOP << 16)
				       | (TCPOPT_TIMESTAMP << 8)
				       | TCPOLEN_TIMESTAMP))
		return;

	while (length > 0) {
		int opcode = *ptr++;
		int opsize, i;

		switch (opcode) {
		case TCPOPT_EOL:
			return;
		case TCPOPT_NOP:	/* Ref: RFC 793 section 3.1 */
			length--;
			continue;
		default:
			if (length < 2)
				return;
			opsize = *ptr++;
			if (opsize < 2) /* "silly options" */
				return;
			if (opsize > length)
				return;	/* don't parse partial options */

			if (opcode == TCPOPT_SACK
			    && opsize >= (TCPOLEN_SACK_BASE
					  + TCPOLEN_SACK_PERBLOCK)
			    && !((opsize - TCPOLEN_SACK_BASE)
				 % TCPOLEN_SACK_PERBLOCK)) {
				for (i = 0;
				     i < (opsize - TCPOLEN_SACK_BASE);
				     i += TCPOLEN_SACK_PERBLOCK) {
					tmp = get_unaligned_be32((__be32 *)(ptr+i)+1);

					if (after(tmp, *sack))
						*sack = tmp;
				}
				return;
			}
			ptr += opsize - 2;
			length -= opsize;
		}
	}
}

static bool tcp_in_window(const struct nf_conn *ct,
			  struct ip_ct_tcp *state,
			  enum ip_conntrack_dir dir,
			  unsigned int index,
			  const struct sk_buff *skb,
			  unsigned int dataoff,
			  const struct tcphdr *tcph)
{
	struct net *net = nf_ct_net(ct);
	struct nf_tcp_net *tn = tcp_pernet(net);
	struct ip_ct_tcp_state *sender = &state->seen[dir];
	struct ip_ct_tcp_state *receiver = &state->seen[!dir];
	const struct nf_conntrack_tuple *tuple = &ct->tuplehash[dir].tuple;
	__u32 seq, ack, sack, end, win, swin;
	s32 receiver_offset;
	bool res, in_recv_win;

	/*
	 * Get the required data from the packet.
	 */
	seq = ntohl(tcph->seq);
	ack = sack = ntohl(tcph->ack_seq);
	win = ntohs(tcph->window);
	end = segment_seq_plus_len(seq, skb->len, dataoff, tcph);

	if (receiver->flags & IP_CT_TCP_FLAG_SACK_PERM)
		tcp_sack(skb, dataoff, tcph, &sack);

	/* Take into account NAT sequence number mangling */
	receiver_offset = nf_ct_seq_offset(ct, !dir, ack - 1);
	ack -= receiver_offset;
	sack -= receiver_offset;

	pr_debug("tcp_in_window: START\n");
	pr_debug("tcp_in_window: ");
	nf_ct_dump_tuple(tuple);
	pr_debug("seq=%u ack=%u+(%d) sack=%u+(%d) win=%u end=%u\n",
		 seq, ack, receiver_offset, sack, receiver_offset, win, end);
	pr_debug("tcp_in_window: sender end=%u maxend=%u maxwin=%u scale=%i "
		 "receiver end=%u maxend=%u maxwin=%u scale=%i\n",
		 sender->td_end, sender->td_maxend, sender->td_maxwin,
		 sender->td_scale,
		 receiver->td_end, receiver->td_maxend, receiver->td_maxwin,
		 receiver->td_scale);

	if (sender->td_maxwin == 0) {
		/*
		 * Initialize sender data.
		 */
		if (tcph->syn) {
			/*
			 * SYN-ACK in reply to a SYN
			 * or SYN from reply direction in simultaneous open.
			 */
			sender->td_end =
			sender->td_maxend = end;
			sender->td_maxwin = (win == 0 ? 1 : win);

			tcp_options(skb, dataoff, tcph, sender);
			/*
			 * RFC 1323:
			 * Both sides must send the Window Scale option
			 * to enable window scaling in either direction.
			 */
			if (!(sender->flags & IP_CT_TCP_FLAG_WINDOW_SCALE
			      && receiver->flags & IP_CT_TCP_FLAG_WINDOW_SCALE))
				sender->td_scale =
				receiver->td_scale = 0;
			if (!tcph->ack)
				/* Simultaneous open */
				return true;
		} else {
			/*
			 * We are in the middle of a connection,
			 * its history is lost for us.
			 * Let's try to use the data from the packet.
			 */
			sender->td_end = end;
			swin = win << sender->td_scale;
			sender->td_maxwin = (swin == 0 ? 1 : swin);
			sender->td_maxend = end + sender->td_maxwin;
			/*
			 * We haven't seen traffic in the other direction yet
			 * but we have to tweak window tracking to pass III
			 * and IV until that happens.
			 */
			if (receiver->td_maxwin == 0)
				receiver->td_end = receiver->td_maxend = sack;
		}
	} else if (((state->state == TCP_CONNTRACK_SYN_SENT
		     && dir == IP_CT_DIR_ORIGINAL)
		   || (state->state == TCP_CONNTRACK_SYN_RECV
		     && dir == IP_CT_DIR_REPLY))
		   && after(end, sender->td_end)) {
		/*
		 * RFC 793: "if a TCP is reinitialized ... then it need
		 * not wait at all; it must only be sure to use sequence
		 * numbers larger than those recently used."
		 */
		sender->td_end =
		sender->td_maxend = end;
		sender->td_maxwin = (win == 0 ? 1 : win);

		tcp_options(skb, dataoff, tcph, sender);
	}

	if (!(tcph->ack)) {
		/*
		 * If there is no ACK, just pretend it was set and OK.
		 */
		ack = sack = receiver->td_end;
	} else if (((tcp_flag_word(tcph) & (TCP_FLAG_ACK|TCP_FLAG_RST)) ==
		    (TCP_FLAG_ACK|TCP_FLAG_RST))
		   && (ack == 0)) {
		/*
		 * Broken TCP stacks, that set ACK in RST packets as well
		 * with zero ack value.
		 */
		ack = sack = receiver->td_end;
	}

	if (tcph->rst && seq == 0 && state->state == TCP_CONNTRACK_SYN_SENT)
		/*
		 * RST sent answering SYN.
		 */
		seq = end = sender->td_end;

	pr_debug("tcp_in_window: ");
	nf_ct_dump_tuple(tuple);
	pr_debug("seq=%u ack=%u+(%d) sack=%u+(%d) win=%u end=%u\n",
		 seq, ack, receiver_offset, sack, receiver_offset, win, end);
	pr_debug("tcp_in_window: sender end=%u maxend=%u maxwin=%u scale=%i "
		 "receiver end=%u maxend=%u maxwin=%u scale=%i\n",
		 sender->td_end, sender->td_maxend, sender->td_maxwin,
		 sender->td_scale,
		 receiver->td_end, receiver->td_maxend, receiver->td_maxwin,
		 receiver->td_scale);

	/* Is the ending sequence in the receive window (if available)? */
	in_recv_win = !receiver->td_maxwin ||
		      after(end, sender->td_end - receiver->td_maxwin - 1);

	pr_debug("tcp_in_window: I=%i II=%i III=%i IV=%i\n",
		 before(seq, sender->td_maxend + 1),
		 (in_recv_win ? 1 : 0),
		 before(sack, receiver->td_end + 1),
		 after(sack, receiver->td_end - MAXACKWINDOW(sender) - 1));

	if (before(seq, sender->td_maxend + 1) &&
	    in_recv_win &&
	    before(sack, receiver->td_end + 1) &&
	    after(sack, receiver->td_end - MAXACKWINDOW(sender) - 1)) {
		/*
		 * Take into account window scaling (RFC 1323).
		 */
		if (!tcph->syn)
			win <<= sender->td_scale;

		/*
		 * Update sender data.
		 */
		swin = win + (sack - ack);
		if (sender->td_maxwin < swin)
			sender->td_maxwin = swin;
		if (after(end, sender->td_end)) {
			sender->td_end = end;
			sender->flags |= IP_CT_TCP_FLAG_DATA_UNACKNOWLEDGED;
		}
		if (tcph->ack) {
			if (!(sender->flags & IP_CT_TCP_FLAG_MAXACK_SET)) {
				sender->td_maxack = ack;
				sender->flags |= IP_CT_TCP_FLAG_MAXACK_SET;
			} else if (after(ack, sender->td_maxack))
				sender->td_maxack = ack;
		}

		/*
		 * Update receiver data.
		 */
		if (receiver->td_maxwin != 0 && after(end, sender->td_maxend))
			receiver->td_maxwin += end - sender->td_maxend;
		if (after(sack + win, receiver->td_maxend - 1)) {
			receiver->td_maxend = sack + win;
			if (win == 0)
				receiver->td_maxend++;
		}
		if (ack == receiver->td_end)
			receiver->flags &= ~IP_CT_TCP_FLAG_DATA_UNACKNOWLEDGED;

		/*
		 * Check retransmissions.
		 */
		if (index == TCP_ACK_SET) {
			if (state->last_dir == dir
			    && state->last_seq == seq
			    && state->last_ack == ack
			    && state->last_end == end
			    && state->last_win == win)
				state->retrans++;
			else {
				state->last_dir = dir;
				state->last_seq = seq;
				state->last_ack = ack;
				state->last_end = end;
				state->last_win = win;
				state->retrans = 0;
			}
		}
		res = true;
	} else {
		res = false;
		if (sender->flags & IP_CT_TCP_FLAG_BE_LIBERAL ||
		    tn->tcp_be_liberal)
			res = true;
		if (!res) {
			nf_ct_l4proto_log_invalid(skb, ct,
			"%s",
			before(seq, sender->td_maxend + 1) ?
			in_recv_win ?
			before(sack, receiver->td_end + 1) ?
			after(sack, receiver->td_end - MAXACKWINDOW(sender) - 1) ? "BUG"
			: "ACK is under the lower bound (possible overly delayed ACK)"
			: "ACK is over the upper bound (ACKed data not seen yet)"
			: "SEQ is under the lower bound (already ACKed data retransmitted)"
			: "SEQ is over the upper bound (over the window of the receiver)");
		}
	}

	pr_debug("tcp_in_window: res=%u sender end=%u maxend=%u maxwin=%u "
		 "receiver end=%u maxend=%u maxwin=%u\n",
		 res, sender->td_end, sender->td_maxend, sender->td_maxwin,
		 receiver->td_end, receiver->td_maxend, receiver->td_maxwin);

	return res;
}

/* table of valid flag combinations - PUSH, ECE and CWR are always valid */
static const u8 tcp_valid_flags[(TCPHDR_FIN|TCPHDR_SYN|TCPHDR_RST|TCPHDR_ACK|
				 TCPHDR_URG) + 1] =
{
	[TCPHDR_SYN]				= 1,
	[TCPHDR_SYN|TCPHDR_URG]			= 1,
	[TCPHDR_SYN|TCPHDR_ACK]			= 1,
	[TCPHDR_RST]				= 1,
	[TCPHDR_RST|TCPHDR_ACK]			= 1,
	[TCPHDR_FIN|TCPHDR_ACK]			= 1,
	[TCPHDR_FIN|TCPHDR_ACK|TCPHDR_URG]	= 1,
	[TCPHDR_ACK]				= 1,
	[TCPHDR_ACK|TCPHDR_URG]			= 1,
};

static void tcp_error_log(const struct sk_buff *skb,
			  const struct nf_hook_state *state,
			  const char *msg)
{
	nf_l4proto_log_invalid(skb, state->net, state->pf, IPPROTO_TCP, "%s", msg);
}

/* Protect conntrack agaist broken packets. Code taken from ipt_unclean.c.  */
static bool tcp_error(const struct tcphdr *th,
		      struct sk_buff *skb,
		      unsigned int dataoff,
		      const struct nf_hook_state *state)
{
	unsigned int tcplen = skb->len - dataoff;
	u8 tcpflags;

	/* Not whole TCP header or malformed packet */
	if (th->doff*4 < sizeof(struct tcphdr) || tcplen < th->doff*4) {
		tcp_error_log(skb, state, "truncated packet");
		return true;
	}

	/* Checksum invalid? Ignore.
	 * We skip checking packets on the outgoing path
	 * because the checksum is assumed to be correct.
	 */
	/* FIXME: Source route IP option packets --RR */
	if (state->net->ct.sysctl_checksum &&
	    state->hook == NF_INET_PRE_ROUTING &&
	    nf_checksum(skb, state->hook, dataoff, IPPROTO_TCP, state->pf)) {
		tcp_error_log(skb, state, "bad checksum");
		return true;
	}

	/* Check TCP flags. */
	tcpflags = (tcp_flag_byte(th) & ~(TCPHDR_ECE|TCPHDR_CWR|TCPHDR_PSH));
	if (!tcp_valid_flags[tcpflags]) {
		tcp_error_log(skb, state, "invalid tcp flag combination");
		return true;
	}

	return false;
}

static noinline bool tcp_new(struct nf_conn *ct, const struct sk_buff *skb,
			     unsigned int dataoff,
			     const struct tcphdr *th)
{
	enum tcp_conntrack new_state;
	struct net *net = nf_ct_net(ct);
	const struct nf_tcp_net *tn = tcp_pernet(net);
	const struct ip_ct_tcp_state *sender = &ct->proto.tcp.seen[0];
	const struct ip_ct_tcp_state *receiver = &ct->proto.tcp.seen[1];

	/* Don't need lock here: this conntrack not in circulation yet */
	new_state = tcp_conntracks[0][get_conntrack_index(th)][TCP_CONNTRACK_NONE];

	/* Invalid: delete conntrack */
	if (new_state >= TCP_CONNTRACK_MAX) {
		pr_debug("nf_ct_tcp: invalid new deleting.\n");
		return false;
	}

	if (new_state == TCP_CONNTRACK_SYN_SENT) {
		memset(&ct->proto.tcp, 0, sizeof(ct->proto.tcp));
		/* SYN packet */
		ct->proto.tcp.seen[0].td_end =
			segment_seq_plus_len(ntohl(th->seq), skb->len,
					     dataoff, th);
		ct->proto.tcp.seen[0].td_maxwin = ntohs(th->window);
		if (ct->proto.tcp.seen[0].td_maxwin == 0)
			ct->proto.tcp.seen[0].td_maxwin = 1;
		ct->proto.tcp.seen[0].td_maxend =
			ct->proto.tcp.seen[0].td_end;

		tcp_options(skb, dataoff, th, &ct->proto.tcp.seen[0]);
	} else if (tn->tcp_loose == 0) {
		/* Don't try to pick up connections. */
		return false;
	} else {
		memset(&ct->proto.tcp, 0, sizeof(ct->proto.tcp));
		/*
		 * We are in the middle of a connection,
		 * its history is lost for us.
		 * Let's try to use the data from the packet.
		 */
		ct->proto.tcp.seen[0].td_end =
			segment_seq_plus_len(ntohl(th->seq), skb->len,
					     dataoff, th);
		ct->proto.tcp.seen[0].td_maxwin = ntohs(th->window);
		if (ct->proto.tcp.seen[0].td_maxwin == 0)
			ct->proto.tcp.seen[0].td_maxwin = 1;
		ct->proto.tcp.seen[0].td_maxend =
			ct->proto.tcp.seen[0].td_end +
			ct->proto.tcp.seen[0].td_maxwin;

		/* We assume SACK and liberal window checking to handle
		 * window scaling */
		ct->proto.tcp.seen[0].flags =
		ct->proto.tcp.seen[1].flags = IP_CT_TCP_FLAG_SACK_PERM |
					      IP_CT_TCP_FLAG_BE_LIBERAL;
	}

	/* tcp_packet will set them */
	ct->proto.tcp.last_index = TCP_NONE_SET;

	pr_debug("%s: sender end=%u maxend=%u maxwin=%u scale=%i "
		 "receiver end=%u maxend=%u maxwin=%u scale=%i\n",
		 __func__,
		 sender->td_end, sender->td_maxend, sender->td_maxwin,
		 sender->td_scale,
		 receiver->td_end, receiver->td_maxend, receiver->td_maxwin,
		 receiver->td_scale);
	return true;
}

/* Returns verdict for packet, or -1 for invalid. */
static int tcp_packet(struct nf_conn *ct,
		      struct sk_buff *skb,
		      unsigned int dataoff,
		      enum ip_conntrack_info ctinfo,
		      const struct nf_hook_state *state)
{
	struct net *net = nf_ct_net(ct);
	struct nf_tcp_net *tn = tcp_pernet(net);
	struct nf_conntrack_tuple *tuple;
	enum tcp_conntrack new_state, old_state;
	unsigned int index, *timeouts;
	enum ip_conntrack_dir dir;
	const struct tcphdr *th;
	struct tcphdr _tcph;
	unsigned long timeout;

	th = skb_header_pointer(skb, dataoff, sizeof(_tcph), &_tcph);
	if (th == NULL)
		return -NF_ACCEPT;

	if (tcp_error(th, skb, dataoff, state))
		return -NF_ACCEPT;

	if (!nf_ct_is_confirmed(ct) && !tcp_new(ct, skb, dataoff, th))
		return -NF_ACCEPT;

	spin_lock_bh(&ct->lock);
	old_state = ct->proto.tcp.state;
	dir = CTINFO2DIR(ctinfo);
	index = get_conntrack_index(th);
	new_state = tcp_conntracks[dir][index][old_state];
	tuple = &ct->tuplehash[dir].tuple;

	switch (new_state) {
	case TCP_CONNTRACK_SYN_SENT:
		if (old_state < TCP_CONNTRACK_TIME_WAIT)
			break;
		/* RFC 1122: "When a connection is closed actively,
		 * it MUST linger in TIME-WAIT state for a time 2xMSL
		 * (Maximum Segment Lifetime). However, it MAY accept
		 * a new SYN from the remote TCP to reopen the connection
		 * directly from TIME-WAIT state, if..."
		 * We ignore the conditions because we are in the
		 * TIME-WAIT state anyway.
		 *
		 * Handle aborted connections: we and the server
		 * think there is an existing connection but the client
		 * aborts it and starts a new one.
		 */
		if (((ct->proto.tcp.seen[dir].flags
		      | ct->proto.tcp.seen[!dir].flags)
		     & IP_CT_TCP_FLAG_CLOSE_INIT)
		    || (ct->proto.tcp.last_dir == dir
		        && ct->proto.tcp.last_index == TCP_RST_SET)) {
			/* Attempt to reopen a closed/aborted connection.
			 * Delete this connection and look up again. */
			spin_unlock_bh(&ct->lock);

			/* Only repeat if we can actually remove the timer.
			 * Destruction may already be in progress in process
			 * context and we must give it a chance to terminate.
			 */
			if (nf_ct_kill(ct))
				return -NF_REPEAT;
			return NF_DROP;
		}
		/* Fall through */
	case TCP_CONNTRACK_IGNORE:
		/* Ignored packets:
		 *
		 * Our connection entry may be out of sync, so ignore
		 * packets which may signal the real connection between
		 * the client and the server.
		 *
		 * a) SYN in ORIGINAL
		 * b) SYN/ACK in REPLY
		 * c) ACK in reply direction after initial SYN in original.
		 *
		 * If the ignored packet is invalid, the receiver will send
		 * a RST we'll catch below.
		 */
		if (index == TCP_SYNACK_SET
		    && ct->proto.tcp.last_index == TCP_SYN_SET
		    && ct->proto.tcp.last_dir != dir
		    && ntohl(th->ack_seq) == ct->proto.tcp.last_end) {
			/* b) This SYN/ACK acknowledges a SYN that we earlier
			 * ignored as invalid. This means that the client and
			 * the server are both in sync, while the firewall is
			 * not. We get in sync from the previously annotated
			 * values.
			 */
			old_state = TCP_CONNTRACK_SYN_SENT;
			new_state = TCP_CONNTRACK_SYN_RECV;
			ct->proto.tcp.seen[ct->proto.tcp.last_dir].td_end =
				ct->proto.tcp.last_end;
			ct->proto.tcp.seen[ct->proto.tcp.last_dir].td_maxend =
				ct->proto.tcp.last_end;
			ct->proto.tcp.seen[ct->proto.tcp.last_dir].td_maxwin =
				ct->proto.tcp.last_win == 0 ?
					1 : ct->proto.tcp.last_win;
			ct->proto.tcp.seen[ct->proto.tcp.last_dir].td_scale =
				ct->proto.tcp.last_wscale;
			ct->proto.tcp.last_flags &= ~IP_CT_EXP_CHALLENGE_ACK;
			ct->proto.tcp.seen[ct->proto.tcp.last_dir].flags =
				ct->proto.tcp.last_flags;
			memset(&ct->proto.tcp.seen[dir], 0,
			       sizeof(struct ip_ct_tcp_state));
			break;
		}
		ct->proto.tcp.last_index = index;
		ct->proto.tcp.last_dir = dir;
		ct->proto.tcp.last_seq = ntohl(th->seq);
		ct->proto.tcp.last_end =
		    segment_seq_plus_len(ntohl(th->seq), skb->len, dataoff, th);
		ct->proto.tcp.last_win = ntohs(th->window);

		/* a) This is a SYN in ORIGINAL. The client and the server
		 * may be in sync but we are not. In that case, we annotate
		 * the TCP options and let the packet go through. If it is a
		 * valid SYN packet, the server will reply with a SYN/ACK, and
		 * then we'll get in sync. Otherwise, the server potentially
		 * responds with a challenge ACK if implementing RFC5961.
		 */
		if (index == TCP_SYN_SET && dir == IP_CT_DIR_ORIGINAL) {
			struct ip_ct_tcp_state seen = {};

			ct->proto.tcp.last_flags =
			ct->proto.tcp.last_wscale = 0;
			tcp_options(skb, dataoff, th, &seen);
			if (seen.flags & IP_CT_TCP_FLAG_WINDOW_SCALE) {
				ct->proto.tcp.last_flags |=
					IP_CT_TCP_FLAG_WINDOW_SCALE;
				ct->proto.tcp.last_wscale = seen.td_scale;
			}
			if (seen.flags & IP_CT_TCP_FLAG_SACK_PERM) {
				ct->proto.tcp.last_flags |=
					IP_CT_TCP_FLAG_SACK_PERM;
			}
			/* Mark the potential for RFC5961 challenge ACK,
			 * this pose a special problem for LAST_ACK state
			 * as ACK is intrepretated as ACKing last FIN.
			 */
			if (old_state == TCP_CONNTRACK_LAST_ACK)
				ct->proto.tcp.last_flags |=
					IP_CT_EXP_CHALLENGE_ACK;
		}
		spin_unlock_bh(&ct->lock);
		nf_ct_l4proto_log_invalid(skb, ct, "invalid packet ignored in "
					  "state %s ", tcp_conntrack_names[old_state]);
		return NF_ACCEPT;
	case TCP_CONNTRACK_MAX:
		/* Special case for SYN proxy: when the SYN to the server or
		 * the SYN/ACK from the server is lost, the client may transmit
		 * a keep-alive packet while in SYN_SENT state. This needs to
		 * be associated with the original conntrack entry in order to
		 * generate a new SYN with the correct sequence number.
		 */
		if (nfct_synproxy(ct) && old_state == TCP_CONNTRACK_SYN_SENT &&
		    index == TCP_ACK_SET && dir == IP_CT_DIR_ORIGINAL &&
		    ct->proto.tcp.last_dir == IP_CT_DIR_ORIGINAL &&
		    ct->proto.tcp.seen[dir].td_end - 1 == ntohl(th->seq)) {
			pr_debug("nf_ct_tcp: SYN proxy client keep alive\n");
			spin_unlock_bh(&ct->lock);
			return NF_ACCEPT;
		}

		/* Invalid packet */
		pr_debug("nf_ct_tcp: Invalid dir=%i index=%u ostate=%u\n",
			 dir, get_conntrack_index(th), old_state);
		spin_unlock_bh(&ct->lock);
		nf_ct_l4proto_log_invalid(skb, ct, "invalid state");
		return -NF_ACCEPT;
	case TCP_CONNTRACK_TIME_WAIT:
		/* RFC5961 compliance cause stack to send "challenge-ACK"
		 * e.g. in response to spurious SYNs.  Conntrack MUST
		 * not believe this ACK is acking last FIN.
		 */
		if (old_state == TCP_CONNTRACK_LAST_ACK &&
		    index == TCP_ACK_SET &&
		    ct->proto.tcp.last_dir != dir &&
		    ct->proto.tcp.last_index == TCP_SYN_SET &&
		    (ct->proto.tcp.last_flags & IP_CT_EXP_CHALLENGE_ACK)) {
			/* Detected RFC5961 challenge ACK */
			ct->proto.tcp.last_flags &= ~IP_CT_EXP_CHALLENGE_ACK;
			spin_unlock_bh(&ct->lock);
			nf_ct_l4proto_log_invalid(skb, ct, "challenge-ack ignored");
			return NF_ACCEPT; /* Don't change state */
		}
		break;
	case TCP_CONNTRACK_SYN_SENT2:
		/* tcp_conntracks table is not smart enough to handle
		 * simultaneous open.
		 */
		ct->proto.tcp.last_flags |= IP_CT_TCP_SIMULTANEOUS_OPEN;
		break;
	case TCP_CONNTRACK_SYN_RECV:
		if (dir == IP_CT_DIR_REPLY && index == TCP_ACK_SET &&
		    ct->proto.tcp.last_flags & IP_CT_TCP_SIMULTANEOUS_OPEN)
			new_state = TCP_CONNTRACK_ESTABLISHED;
		break;
	case TCP_CONNTRACK_CLOSE:
		if (index == TCP_RST_SET
		    && (ct->proto.tcp.seen[!dir].flags & IP_CT_TCP_FLAG_MAXACK_SET)
		    && before(ntohl(th->seq), ct->proto.tcp.seen[!dir].td_maxack)) {
			/* Invalid RST  */
			spin_unlock_bh(&ct->lock);
			nf_ct_l4proto_log_invalid(skb, ct, "invalid rst");
			return -NF_ACCEPT;
		}
		if (index == TCP_RST_SET
		    && ((test_bit(IPS_SEEN_REPLY_BIT, &ct->status)
			 && ct->proto.tcp.last_index == TCP_SYN_SET)
			|| (!test_bit(IPS_ASSURED_BIT, &ct->status)
			    && ct->proto.tcp.last_index == TCP_ACK_SET))
		    && ntohl(th->ack_seq) == ct->proto.tcp.last_end) {
			/* RST sent to invalid SYN or ACK we had let through
			 * at a) and c) above:
			 *
			 * a) SYN was in window then
			 * c) we hold a half-open connection.
			 *
			 * Delete our connection entry.
			 * We skip window checking, because packet might ACK
			 * segments we ignored. */
			goto in_window;
		}
		/* Just fall through */
	default:
		/* Keep compilers happy. */
		break;
	}

	if (!tcp_in_window(ct, &ct->proto.tcp, dir, index,
			   skb, dataoff, th)) {
		spin_unlock_bh(&ct->lock);
		return -NF_ACCEPT;
	}
     in_window:
	/* From now on we have got in-window packets */
	ct->proto.tcp.last_index = index;
	ct->proto.tcp.last_dir = dir;

	pr_debug("tcp_conntracks: ");
	nf_ct_dump_tuple(tuple);
	pr_debug("syn=%i ack=%i fin=%i rst=%i old=%i new=%i\n",
		 (th->syn ? 1 : 0), (th->ack ? 1 : 0),
		 (th->fin ? 1 : 0), (th->rst ? 1 : 0),
		 old_state, new_state);

	ct->proto.tcp.state = new_state;
	if (old_state != new_state
	    && new_state == TCP_CONNTRACK_FIN_WAIT)
		ct->proto.tcp.seen[dir].flags |= IP_CT_TCP_FLAG_CLOSE_INIT;

	timeouts = nf_ct_timeout_lookup(ct);
	if (!timeouts)
		timeouts = tn->timeouts;

	if (ct->proto.tcp.retrans >= tn->tcp_max_retrans &&
	    timeouts[new_state] > timeouts[TCP_CONNTRACK_RETRANS])
		timeout = timeouts[TCP_CONNTRACK_RETRANS];
	else if ((ct->proto.tcp.seen[0].flags | ct->proto.tcp.seen[1].flags) &
		 IP_CT_TCP_FLAG_DATA_UNACKNOWLEDGED &&
		 timeouts[new_state] > timeouts[TCP_CONNTRACK_UNACK])
		timeout = timeouts[TCP_CONNTRACK_UNACK];
	else if (ct->proto.tcp.last_win == 0 &&
		 timeouts[new_state] > timeouts[TCP_CONNTRACK_RETRANS])
		timeout = timeouts[TCP_CONNTRACK_RETRANS];
	else
		timeout = timeouts[new_state];
	spin_unlock_bh(&ct->lock);

	if (new_state != old_state)
		nf_conntrack_event_cache(IPCT_PROTOINFO, ct);

	if (!test_bit(IPS_SEEN_REPLY_BIT, &ct->status)) {
		/* If only reply is a RST, we can consider ourselves not to
		   have an established connection: this is a fairly common
		   problem case, so we can delete the conntrack
		   immediately.  --RR */
		if (th->rst) {
			nf_ct_kill_acct(ct, ctinfo, skb);
			return NF_ACCEPT;
		}
		/* ESTABLISHED without SEEN_REPLY, i.e. mid-connection
		 * pickup with loose=1. Avoid large ESTABLISHED timeout.
		 */
		if (new_state == TCP_CONNTRACK_ESTABLISHED &&
		    timeout > timeouts[TCP_CONNTRACK_UNACK])
			timeout = timeouts[TCP_CONNTRACK_UNACK];
	} else if (!test_bit(IPS_ASSURED_BIT, &ct->status)
		   && (old_state == TCP_CONNTRACK_SYN_RECV
		       || old_state == TCP_CONNTRACK_ESTABLISHED)
		   && new_state == TCP_CONNTRACK_ESTABLISHED) {
		/* Set ASSURED if we see see valid ack in ESTABLISHED
		   after SYN_RECV or a valid answer for a picked up
		   connection. */
		set_bit(IPS_ASSURED_BIT, &ct->status);
		nf_conntrack_event_cache(IPCT_ASSURED, ct);
	}
	nf_ct_refresh_acct(ct, ctinfo, skb, timeout);

	return NF_ACCEPT;
}

static bool tcp_can_early_drop(const struct nf_conn *ct)
{
	switch (ct->proto.tcp.state) {
	case TCP_CONNTRACK_FIN_WAIT:
	case TCP_CONNTRACK_LAST_ACK:
	case TCP_CONNTRACK_TIME_WAIT:
	case TCP_CONNTRACK_CLOSE:
	case TCP_CONNTRACK_CLOSE_WAIT:
		return true;
	default:
		break;
	}

	return false;
}

#if IS_ENABLED(CONFIG_NF_CT_NETLINK)

#include <linux/netfilter/nfnetlink.h>
#include <linux/netfilter/nfnetlink_conntrack.h>

static int tcp_to_nlattr(struct sk_buff *skb, struct nlattr *nla,
			 struct nf_conn *ct)
{
	struct nlattr *nest_parms;
	struct nf_ct_tcp_flags tmp = {};

	spin_lock_bh(&ct->lock);
	nest_parms = nla_nest_start(skb, CTA_PROTOINFO_TCP | NLA_F_NESTED);
	if (!nest_parms)
		goto nla_put_failure;

	if (nla_put_u8(skb, CTA_PROTOINFO_TCP_STATE, ct->proto.tcp.state) ||
	    nla_put_u8(skb, CTA_PROTOINFO_TCP_WSCALE_ORIGINAL,
		       ct->proto.tcp.seen[0].td_scale) ||
	    nla_put_u8(skb, CTA_PROTOINFO_TCP_WSCALE_REPLY,
		       ct->proto.tcp.seen[1].td_scale))
		goto nla_put_failure;

	tmp.flags = ct->proto.tcp.seen[0].flags;
	if (nla_put(skb, CTA_PROTOINFO_TCP_FLAGS_ORIGINAL,
		    sizeof(struct nf_ct_tcp_flags), &tmp))
		goto nla_put_failure;

	tmp.flags = ct->proto.tcp.seen[1].flags;
	if (nla_put(skb, CTA_PROTOINFO_TCP_FLAGS_REPLY,
		    sizeof(struct nf_ct_tcp_flags), &tmp))
		goto nla_put_failure;
	spin_unlock_bh(&ct->lock);

	nla_nest_end(skb, nest_parms);

	return 0;

nla_put_failure:
	spin_unlock_bh(&ct->lock);
	return -1;
}

static const struct nla_policy tcp_nla_policy[CTA_PROTOINFO_TCP_MAX+1] = {
	[CTA_PROTOINFO_TCP_STATE]	    = { .type = NLA_U8 },
	[CTA_PROTOINFO_TCP_WSCALE_ORIGINAL] = { .type = NLA_U8 },
	[CTA_PROTOINFO_TCP_WSCALE_REPLY]    = { .type = NLA_U8 },
	[CTA_PROTOINFO_TCP_FLAGS_ORIGINAL]  = { .len = sizeof(struct nf_ct_tcp_flags) },
	[CTA_PROTOINFO_TCP_FLAGS_REPLY]	    = { .len =  sizeof(struct nf_ct_tcp_flags) },
};

#define TCP_NLATTR_SIZE	( \
	NLA_ALIGN(NLA_HDRLEN + 1) + \
	NLA_ALIGN(NLA_HDRLEN + 1) + \
	NLA_ALIGN(NLA_HDRLEN + sizeof(struct nf_ct_tcp_flags)) + \
	NLA_ALIGN(NLA_HDRLEN + sizeof(struct nf_ct_tcp_flags)))

static int nlattr_to_tcp(struct nlattr *cda[], struct nf_conn *ct)
{
	struct nlattr *pattr = cda[CTA_PROTOINFO_TCP];
	struct nlattr *tb[CTA_PROTOINFO_TCP_MAX+1];
	int err;

	/* updates could not contain anything about the private
	 * protocol info, in that case skip the parsing */
	if (!pattr)
		return 0;

	err = nla_parse_nested(tb, CTA_PROTOINFO_TCP_MAX, pattr,
			       tcp_nla_policy, NULL);
	if (err < 0)
		return err;

	if (tb[CTA_PROTOINFO_TCP_STATE] &&
	    nla_get_u8(tb[CTA_PROTOINFO_TCP_STATE]) >= TCP_CONNTRACK_MAX)
		return -EINVAL;

	spin_lock_bh(&ct->lock);
	if (tb[CTA_PROTOINFO_TCP_STATE])
		ct->proto.tcp.state = nla_get_u8(tb[CTA_PROTOINFO_TCP_STATE]);

	if (tb[CTA_PROTOINFO_TCP_FLAGS_ORIGINAL]) {
		struct nf_ct_tcp_flags *attr =
			nla_data(tb[CTA_PROTOINFO_TCP_FLAGS_ORIGINAL]);
		ct->proto.tcp.seen[0].flags &= ~attr->mask;
		ct->proto.tcp.seen[0].flags |= attr->flags & attr->mask;
	}

	if (tb[CTA_PROTOINFO_TCP_FLAGS_REPLY]) {
		struct nf_ct_tcp_flags *attr =
			nla_data(tb[CTA_PROTOINFO_TCP_FLAGS_REPLY]);
		ct->proto.tcp.seen[1].flags &= ~attr->mask;
		ct->proto.tcp.seen[1].flags |= attr->flags & attr->mask;
	}

	if (tb[CTA_PROTOINFO_TCP_WSCALE_ORIGINAL] &&
	    tb[CTA_PROTOINFO_TCP_WSCALE_REPLY] &&
	    ct->proto.tcp.seen[0].flags & IP_CT_TCP_FLAG_WINDOW_SCALE &&
	    ct->proto.tcp.seen[1].flags & IP_CT_TCP_FLAG_WINDOW_SCALE) {
		ct->proto.tcp.seen[0].td_scale =
			nla_get_u8(tb[CTA_PROTOINFO_TCP_WSCALE_ORIGINAL]);
		ct->proto.tcp.seen[1].td_scale =
			nla_get_u8(tb[CTA_PROTOINFO_TCP_WSCALE_REPLY]);
	}
	spin_unlock_bh(&ct->lock);

	return 0;
}

static unsigned int tcp_nlattr_tuple_size(void)
{
	static unsigned int size __read_mostly;

	if (!size)
		size = nla_policy_len(nf_ct_port_nla_policy, CTA_PROTO_MAX + 1);

	return size;
}
#endif

#ifdef CONFIG_NF_CONNTRACK_TIMEOUT

#include <linux/netfilter/nfnetlink.h>
#include <linux/netfilter/nfnetlink_cttimeout.h>

static int tcp_timeout_nlattr_to_obj(struct nlattr *tb[],
				     struct net *net, void *data)
{
	struct nf_tcp_net *tn = tcp_pernet(net);
	unsigned int *timeouts = data;
	int i;

	if (!timeouts)
		timeouts = tn->timeouts;
	/* set default TCP timeouts. */
	for (i=0; i<TCP_CONNTRACK_TIMEOUT_MAX; i++)
		timeouts[i] = tn->timeouts[i];

	if (tb[CTA_TIMEOUT_TCP_SYN_SENT]) {
		timeouts[TCP_CONNTRACK_SYN_SENT] =
			ntohl(nla_get_be32(tb[CTA_TIMEOUT_TCP_SYN_SENT]))*HZ;
	}

	if (tb[CTA_TIMEOUT_TCP_SYN_RECV]) {
		timeouts[TCP_CONNTRACK_SYN_RECV] =
			ntohl(nla_get_be32(tb[CTA_TIMEOUT_TCP_SYN_RECV]))*HZ;
	}
	if (tb[CTA_TIMEOUT_TCP_ESTABLISHED]) {
		timeouts[TCP_CONNTRACK_ESTABLISHED] =
			ntohl(nla_get_be32(tb[CTA_TIMEOUT_TCP_ESTABLISHED]))*HZ;
	}
	if (tb[CTA_TIMEOUT_TCP_FIN_WAIT]) {
		timeouts[TCP_CONNTRACK_FIN_WAIT] =
			ntohl(nla_get_be32(tb[CTA_TIMEOUT_TCP_FIN_WAIT]))*HZ;
	}
	if (tb[CTA_TIMEOUT_TCP_CLOSE_WAIT]) {
		timeouts[TCP_CONNTRACK_CLOSE_WAIT] =
			ntohl(nla_get_be32(tb[CTA_TIMEOUT_TCP_CLOSE_WAIT]))*HZ;
	}
	if (tb[CTA_TIMEOUT_TCP_LAST_ACK]) {
		timeouts[TCP_CONNTRACK_LAST_ACK] =
			ntohl(nla_get_be32(tb[CTA_TIMEOUT_TCP_LAST_ACK]))*HZ;
	}
	if (tb[CTA_TIMEOUT_TCP_TIME_WAIT]) {
		timeouts[TCP_CONNTRACK_TIME_WAIT] =
			ntohl(nla_get_be32(tb[CTA_TIMEOUT_TCP_TIME_WAIT]))*HZ;
	}
	if (tb[CTA_TIMEOUT_TCP_CLOSE]) {
		timeouts[TCP_CONNTRACK_CLOSE] =
			ntohl(nla_get_be32(tb[CTA_TIMEOUT_TCP_CLOSE]))*HZ;
	}
	if (tb[CTA_TIMEOUT_TCP_SYN_SENT2]) {
		timeouts[TCP_CONNTRACK_SYN_SENT2] =
			ntohl(nla_get_be32(tb[CTA_TIMEOUT_TCP_SYN_SENT2]))*HZ;
	}
	if (tb[CTA_TIMEOUT_TCP_RETRANS]) {
		timeouts[TCP_CONNTRACK_RETRANS] =
			ntohl(nla_get_be32(tb[CTA_TIMEOUT_TCP_RETRANS]))*HZ;
	}
	if (tb[CTA_TIMEOUT_TCP_UNACK]) {
		timeouts[TCP_CONNTRACK_UNACK] =
			ntohl(nla_get_be32(tb[CTA_TIMEOUT_TCP_UNACK]))*HZ;
	}

	timeouts[CTA_TIMEOUT_TCP_UNSPEC] = timeouts[CTA_TIMEOUT_TCP_SYN_SENT];
	return 0;
}

static int
tcp_timeout_obj_to_nlattr(struct sk_buff *skb, const void *data)
{
	const unsigned int *timeouts = data;

	if (nla_put_be32(skb, CTA_TIMEOUT_TCP_SYN_SENT,
			htonl(timeouts[TCP_CONNTRACK_SYN_SENT] / HZ)) ||
	    nla_put_be32(skb, CTA_TIMEOUT_TCP_SYN_RECV,
			 htonl(timeouts[TCP_CONNTRACK_SYN_RECV] / HZ)) ||
	    nla_put_be32(skb, CTA_TIMEOUT_TCP_ESTABLISHED,
			 htonl(timeouts[TCP_CONNTRACK_ESTABLISHED] / HZ)) ||
	    nla_put_be32(skb, CTA_TIMEOUT_TCP_FIN_WAIT,
			 htonl(timeouts[TCP_CONNTRACK_FIN_WAIT] / HZ)) ||
	    nla_put_be32(skb, CTA_TIMEOUT_TCP_CLOSE_WAIT,
			 htonl(timeouts[TCP_CONNTRACK_CLOSE_WAIT] / HZ)) ||
	    nla_put_be32(skb, CTA_TIMEOUT_TCP_LAST_ACK,
			 htonl(timeouts[TCP_CONNTRACK_LAST_ACK] / HZ)) ||
	    nla_put_be32(skb, CTA_TIMEOUT_TCP_TIME_WAIT,
			 htonl(timeouts[TCP_CONNTRACK_TIME_WAIT] / HZ)) ||
	    nla_put_be32(skb, CTA_TIMEOUT_TCP_CLOSE,
			 htonl(timeouts[TCP_CONNTRACK_CLOSE] / HZ)) ||
	    nla_put_be32(skb, CTA_TIMEOUT_TCP_SYN_SENT2,
			 htonl(timeouts[TCP_CONNTRACK_SYN_SENT2] / HZ)) ||
	    nla_put_be32(skb, CTA_TIMEOUT_TCP_RETRANS,
			 htonl(timeouts[TCP_CONNTRACK_RETRANS] / HZ)) ||
	    nla_put_be32(skb, CTA_TIMEOUT_TCP_UNACK,
			 htonl(timeouts[TCP_CONNTRACK_UNACK] / HZ)))
		goto nla_put_failure;
	return 0;

nla_put_failure:
	return -ENOSPC;
}

static const struct nla_policy tcp_timeout_nla_policy[CTA_TIMEOUT_TCP_MAX+1] = {
	[CTA_TIMEOUT_TCP_SYN_SENT]	= { .type = NLA_U32 },
	[CTA_TIMEOUT_TCP_SYN_RECV]	= { .type = NLA_U32 },
	[CTA_TIMEOUT_TCP_ESTABLISHED]	= { .type = NLA_U32 },
	[CTA_TIMEOUT_TCP_FIN_WAIT]	= { .type = NLA_U32 },
	[CTA_TIMEOUT_TCP_CLOSE_WAIT]	= { .type = NLA_U32 },
	[CTA_TIMEOUT_TCP_LAST_ACK]	= { .type = NLA_U32 },
	[CTA_TIMEOUT_TCP_TIME_WAIT]	= { .type = NLA_U32 },
	[CTA_TIMEOUT_TCP_CLOSE]		= { .type = NLA_U32 },
	[CTA_TIMEOUT_TCP_SYN_SENT2]	= { .type = NLA_U32 },
	[CTA_TIMEOUT_TCP_RETRANS]	= { .type = NLA_U32 },
	[CTA_TIMEOUT_TCP_UNACK]		= { .type = NLA_U32 },
};
#endif /* CONFIG_NF_CONNTRACK_TIMEOUT */

#ifdef CONFIG_SYSCTL
static struct ctl_table tcp_sysctl_table[] = {
	{
		.procname	= "nf_conntrack_tcp_timeout_syn_sent",
		.maxlen		= sizeof(unsigned int),
		.mode		= 0644,
		.proc_handler	= proc_dointvec_jiffies,
	},
	{
		.procname	= "nf_conntrack_tcp_timeout_syn_recv",
		.maxlen		= sizeof(unsigned int),
		.mode		= 0644,
		.proc_handler	= proc_dointvec_jiffies,
	},
	{
		.procname	= "nf_conntrack_tcp_timeout_established",
		.maxlen		= sizeof(unsigned int),
		.mode		= 0644,
		.proc_handler	= proc_dointvec_jiffies,
	},
	{
		.procname	= "nf_conntrack_tcp_timeout_fin_wait",
		.maxlen		= sizeof(unsigned int),
		.mode		= 0644,
		.proc_handler	= proc_dointvec_jiffies,
	},
	{
		.procname	= "nf_conntrack_tcp_timeout_close_wait",
		.maxlen		= sizeof(unsigned int),
		.mode		= 0644,
		.proc_handler	= proc_dointvec_jiffies,
	},
	{
		.procname	= "nf_conntrack_tcp_timeout_last_ack",
		.maxlen		= sizeof(unsigned int),
		.mode		= 0644,
		.proc_handler	= proc_dointvec_jiffies,
	},
	{
		.procname	= "nf_conntrack_tcp_timeout_time_wait",
		.maxlen		= sizeof(unsigned int),
		.mode		= 0644,
		.proc_handler	= proc_dointvec_jiffies,
	},
	{
		.procname	= "nf_conntrack_tcp_timeout_close",
		.maxlen		= sizeof(unsigned int),
		.mode		= 0644,
		.proc_handler	= proc_dointvec_jiffies,
	},
	{
		.procname	= "nf_conntrack_tcp_timeout_max_retrans",
		.maxlen		= sizeof(unsigned int),
		.mode		= 0644,
		.proc_handler	= proc_dointvec_jiffies,
	},
	{
		.procname	= "nf_conntrack_tcp_timeout_unacknowledged",
		.maxlen		= sizeof(unsigned int),
		.mode		= 0644,
		.proc_handler	= proc_dointvec_jiffies,
	},
	{
		.procname	= "nf_conntrack_tcp_loose",
		.maxlen		= sizeof(unsigned int),
		.mode		= 0644,
		.proc_handler	= proc_dointvec,
	},
	{
		.procname       = "nf_conntrack_tcp_be_liberal",
		.maxlen         = sizeof(unsigned int),
		.mode           = 0644,
		.proc_handler   = proc_dointvec,
	},
	{
		.procname	= "nf_conntrack_tcp_max_retrans",
		.maxlen		= sizeof(unsigned int),
		.mode		= 0644,
		.proc_handler	= proc_dointvec,
	},
	{ }
};
#endif /* CONFIG_SYSCTL */

static int tcp_kmemdup_sysctl_table(struct nf_proto_net *pn,
				    struct nf_tcp_net *tn)
{
#ifdef CONFIG_SYSCTL
	if (pn->ctl_table)
		return 0;

	pn->ctl_table = kmemdup(tcp_sysctl_table,
				sizeof(tcp_sysctl_table),
				GFP_KERNEL);
	if (!pn->ctl_table)
		return -ENOMEM;

	pn->ctl_table[0].data = &tn->timeouts[TCP_CONNTRACK_SYN_SENT];
	pn->ctl_table[1].data = &tn->timeouts[TCP_CONNTRACK_SYN_RECV];
	pn->ctl_table[2].data = &tn->timeouts[TCP_CONNTRACK_ESTABLISHED];
	pn->ctl_table[3].data = &tn->timeouts[TCP_CONNTRACK_FIN_WAIT];
	pn->ctl_table[4].data = &tn->timeouts[TCP_CONNTRACK_CLOSE_WAIT];
	pn->ctl_table[5].data = &tn->timeouts[TCP_CONNTRACK_LAST_ACK];
	pn->ctl_table[6].data = &tn->timeouts[TCP_CONNTRACK_TIME_WAIT];
	pn->ctl_table[7].data = &tn->timeouts[TCP_CONNTRACK_CLOSE];
	pn->ctl_table[8].data = &tn->timeouts[TCP_CONNTRACK_RETRANS];
	pn->ctl_table[9].data = &tn->timeouts[TCP_CONNTRACK_UNACK];
	pn->ctl_table[10].data = &tn->tcp_loose;
	pn->ctl_table[11].data = &tn->tcp_be_liberal;
	pn->ctl_table[12].data = &tn->tcp_max_retrans;
#endif
	return 0;
}

static int tcp_init_net(struct net *net)
{
	struct nf_tcp_net *tn = tcp_pernet(net);
	struct nf_proto_net *pn = &tn->pn;

	if (!pn->users) {
		int i;

		for (i = 0; i < TCP_CONNTRACK_TIMEOUT_MAX; i++)
			tn->timeouts[i] = tcp_timeouts[i];

		/* timeouts[0] is unused, make it same as SYN_SENT so
		 * ->timeouts[0] contains 'new' timeout, like udp or icmp.
		 */
		tn->timeouts[0] = tcp_timeouts[TCP_CONNTRACK_SYN_SENT];
		tn->tcp_loose = nf_ct_tcp_loose;
		tn->tcp_be_liberal = nf_ct_tcp_be_liberal;
		tn->tcp_max_retrans = nf_ct_tcp_max_retrans;
	}

	return tcp_kmemdup_sysctl_table(pn, tn);
}

static struct nf_proto_net *tcp_get_net_proto(struct net *net)
{
	return &net->ct.nf_ct_proto.tcp.pn;
}

const struct nf_conntrack_l4proto nf_conntrack_l4proto_tcp =
{
	.l4proto 		= IPPROTO_TCP,
#ifdef CONFIG_NF_CONNTRACK_PROCFS
	.print_conntrack 	= tcp_print_conntrack,
#endif
	.packet 		= tcp_packet,
	.can_early_drop		= tcp_can_early_drop,
#if IS_ENABLED(CONFIG_NF_CT_NETLINK)
	.to_nlattr		= tcp_to_nlattr,
	.from_nlattr		= nlattr_to_tcp,
	.tuple_to_nlattr	= nf_ct_port_tuple_to_nlattr,
	.nlattr_to_tuple	= nf_ct_port_nlattr_to_tuple,
	.nlattr_tuple_size	= tcp_nlattr_tuple_size,
	.nlattr_size		= TCP_NLATTR_SIZE,
	.nla_policy		= nf_ct_port_nla_policy,
#endif
#ifdef CONFIG_NF_CONNTRACK_TIMEOUT
	.ctnl_timeout		= {
		.nlattr_to_obj	= tcp_timeout_nlattr_to_obj,
		.obj_to_nlattr	= tcp_timeout_obj_to_nlattr,
		.nlattr_max	= CTA_TIMEOUT_TCP_MAX,
		.obj_size	= sizeof(unsigned int) *
					TCP_CONNTRACK_TIMEOUT_MAX,
		.nla_policy	= tcp_timeout_nla_policy,
	},
#endif /* CONFIG_NF_CONNTRACK_TIMEOUT */
	.init_net		= tcp_init_net,
	.get_net_proto		= tcp_get_net_proto,
<<<<<<< HEAD
};
EXPORT_SYMBOL_GPL(nf_conntrack_l4proto_tcp4);

const struct nf_conntrack_l4proto nf_conntrack_l4proto_tcp6 =
{
	.l3proto		= PF_INET6,
	.l4proto 		= IPPROTO_TCP,
#ifdef CONFIG_NF_CONNTRACK_PROCFS
	.print_conntrack 	= tcp_print_conntrack,
#endif
	.packet 		= tcp_packet,
	.new 			= tcp_new,
	.error			= tcp_error,
	.can_early_drop		= tcp_can_early_drop,
#if IS_ENABLED(CONFIG_NF_CT_NETLINK)
	.nlattr_size		= TCP_NLATTR_SIZE,
	.to_nlattr		= tcp_to_nlattr,
	.from_nlattr		= nlattr_to_tcp,
	.tuple_to_nlattr	= nf_ct_port_tuple_to_nlattr,
	.nlattr_to_tuple	= nf_ct_port_nlattr_to_tuple,
	.nlattr_tuple_size	= tcp_nlattr_tuple_size,
	.nla_policy		= nf_ct_port_nla_policy,
#endif
#ifdef CONFIG_NF_CONNTRACK_TIMEOUT
	.ctnl_timeout		= {
		.nlattr_to_obj	= tcp_timeout_nlattr_to_obj,
		.obj_to_nlattr	= tcp_timeout_obj_to_nlattr,
		.nlattr_max	= CTA_TIMEOUT_TCP_MAX,
		.obj_size	= sizeof(unsigned int) *
					TCP_CONNTRACK_TIMEOUT_MAX,
		.nla_policy	= tcp_timeout_nla_policy,
	},
#endif /* CONFIG_NF_CONNTRACK_TIMEOUT */
	.init_net		= tcp_init_net,
	.get_net_proto		= tcp_get_net_proto,
};
EXPORT_SYMBOL_GPL(nf_conntrack_l4proto_tcp6);
=======
};
>>>>>>> 0fd79184
<|MERGE_RESOLUTION|>--- conflicted
+++ resolved
@@ -1563,44 +1563,4 @@
 #endif /* CONFIG_NF_CONNTRACK_TIMEOUT */
 	.init_net		= tcp_init_net,
 	.get_net_proto		= tcp_get_net_proto,
-<<<<<<< HEAD
-};
-EXPORT_SYMBOL_GPL(nf_conntrack_l4proto_tcp4);
-
-const struct nf_conntrack_l4proto nf_conntrack_l4proto_tcp6 =
-{
-	.l3proto		= PF_INET6,
-	.l4proto 		= IPPROTO_TCP,
-#ifdef CONFIG_NF_CONNTRACK_PROCFS
-	.print_conntrack 	= tcp_print_conntrack,
-#endif
-	.packet 		= tcp_packet,
-	.new 			= tcp_new,
-	.error			= tcp_error,
-	.can_early_drop		= tcp_can_early_drop,
-#if IS_ENABLED(CONFIG_NF_CT_NETLINK)
-	.nlattr_size		= TCP_NLATTR_SIZE,
-	.to_nlattr		= tcp_to_nlattr,
-	.from_nlattr		= nlattr_to_tcp,
-	.tuple_to_nlattr	= nf_ct_port_tuple_to_nlattr,
-	.nlattr_to_tuple	= nf_ct_port_nlattr_to_tuple,
-	.nlattr_tuple_size	= tcp_nlattr_tuple_size,
-	.nla_policy		= nf_ct_port_nla_policy,
-#endif
-#ifdef CONFIG_NF_CONNTRACK_TIMEOUT
-	.ctnl_timeout		= {
-		.nlattr_to_obj	= tcp_timeout_nlattr_to_obj,
-		.obj_to_nlattr	= tcp_timeout_obj_to_nlattr,
-		.nlattr_max	= CTA_TIMEOUT_TCP_MAX,
-		.obj_size	= sizeof(unsigned int) *
-					TCP_CONNTRACK_TIMEOUT_MAX,
-		.nla_policy	= tcp_timeout_nla_policy,
-	},
-#endif /* CONFIG_NF_CONNTRACK_TIMEOUT */
-	.init_net		= tcp_init_net,
-	.get_net_proto		= tcp_get_net_proto,
-};
-EXPORT_SYMBOL_GPL(nf_conntrack_l4proto_tcp6);
-=======
-};
->>>>>>> 0fd79184
+};