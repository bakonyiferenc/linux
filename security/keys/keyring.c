/* Keyring handling
 *
 * Copyright (C) 2004-2005, 2008, 2013 Red Hat, Inc. All Rights Reserved.
 * Written by David Howells (dhowells@redhat.com)
 *
 * This program is free software; you can redistribute it and/or
 * modify it under the terms of the GNU General Public License
 * as published by the Free Software Foundation; either version
 * 2 of the License, or (at your option) any later version.
 */

#include <linux/module.h>
#include <linux/init.h>
#include <linux/sched.h>
#include <linux/slab.h>
#include <linux/security.h>
#include <linux/seq_file.h>
#include <linux/err.h>
#include <keys/keyring-type.h>
#include <keys/user-type.h>
#include <linux/assoc_array_priv.h>
#include <linux/uaccess.h>
#include "internal.h"

/*
 * When plumbing the depths of the key tree, this sets a hard limit
 * set on how deep we're willing to go.
 */
#define KEYRING_SEARCH_MAX_DEPTH 6

/*
 * We keep all named keyrings in a hash to speed looking them up.
 */
#define KEYRING_NAME_HASH_SIZE	(1 << 5)

/*
 * We mark pointers we pass to the associative array with bit 1 set if
 * they're keyrings and clear otherwise.
 */
#define KEYRING_PTR_SUBTYPE	0x2UL

static inline bool keyring_ptr_is_keyring(const struct assoc_array_ptr *x)
{
	return (unsigned long)x & KEYRING_PTR_SUBTYPE;
}
static inline struct key *keyring_ptr_to_key(const struct assoc_array_ptr *x)
{
	void *object = assoc_array_ptr_to_leaf(x);
	return (struct key *)((unsigned long)object & ~KEYRING_PTR_SUBTYPE);
}
static inline void *keyring_key_to_ptr(struct key *key)
{
	if (key->type == &key_type_keyring)
		return (void *)((unsigned long)key | KEYRING_PTR_SUBTYPE);
	return key;
}

static struct list_head	keyring_name_hash[KEYRING_NAME_HASH_SIZE];
static DEFINE_RWLOCK(keyring_name_lock);

static inline unsigned keyring_hash(const char *desc)
{
	unsigned bucket = 0;

	for (; *desc; desc++)
		bucket += (unsigned char)*desc;

	return bucket & (KEYRING_NAME_HASH_SIZE - 1);
}

/*
 * The keyring key type definition.  Keyrings are simply keys of this type and
 * can be treated as ordinary keys in addition to having their own special
 * operations.
 */
static int keyring_instantiate(struct key *keyring,
			       struct key_preparsed_payload *prep);
static void keyring_revoke(struct key *keyring);
static void keyring_destroy(struct key *keyring);
static void keyring_describe(const struct key *keyring, struct seq_file *m);
static long keyring_read(const struct key *keyring,
			 char __user *buffer, size_t buflen);

struct key_type key_type_keyring = {
	.name		= "keyring",
	.def_datalen	= 0,
	.instantiate	= keyring_instantiate,
	.match		= user_match,
	.revoke		= keyring_revoke,
	.destroy	= keyring_destroy,
	.describe	= keyring_describe,
	.read		= keyring_read,
};
EXPORT_SYMBOL(key_type_keyring);

/*
 * Semaphore to serialise link/link calls to prevent two link calls in parallel
 * introducing a cycle.
 */
static DECLARE_RWSEM(keyring_serialise_link_sem);

/*
 * Publish the name of a keyring so that it can be found by name (if it has
 * one).
 */
static void keyring_publish_name(struct key *keyring)
{
	int bucket;

	if (keyring->description) {
		bucket = keyring_hash(keyring->description);

		write_lock(&keyring_name_lock);

		if (!keyring_name_hash[bucket].next)
			INIT_LIST_HEAD(&keyring_name_hash[bucket]);

		list_add_tail(&keyring->type_data.link,
			      &keyring_name_hash[bucket]);

		write_unlock(&keyring_name_lock);
	}
}

/*
 * Initialise a keyring.
 *
 * Returns 0 on success, -EINVAL if given any data.
 */
static int keyring_instantiate(struct key *keyring,
			       struct key_preparsed_payload *prep)
{
	int ret;

	ret = -EINVAL;
	if (prep->datalen == 0) {
		assoc_array_init(&keyring->keys);
		/* make the keyring available by name if it has one */
		keyring_publish_name(keyring);
		ret = 0;
	}

	return ret;
}

/*
 * Multiply 64-bits by 32-bits to 96-bits and fold back to 64-bit.  Ideally we'd
 * fold the carry back too, but that requires inline asm.
 */
static u64 mult_64x32_and_fold(u64 x, u32 y)
{
	u64 hi = (u64)(u32)(x >> 32) * y;
	u64 lo = (u64)(u32)(x) * y;
	return lo + ((u64)(u32)hi << 32) + (u32)(hi >> 32);
}

/*
 * Hash a key type and description.
 */
static unsigned long hash_key_type_and_desc(const struct keyring_index_key *index_key)
{
	const unsigned level_shift = ASSOC_ARRAY_LEVEL_STEP;
	const unsigned long fan_mask = ASSOC_ARRAY_FAN_MASK;
	const char *description = index_key->description;
	unsigned long hash, type;
	u32 piece;
	u64 acc;
	int n, desc_len = index_key->desc_len;

	type = (unsigned long)index_key->type;

	acc = mult_64x32_and_fold(type, desc_len + 13);
	acc = mult_64x32_and_fold(acc, 9207);
	for (;;) {
		n = desc_len;
		if (n <= 0)
			break;
		if (n > 4)
			n = 4;
		piece = 0;
		memcpy(&piece, description, n);
		description += n;
		desc_len -= n;
		acc = mult_64x32_and_fold(acc, piece);
		acc = mult_64x32_and_fold(acc, 9207);
	}

	/* Fold the hash down to 32 bits if need be. */
	hash = acc;
	if (ASSOC_ARRAY_KEY_CHUNK_SIZE == 32)
		hash ^= acc >> 32;

	/* Squidge all the keyrings into a separate part of the tree to
	 * ordinary keys by making sure the lowest level segment in the hash is
	 * zero for keyrings and non-zero otherwise.
	 */
	if (index_key->type != &key_type_keyring && (hash & fan_mask) == 0)
		return hash | (hash >> (ASSOC_ARRAY_KEY_CHUNK_SIZE - level_shift)) | 1;
	if (index_key->type == &key_type_keyring && (hash & fan_mask) != 0)
		return (hash + (hash << level_shift)) & ~fan_mask;
	return hash;
}

/*
 * Build the next index key chunk.
 *
 * On 32-bit systems the index key is laid out as:
 *
 *	0	4	5	9...
 *	hash	desclen	typeptr	desc[]
 *
 * On 64-bit systems:
 *
 *	0	8	9	17...
 *	hash	desclen	typeptr	desc[]
 *
 * We return it one word-sized chunk at a time.
 */
static unsigned long keyring_get_key_chunk(const void *data, int level)
{
	const struct keyring_index_key *index_key = data;
	unsigned long chunk = 0;
	long offset = 0;
	int desc_len = index_key->desc_len, n = sizeof(chunk);

	level /= ASSOC_ARRAY_KEY_CHUNK_SIZE;
	switch (level) {
	case 0:
		return hash_key_type_and_desc(index_key);
	case 1:
		return ((unsigned long)index_key->type << 8) | desc_len;
	case 2:
		if (desc_len == 0)
			return (u8)((unsigned long)index_key->type >>
				    (ASSOC_ARRAY_KEY_CHUNK_SIZE - 8));
		n--;
		offset = 1;
	default:
		offset += sizeof(chunk) - 1;
		offset += (level - 3) * sizeof(chunk);
		if (offset >= desc_len)
			return 0;
		desc_len -= offset;
		if (desc_len > n)
			desc_len = n;
		offset += desc_len;
		do {
			chunk <<= 8;
			chunk |= ((u8*)index_key->description)[--offset];
		} while (--desc_len > 0);

		if (level == 2) {
			chunk <<= 8;
			chunk |= (u8)((unsigned long)index_key->type >>
				      (ASSOC_ARRAY_KEY_CHUNK_SIZE - 8));
		}
		return chunk;
	}
}

static unsigned long keyring_get_object_key_chunk(const void *object, int level)
{
	const struct key *key = keyring_ptr_to_key(object);
	return keyring_get_key_chunk(&key->index_key, level);
}

static bool keyring_compare_object(const void *object, const void *data)
{
	const struct keyring_index_key *index_key = data;
	const struct key *key = keyring_ptr_to_key(object);

	return key->index_key.type == index_key->type &&
		key->index_key.desc_len == index_key->desc_len &&
		memcmp(key->index_key.description, index_key->description,
		       index_key->desc_len) == 0;
}

/*
 * Compare the index keys of a pair of objects and determine the bit position
 * at which they differ - if they differ.
 */
static int keyring_diff_objects(const void *object, const void *data)
{
	const struct key *key_a = keyring_ptr_to_key(object);
	const struct keyring_index_key *a = &key_a->index_key;
	const struct keyring_index_key *b = data;
	unsigned long seg_a, seg_b;
	int level, i;

	level = 0;
	seg_a = hash_key_type_and_desc(a);
	seg_b = hash_key_type_and_desc(b);
	if ((seg_a ^ seg_b) != 0)
		goto differ;

	/* The number of bits contributed by the hash is controlled by a
	 * constant in the assoc_array headers.  Everything else thereafter we
	 * can deal with as being machine word-size dependent.
	 */
	level += ASSOC_ARRAY_KEY_CHUNK_SIZE / 8;
	seg_a = a->desc_len;
	seg_b = b->desc_len;
	if ((seg_a ^ seg_b) != 0)
		goto differ;

	/* The next bit may not work on big endian */
	level++;
	seg_a = (unsigned long)a->type;
	seg_b = (unsigned long)b->type;
	if ((seg_a ^ seg_b) != 0)
		goto differ;

	level += sizeof(unsigned long);
	if (a->desc_len == 0)
		goto same;

	i = 0;
	if (((unsigned long)a->description | (unsigned long)b->description) &
	    (sizeof(unsigned long) - 1)) {
		do {
			seg_a = *(unsigned long *)(a->description + i);
			seg_b = *(unsigned long *)(b->description + i);
			if ((seg_a ^ seg_b) != 0)
				goto differ_plus_i;
			i += sizeof(unsigned long);
		} while (i < (a->desc_len & (sizeof(unsigned long) - 1)));
	}

	for (; i < a->desc_len; i++) {
		seg_a = *(unsigned char *)(a->description + i);
		seg_b = *(unsigned char *)(b->description + i);
		if ((seg_a ^ seg_b) != 0)
			goto differ_plus_i;
	}

same:
	return -1;

differ_plus_i:
	level += i;
differ:
	i = level * 8 + __ffs(seg_a ^ seg_b);
	return i;
}

/*
 * Free an object after stripping the keyring flag off of the pointer.
 */
static void keyring_free_object(void *object)
{
	key_put(keyring_ptr_to_key(object));
}

/*
 * Operations for keyring management by the index-tree routines.
 */
static const struct assoc_array_ops keyring_assoc_array_ops = {
	.get_key_chunk		= keyring_get_key_chunk,
	.get_object_key_chunk	= keyring_get_object_key_chunk,
	.compare_object		= keyring_compare_object,
	.diff_objects		= keyring_diff_objects,
	.free_object		= keyring_free_object,
};

/*
 * Clean up a keyring when it is destroyed.  Unpublish its name if it had one
 * and dispose of its data.
 *
 * The garbage collector detects the final key_put(), removes the keyring from
 * the serial number tree and then does RCU synchronisation before coming here,
 * so we shouldn't need to worry about code poking around here with the RCU
 * readlock held by this time.
 */
static void keyring_destroy(struct key *keyring)
{
	if (keyring->description) {
		write_lock(&keyring_name_lock);

		if (keyring->type_data.link.next != NULL &&
		    !list_empty(&keyring->type_data.link))
			list_del(&keyring->type_data.link);

		write_unlock(&keyring_name_lock);
	}

	assoc_array_destroy(&keyring->keys, &keyring_assoc_array_ops);
}

/*
 * Describe a keyring for /proc.
 */
static void keyring_describe(const struct key *keyring, struct seq_file *m)
{
	if (keyring->description)
		seq_puts(m, keyring->description);
	else
		seq_puts(m, "[anon]");

	if (key_is_instantiated(keyring)) {
		if (keyring->keys.nr_leaves_on_tree != 0)
			seq_printf(m, ": %lu", keyring->keys.nr_leaves_on_tree);
		else
			seq_puts(m, ": empty");
	}
}

struct keyring_read_iterator_context {
	size_t			buflen;
	size_t			count;
	key_serial_t __user	*buffer;
};

static int keyring_read_iterator(const void *object, void *data)
{
	struct keyring_read_iterator_context *ctx = data;
	const struct key *key = keyring_ptr_to_key(object);
	int ret;

	kenter("{%s,%d},,{%zu/%zu}",
	       key->type->name, key->serial, ctx->count, ctx->buflen);

	if (ctx->count >= ctx->buflen)
		return 1;

	ret = put_user(key->serial, ctx->buffer);
	if (ret < 0)
		return ret;
	ctx->buffer++;
	ctx->count += sizeof(key->serial);
	return 0;
}

/*
 * Read a list of key IDs from the keyring's contents in binary form
 *
 * The keyring's semaphore is read-locked by the caller.  This prevents someone
 * from modifying it under us - which could cause us to read key IDs multiple
 * times.
 */
static long keyring_read(const struct key *keyring,
			 char __user *buffer, size_t buflen)
{
	struct keyring_read_iterator_context ctx;
	long ret;

	kenter("{%d},,%zu", key_serial(keyring), buflen);

	if (buflen & (sizeof(key_serial_t) - 1))
		return -EINVAL;

	/* Copy as many key IDs as fit into the buffer */
	if (buffer && buflen) {
		ctx.buffer = (key_serial_t __user *)buffer;
		ctx.buflen = buflen;
		ctx.count = 0;
		ret = assoc_array_iterate(&keyring->keys,
					  keyring_read_iterator, &ctx);
		if (ret < 0) {
			kleave(" = %ld [iterate]", ret);
			return ret;
		}
	}

	/* Return the size of the buffer needed */
	ret = keyring->keys.nr_leaves_on_tree * sizeof(key_serial_t);
	if (ret <= buflen)
		kleave("= %ld [ok]", ret);
	else
		kleave("= %ld [buffer too small]", ret);
	return ret;
}

/*
 * Allocate a keyring and link into the destination keyring.
 */
struct key *keyring_alloc(const char *description, kuid_t uid, kgid_t gid,
			  const struct cred *cred, key_perm_t perm,
			  unsigned long flags, struct key *dest)
{
	struct key *keyring;
	int ret;

	keyring = key_alloc(&key_type_keyring, description,
			    uid, gid, cred, perm, flags);
	if (!IS_ERR(keyring)) {
		ret = key_instantiate_and_link(keyring, NULL, 0, dest, NULL);
		if (ret < 0) {
			key_put(keyring);
			keyring = ERR_PTR(ret);
		}
	}

	return keyring;
}
EXPORT_SYMBOL(keyring_alloc);

/*
 * Iteration function to consider each key found.
 */
static int keyring_search_iterator(const void *object, void *iterator_data)
{
	struct keyring_search_context *ctx = iterator_data;
	const struct key *key = keyring_ptr_to_key(object);
	unsigned long kflags = key->flags;

	kenter("{%d}", key->serial);

	/* ignore keys not of this type */
	if (key->type != ctx->index_key.type) {
		kleave(" = 0 [!type]");
		return 0;
	}

	/* skip invalidated, revoked and expired keys */
	if (ctx->flags & KEYRING_SEARCH_DO_STATE_CHECK) {
		if (kflags & ((1 << KEY_FLAG_INVALIDATED) |
			      (1 << KEY_FLAG_REVOKED))) {
			ctx->result = ERR_PTR(-EKEYREVOKED);
			kleave(" = %d [invrev]", ctx->skipped_ret);
			goto skipped;
		}

		if (key->expiry && ctx->now.tv_sec >= key->expiry) {
			if (!(ctx->flags & KEYRING_SEARCH_SKIP_EXPIRED))
				ctx->result = ERR_PTR(-EKEYEXPIRED);
			kleave(" = %d [expire]", ctx->skipped_ret);
			goto skipped;
		}
	}

	/* keys that don't match */
	if (!ctx->match(key, ctx->match_data)) {
		kleave(" = 0 [!match]");
		return 0;
	}

	/* key must have search permissions */
	if (!(ctx->flags & KEYRING_SEARCH_NO_CHECK_PERM) &&
	    key_task_permission(make_key_ref(key, ctx->possessed),
				ctx->cred, KEY_NEED_SEARCH) < 0) {
		ctx->result = ERR_PTR(-EACCES);
		kleave(" = %d [!perm]", ctx->skipped_ret);
		goto skipped;
	}

	if (ctx->flags & KEYRING_SEARCH_DO_STATE_CHECK) {
		/* we set a different error code if we pass a negative key */
		if (kflags & (1 << KEY_FLAG_NEGATIVE)) {
			smp_rmb();
			ctx->result = ERR_PTR(key->type_data.reject_error);
			kleave(" = %d [neg]", ctx->skipped_ret);
			goto skipped;
		}
	}

	/* Found */
	ctx->result = make_key_ref(key, ctx->possessed);
	kleave(" = 1 [found]");
	return 1;

skipped:
	return ctx->skipped_ret;
}

/*
 * Search inside a keyring for a key.  We can search by walking to it
 * directly based on its index-key or we can iterate over the entire
 * tree looking for it, based on the match function.
 */
static int search_keyring(struct key *keyring, struct keyring_search_context *ctx)
{
	if ((ctx->flags & KEYRING_SEARCH_LOOKUP_TYPE) ==
	    KEYRING_SEARCH_LOOKUP_DIRECT) {
		const void *object;

		object = assoc_array_find(&keyring->keys,
					  &keyring_assoc_array_ops,
					  &ctx->index_key);
		return object ? ctx->iterator(object, ctx) : 0;
	}
	return assoc_array_iterate(&keyring->keys, ctx->iterator, ctx);
}

/*
 * Search a tree of keyrings that point to other keyrings up to the maximum
 * depth.
 */
static bool search_nested_keyrings(struct key *keyring,
				   struct keyring_search_context *ctx)
{
	struct {
		struct key *keyring;
		struct assoc_array_node *node;
		int slot;
	} stack[KEYRING_SEARCH_MAX_DEPTH];

	struct assoc_array_shortcut *shortcut;
	struct assoc_array_node *node;
	struct assoc_array_ptr *ptr;
	struct key *key;
	int sp = 0, slot;

	kenter("{%d},{%s,%s}",
	       keyring->serial,
	       ctx->index_key.type->name,
	       ctx->index_key.description);

<<<<<<< HEAD
#define STATE_CHECKS (KEYRING_SEARCH_NO_STATE_CHECK | KEYRING_SEARCH_DO_STATE_CHECK)
	BUG_ON((ctx->flags & STATE_CHECKS) == 0 ||
	       (ctx->flags & STATE_CHECKS) == STATE_CHECKS);

	if (ctx->index_key.description)
		ctx->index_key.desc_len = strlen(ctx->index_key.description);

=======
>>>>>>> 0e3910b9
	/* Check to see if this top-level keyring is what we are looking for
	 * and whether it is valid or not.
	 */
	if (ctx->flags & KEYRING_SEARCH_LOOKUP_ITERATE ||
	    keyring_compare_object(keyring, &ctx->index_key)) {
		ctx->skipped_ret = 2;
		switch (ctx->iterator(keyring_key_to_ptr(keyring), ctx)) {
		case 1:
			goto found;
		case 2:
			return false;
		default:
			break;
		}
	}

	ctx->skipped_ret = 0;

	/* Start processing a new keyring */
descend_to_keyring:
	kdebug("descend to %d", keyring->serial);
	if (keyring->flags & ((1 << KEY_FLAG_INVALIDATED) |
			      (1 << KEY_FLAG_REVOKED)))
		goto not_this_keyring;

	/* Search through the keys in this keyring before its searching its
	 * subtrees.
	 */
	if (search_keyring(keyring, ctx))
		goto found;

	/* Then manually iterate through the keyrings nested in this one.
	 *
	 * Start from the root node of the index tree.  Because of the way the
	 * hash function has been set up, keyrings cluster on the leftmost
	 * branch of the root node (root slot 0) or in the root node itself.
	 * Non-keyrings avoid the leftmost branch of the root entirely (root
	 * slots 1-15).
	 */
	ptr = ACCESS_ONCE(keyring->keys.root);
	if (!ptr)
		goto not_this_keyring;

	if (assoc_array_ptr_is_shortcut(ptr)) {
		/* If the root is a shortcut, either the keyring only contains
		 * keyring pointers (everything clusters behind root slot 0) or
		 * doesn't contain any keyring pointers.
		 */
		shortcut = assoc_array_ptr_to_shortcut(ptr);
		smp_read_barrier_depends();
		if ((shortcut->index_key[0] & ASSOC_ARRAY_FAN_MASK) != 0)
			goto not_this_keyring;

		ptr = ACCESS_ONCE(shortcut->next_node);
		node = assoc_array_ptr_to_node(ptr);
		goto begin_node;
	}

	node = assoc_array_ptr_to_node(ptr);
	smp_read_barrier_depends();

	ptr = node->slots[0];
	if (!assoc_array_ptr_is_meta(ptr))
		goto begin_node;

descend_to_node:
	/* Descend to a more distal node in this keyring's content tree and go
	 * through that.
	 */
	kdebug("descend");
	if (assoc_array_ptr_is_shortcut(ptr)) {
		shortcut = assoc_array_ptr_to_shortcut(ptr);
		smp_read_barrier_depends();
		ptr = ACCESS_ONCE(shortcut->next_node);
		BUG_ON(!assoc_array_ptr_is_node(ptr));
	}
	node = assoc_array_ptr_to_node(ptr);

begin_node:
	kdebug("begin_node");
	smp_read_barrier_depends();
	slot = 0;
ascend_to_node:
	/* Go through the slots in a node */
	for (; slot < ASSOC_ARRAY_FAN_OUT; slot++) {
		ptr = ACCESS_ONCE(node->slots[slot]);

		if (assoc_array_ptr_is_meta(ptr) && node->back_pointer)
			goto descend_to_node;

		if (!keyring_ptr_is_keyring(ptr))
			continue;

		key = keyring_ptr_to_key(ptr);

		if (sp >= KEYRING_SEARCH_MAX_DEPTH) {
			if (ctx->flags & KEYRING_SEARCH_DETECT_TOO_DEEP) {
				ctx->result = ERR_PTR(-ELOOP);
				return false;
			}
			goto not_this_keyring;
		}

		/* Search a nested keyring */
		if (!(ctx->flags & KEYRING_SEARCH_NO_CHECK_PERM) &&
		    key_task_permission(make_key_ref(key, ctx->possessed),
					ctx->cred, KEY_NEED_SEARCH) < 0)
			continue;

		/* stack the current position */
		stack[sp].keyring = keyring;
		stack[sp].node = node;
		stack[sp].slot = slot;
		sp++;

		/* begin again with the new keyring */
		keyring = key;
		goto descend_to_keyring;
	}

	/* We've dealt with all the slots in the current node, so now we need
	 * to ascend to the parent and continue processing there.
	 */
	ptr = ACCESS_ONCE(node->back_pointer);
	slot = node->parent_slot;

	if (ptr && assoc_array_ptr_is_shortcut(ptr)) {
		shortcut = assoc_array_ptr_to_shortcut(ptr);
		smp_read_barrier_depends();
		ptr = ACCESS_ONCE(shortcut->back_pointer);
		slot = shortcut->parent_slot;
	}
	if (!ptr)
		goto not_this_keyring;
	node = assoc_array_ptr_to_node(ptr);
	smp_read_barrier_depends();
	slot++;

	/* If we've ascended to the root (zero backpointer), we must have just
	 * finished processing the leftmost branch rather than the root slots -
	 * so there can't be any more keyrings for us to find.
	 */
	if (node->back_pointer) {
		kdebug("ascend %d", slot);
		goto ascend_to_node;
	}

	/* The keyring we're looking at was disqualified or didn't contain a
	 * matching key.
	 */
not_this_keyring:
	kdebug("not_this_keyring %d", sp);
	if (sp <= 0) {
		kleave(" = false");
		return false;
	}

	/* Resume the processing of a keyring higher up in the tree */
	sp--;
	keyring = stack[sp].keyring;
	node = stack[sp].node;
	slot = stack[sp].slot + 1;
	kdebug("ascend to %d [%d]", keyring->serial, slot);
	goto ascend_to_node;

	/* We found a viable match */
found:
	key = key_ref_to_ptr(ctx->result);
	key_check(key);
	if (!(ctx->flags & KEYRING_SEARCH_NO_UPDATE_TIME)) {
		key->last_used_at = ctx->now.tv_sec;
		keyring->last_used_at = ctx->now.tv_sec;
		while (sp > 0)
			stack[--sp].keyring->last_used_at = ctx->now.tv_sec;
	}
	kleave(" = true");
	return true;
}

/**
 * keyring_search_aux - Search a keyring tree for a key matching some criteria
 * @keyring_ref: A pointer to the keyring with possession indicator.
 * @ctx: The keyring search context.
 *
 * Search the supplied keyring tree for a key that matches the criteria given.
 * The root keyring and any linked keyrings must grant Search permission to the
 * caller to be searchable and keys can only be found if they too grant Search
 * to the caller. The possession flag on the root keyring pointer controls use
 * of the possessor bits in permissions checking of the entire tree.  In
 * addition, the LSM gets to forbid keyring searches and key matches.
 *
 * The search is performed as a breadth-then-depth search up to the prescribed
 * limit (KEYRING_SEARCH_MAX_DEPTH).
 *
 * Keys are matched to the type provided and are then filtered by the match
 * function, which is given the description to use in any way it sees fit.  The
 * match function may use any attributes of a key that it wishes to to
 * determine the match.  Normally the match function from the key type would be
 * used.
 *
 * RCU can be used to prevent the keyring key lists from disappearing without
 * the need to take lots of locks.
 *
 * Returns a pointer to the found key and increments the key usage count if
 * successful; -EAGAIN if no matching keys were found, or if expired or revoked
 * keys were found; -ENOKEY if only negative keys were found; -ENOTDIR if the
 * specified keyring wasn't a keyring.
 *
 * In the case of a successful return, the possession attribute from
 * @keyring_ref is propagated to the returned key reference.
 */
key_ref_t keyring_search_aux(key_ref_t keyring_ref,
			     struct keyring_search_context *ctx)
{
	struct key *keyring;
	long err;

	ctx->iterator = keyring_search_iterator;
	ctx->possessed = is_key_possessed(keyring_ref);
	ctx->result = ERR_PTR(-EAGAIN);

	keyring = key_ref_to_ptr(keyring_ref);
	key_check(keyring);

	if (keyring->type != &key_type_keyring)
		return ERR_PTR(-ENOTDIR);

	if (!(ctx->flags & KEYRING_SEARCH_NO_CHECK_PERM)) {
		err = key_task_permission(keyring_ref, ctx->cred, KEY_NEED_SEARCH);
		if (err < 0)
			return ERR_PTR(err);
	}

	if (!ctx->match)
		return ERR_PTR(-ENOKEY);

	rcu_read_lock();
	ctx->now = current_kernel_time();
	if (search_nested_keyrings(keyring, ctx))
		__key_get(key_ref_to_ptr(ctx->result));
	rcu_read_unlock();
	return ctx->result;
}

/**
 * keyring_search - Search the supplied keyring tree for a matching key
 * @keyring: The root of the keyring tree to be searched.
 * @type: The type of keyring we want to find.
 * @description: The name of the keyring we want to find.
 *
 * As keyring_search_aux() above, but using the current task's credentials and
 * type's default matching function and preferred search method.
 */
key_ref_t keyring_search(key_ref_t keyring,
			 struct key_type *type,
			 const char *description)
{
	struct keyring_search_context ctx = {
		.index_key.type		= type,
		.index_key.description	= description,
		.index_key.desc_len	= strlen(description),
		.cred			= current_cred(),
		.match			= type->match,
		.match_data		= description,
		.flags			= (type->def_lookup_type |
					   KEYRING_SEARCH_DO_STATE_CHECK),
	};

	return keyring_search_aux(keyring, &ctx);
}
EXPORT_SYMBOL(keyring_search);

/*
 * Search the given keyring for a key that might be updated.
 *
 * The caller must guarantee that the keyring is a keyring and that the
 * permission is granted to modify the keyring as no check is made here.  The
 * caller must also hold a lock on the keyring semaphore.
 *
 * Returns a pointer to the found key with usage count incremented if
 * successful and returns NULL if not found.  Revoked and invalidated keys are
 * skipped over.
 *
 * If successful, the possession indicator is propagated from the keyring ref
 * to the returned key reference.
 */
key_ref_t find_key_to_update(key_ref_t keyring_ref,
			     const struct keyring_index_key *index_key)
{
	struct key *keyring, *key;
	const void *object;

	keyring = key_ref_to_ptr(keyring_ref);

	kenter("{%d},{%s,%s}",
	       keyring->serial, index_key->type->name, index_key->description);

	object = assoc_array_find(&keyring->keys, &keyring_assoc_array_ops,
				  index_key);

	if (object)
		goto found;

	kleave(" = NULL");
	return NULL;

found:
	key = keyring_ptr_to_key(object);
	if (key->flags & ((1 << KEY_FLAG_INVALIDATED) |
			  (1 << KEY_FLAG_REVOKED))) {
		kleave(" = NULL [x]");
		return NULL;
	}
	__key_get(key);
	kleave(" = {%d}", key->serial);
	return make_key_ref(key, is_key_possessed(keyring_ref));
}

/*
 * Find a keyring with the specified name.
 *
 * Only keyrings that have nonzero refcount, are not revoked, and are owned by a
 * user in the current user namespace are considered.  If @uid_keyring is %true,
 * the keyring additionally must have been allocated as a user or user session
 * keyring; otherwise, it must grant Search permission directly to the caller.
 *
 * Returns a pointer to the keyring with the keyring's refcount having being
 * incremented on success.  -ENOKEY is returned if a key could not be found.
 */
struct key *find_keyring_by_name(const char *name, bool uid_keyring)
{
	struct key *keyring;
	int bucket;

	if (!name)
		return ERR_PTR(-EINVAL);

	bucket = keyring_hash(name);

	read_lock(&keyring_name_lock);

	if (keyring_name_hash[bucket].next) {
		/* search this hash bucket for a keyring with a matching name
		 * that's readable and that hasn't been revoked */
		list_for_each_entry(keyring,
				    &keyring_name_hash[bucket],
				    type_data.link
				    ) {
			if (!kuid_has_mapping(current_user_ns(), keyring->user->uid))
				continue;

			if (test_bit(KEY_FLAG_REVOKED, &keyring->flags))
				continue;

			if (strcmp(keyring->description, name) != 0)
				continue;

			if (uid_keyring) {
				if (!test_bit(KEY_FLAG_UID_KEYRING,
					      &keyring->flags))
					continue;
			} else {
				if (key_permission(make_key_ref(keyring, 0),
						   KEY_NEED_SEARCH) < 0)
					continue;
			}

			/* we've got a match but we might end up racing with
			 * key_cleanup() if the keyring is currently 'dead'
			 * (ie. it has a zero usage count) */
			if (!atomic_inc_not_zero(&keyring->usage))
				continue;
			keyring->last_used_at = current_kernel_time().tv_sec;
			goto out;
		}
	}

	keyring = ERR_PTR(-ENOKEY);
out:
	read_unlock(&keyring_name_lock);
	return keyring;
}

static int keyring_detect_cycle_iterator(const void *object,
					 void *iterator_data)
{
	struct keyring_search_context *ctx = iterator_data;
	const struct key *key = keyring_ptr_to_key(object);

	kenter("{%d}", key->serial);

	/* We might get a keyring with matching index-key that is nonetheless a
	 * different keyring. */
	if (key != ctx->match_data)
		return 0;

	ctx->result = ERR_PTR(-EDEADLK);
	return 1;
}

/*
 * See if a cycle will will be created by inserting acyclic tree B in acyclic
 * tree A at the topmost level (ie: as a direct child of A).
 *
 * Since we are adding B to A at the top level, checking for cycles should just
 * be a matter of seeing if node A is somewhere in tree B.
 */
static int keyring_detect_cycle(struct key *A, struct key *B)
{
	struct keyring_search_context ctx = {
		.index_key	= A->index_key,
		.match_data	= A,
		.iterator	= keyring_detect_cycle_iterator,
		.flags		= (KEYRING_SEARCH_LOOKUP_DIRECT |
				   KEYRING_SEARCH_NO_STATE_CHECK |
				   KEYRING_SEARCH_NO_UPDATE_TIME |
				   KEYRING_SEARCH_NO_CHECK_PERM |
				   KEYRING_SEARCH_DETECT_TOO_DEEP),
	};

	rcu_read_lock();
	search_nested_keyrings(B, &ctx);
	rcu_read_unlock();
	return PTR_ERR(ctx.result) == -EAGAIN ? 0 : PTR_ERR(ctx.result);
}

/*
 * Preallocate memory so that a key can be linked into to a keyring.
 */
int __key_link_begin(struct key *keyring,
		     const struct keyring_index_key *index_key,
		     struct assoc_array_edit **_edit)
	__acquires(&keyring->sem)
	__acquires(&keyring_serialise_link_sem)
{
	struct assoc_array_edit *edit;
	int ret;

	kenter("%d,%s,%s,",
	       keyring->serial, index_key->type->name, index_key->description);

	BUG_ON(index_key->desc_len == 0);

	if (keyring->type != &key_type_keyring)
		return -ENOTDIR;

	down_write(&keyring->sem);

	ret = -EKEYREVOKED;
	if (test_bit(KEY_FLAG_REVOKED, &keyring->flags))
		goto error_krsem;

	/* serialise link/link calls to prevent parallel calls causing a cycle
	 * when linking two keyring in opposite orders */
	if (index_key->type == &key_type_keyring)
		down_write(&keyring_serialise_link_sem);

	/* Create an edit script that will insert/replace the key in the
	 * keyring tree.
	 */
	edit = assoc_array_insert(&keyring->keys,
				  &keyring_assoc_array_ops,
				  index_key,
				  NULL);
	if (IS_ERR(edit)) {
		ret = PTR_ERR(edit);
		goto error_sem;
	}

	/* If we're not replacing a link in-place then we're going to need some
	 * extra quota.
	 */
	if (!edit->dead_leaf) {
		ret = key_payload_reserve(keyring,
					  keyring->datalen + KEYQUOTA_LINK_BYTES);
		if (ret < 0)
			goto error_cancel;
	}

	*_edit = edit;
	kleave(" = 0");
	return 0;

error_cancel:
	assoc_array_cancel_edit(edit);
error_sem:
	if (index_key->type == &key_type_keyring)
		up_write(&keyring_serialise_link_sem);
error_krsem:
	up_write(&keyring->sem);
	kleave(" = %d", ret);
	return ret;
}

/*
 * Check already instantiated keys aren't going to be a problem.
 *
 * The caller must have called __key_link_begin(). Don't need to call this for
 * keys that were created since __key_link_begin() was called.
 */
int __key_link_check_live_key(struct key *keyring, struct key *key)
{
	if (key->type == &key_type_keyring)
		/* check that we aren't going to create a cycle by linking one
		 * keyring to another */
		return keyring_detect_cycle(keyring, key);
	return 0;
}

/*
 * Link a key into to a keyring.
 *
 * Must be called with __key_link_begin() having being called.  Discards any
 * already extant link to matching key if there is one, so that each keyring
 * holds at most one link to any given key of a particular type+description
 * combination.
 */
void __key_link(struct key *key, struct assoc_array_edit **_edit)
{
	__key_get(key);
	assoc_array_insert_set_object(*_edit, keyring_key_to_ptr(key));
	assoc_array_apply_edit(*_edit);
	*_edit = NULL;
}

/*
 * Finish linking a key into to a keyring.
 *
 * Must be called with __key_link_begin() having being called.
 */
void __key_link_end(struct key *keyring,
		    const struct keyring_index_key *index_key,
		    struct assoc_array_edit *edit)
	__releases(&keyring->sem)
	__releases(&keyring_serialise_link_sem)
{
	BUG_ON(index_key->type == NULL);
	kenter("%d,%s,", keyring->serial, index_key->type->name);

	if (index_key->type == &key_type_keyring)
		up_write(&keyring_serialise_link_sem);

	if (edit) {
		if (!edit->dead_leaf) {
			key_payload_reserve(keyring,
				keyring->datalen - KEYQUOTA_LINK_BYTES);
		}
		assoc_array_cancel_edit(edit);
	}
	up_write(&keyring->sem);
}

/**
 * key_link - Link a key to a keyring
 * @keyring: The keyring to make the link in.
 * @key: The key to link to.
 *
 * Make a link in a keyring to a key, such that the keyring holds a reference
 * on that key and the key can potentially be found by searching that keyring.
 *
 * This function will write-lock the keyring's semaphore and will consume some
 * of the user's key data quota to hold the link.
 *
 * Returns 0 if successful, -ENOTDIR if the keyring isn't a keyring,
 * -EKEYREVOKED if the keyring has been revoked, -ENFILE if the keyring is
 * full, -EDQUOT if there is insufficient key data quota remaining to add
 * another link or -ENOMEM if there's insufficient memory.
 *
 * It is assumed that the caller has checked that it is permitted for a link to
 * be made (the keyring should have Write permission and the key Link
 * permission).
 */
int key_link(struct key *keyring, struct key *key)
{
	struct assoc_array_edit *edit;
	int ret;

	kenter("{%d,%d}", keyring->serial, atomic_read(&keyring->usage));

	key_check(keyring);
	key_check(key);

	if (test_bit(KEY_FLAG_TRUSTED_ONLY, &keyring->flags) &&
	    !test_bit(KEY_FLAG_TRUSTED, &key->flags))
		return -EPERM;

	ret = __key_link_begin(keyring, &key->index_key, &edit);
	if (ret == 0) {
		kdebug("begun {%d,%d}", keyring->serial, atomic_read(&keyring->usage));
		ret = __key_link_check_live_key(keyring, key);
		if (ret == 0)
			__key_link(key, &edit);
		__key_link_end(keyring, &key->index_key, edit);
	}

	kleave(" = %d {%d,%d}", ret, keyring->serial, atomic_read(&keyring->usage));
	return ret;
}
EXPORT_SYMBOL(key_link);

/**
 * key_unlink - Unlink the first link to a key from a keyring.
 * @keyring: The keyring to remove the link from.
 * @key: The key the link is to.
 *
 * Remove a link from a keyring to a key.
 *
 * This function will write-lock the keyring's semaphore.
 *
 * Returns 0 if successful, -ENOTDIR if the keyring isn't a keyring, -ENOENT if
 * the key isn't linked to by the keyring or -ENOMEM if there's insufficient
 * memory.
 *
 * It is assumed that the caller has checked that it is permitted for a link to
 * be removed (the keyring should have Write permission; no permissions are
 * required on the key).
 */
int key_unlink(struct key *keyring, struct key *key)
{
	struct assoc_array_edit *edit;
	int ret;

	key_check(keyring);
	key_check(key);

	if (keyring->type != &key_type_keyring)
		return -ENOTDIR;

	down_write(&keyring->sem);

	edit = assoc_array_delete(&keyring->keys, &keyring_assoc_array_ops,
				  &key->index_key);
	if (IS_ERR(edit)) {
		ret = PTR_ERR(edit);
		goto error;
	}
	ret = -ENOENT;
	if (edit == NULL)
		goto error;

	assoc_array_apply_edit(edit);
	key_payload_reserve(keyring, keyring->datalen - KEYQUOTA_LINK_BYTES);
	ret = 0;

error:
	up_write(&keyring->sem);
	return ret;
}
EXPORT_SYMBOL(key_unlink);

/**
 * keyring_clear - Clear a keyring
 * @keyring: The keyring to clear.
 *
 * Clear the contents of the specified keyring.
 *
 * Returns 0 if successful or -ENOTDIR if the keyring isn't a keyring.
 */
int keyring_clear(struct key *keyring)
{
	struct assoc_array_edit *edit;
	int ret;

	if (keyring->type != &key_type_keyring)
		return -ENOTDIR;

	down_write(&keyring->sem);

	edit = assoc_array_clear(&keyring->keys, &keyring_assoc_array_ops);
	if (IS_ERR(edit)) {
		ret = PTR_ERR(edit);
	} else {
		if (edit)
			assoc_array_apply_edit(edit);
		key_payload_reserve(keyring, 0);
		ret = 0;
	}

	up_write(&keyring->sem);
	return ret;
}
EXPORT_SYMBOL(keyring_clear);

/*
 * Dispose of the links from a revoked keyring.
 *
 * This is called with the key sem write-locked.
 */
static void keyring_revoke(struct key *keyring)
{
	struct assoc_array_edit *edit;

	edit = assoc_array_clear(&keyring->keys, &keyring_assoc_array_ops);
	if (!IS_ERR(edit)) {
		if (edit)
			assoc_array_apply_edit(edit);
		key_payload_reserve(keyring, 0);
	}
}

static bool keyring_gc_select_iterator(void *object, void *iterator_data)
{
	struct key *key = keyring_ptr_to_key(object);
	time_t *limit = iterator_data;

	if (key_is_dead(key, *limit))
		return false;
	key_get(key);
	return true;
}

static int keyring_gc_check_iterator(const void *object, void *iterator_data)
{
	const struct key *key = keyring_ptr_to_key(object);
	time_t *limit = iterator_data;

	key_check(key);
	return key_is_dead(key, *limit);
}

/*
 * Garbage collect pointers from a keyring.
 *
 * Not called with any locks held.  The keyring's key struct will not be
 * deallocated under us as only our caller may deallocate it.
 */
void keyring_gc(struct key *keyring, time_t limit)
{
	int result;

	kenter("%x{%s}", keyring->serial, keyring->description ?: "");

	if (keyring->flags & ((1 << KEY_FLAG_INVALIDATED) |
			      (1 << KEY_FLAG_REVOKED)))
		goto dont_gc;

	/* scan the keyring looking for dead keys */
	rcu_read_lock();
	result = assoc_array_iterate(&keyring->keys,
				     keyring_gc_check_iterator, &limit);
	rcu_read_unlock();
	if (result == true)
		goto do_gc;

dont_gc:
	kleave(" [no gc]");
	return;

do_gc:
	down_write(&keyring->sem);
	assoc_array_gc(&keyring->keys, &keyring_assoc_array_ops,
		       keyring_gc_select_iterator, &limit);
	up_write(&keyring->sem);
	kleave(" [gc]");
}<|MERGE_RESOLUTION|>--- conflicted
+++ resolved
@@ -605,16 +605,6 @@
 	       ctx->index_key.type->name,
 	       ctx->index_key.description);
 
-<<<<<<< HEAD
-#define STATE_CHECKS (KEYRING_SEARCH_NO_STATE_CHECK | KEYRING_SEARCH_DO_STATE_CHECK)
-	BUG_ON((ctx->flags & STATE_CHECKS) == 0 ||
-	       (ctx->flags & STATE_CHECKS) == STATE_CHECKS);
-
-	if (ctx->index_key.description)
-		ctx->index_key.desc_len = strlen(ctx->index_key.description);
-
-=======
->>>>>>> 0e3910b9
 	/* Check to see if this top-level keyring is what we are looking for
 	 * and whether it is valid or not.
 	 */
