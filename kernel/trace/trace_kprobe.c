// SPDX-License-Identifier: GPL-2.0
/*
 * Kprobes-based tracing events
 *
 * Created by Masami Hiramatsu <mhiramat@redhat.com>
 *
 */
#define pr_fmt(fmt)	"trace_kprobe: " fmt

#include <linux/module.h>
#include <linux/uaccess.h>
#include <linux/rculist.h>
#include <linux/error-injection.h>

#include "trace_kprobe_selftest.h"
#include "trace_probe.h"
#include "trace_probe_tmpl.h"

#define KPROBE_EVENT_SYSTEM "kprobes"
#define KRETPROBE_MAXACTIVE_MAX 4096

/**
 * Kprobe event core functions
 */
struct trace_kprobe {
	struct list_head	list;
	struct kretprobe	rp;	/* Use rp.kp for kprobe use */
	unsigned long __percpu *nhit;
	const char		*symbol;	/* symbol name */
	struct trace_probe	tp;
};

#define SIZEOF_TRACE_KPROBE(n)				\
	(offsetof(struct trace_kprobe, tp.args) +	\
	(sizeof(struct probe_arg) * (n)))

static nokprobe_inline bool trace_kprobe_is_return(struct trace_kprobe *tk)
{
	return tk->rp.handler != NULL;
}

static nokprobe_inline const char *trace_kprobe_symbol(struct trace_kprobe *tk)
{
	return tk->symbol ? tk->symbol : "unknown";
}

static nokprobe_inline unsigned long trace_kprobe_offset(struct trace_kprobe *tk)
{
	return tk->rp.kp.offset;
}

static nokprobe_inline bool trace_kprobe_has_gone(struct trace_kprobe *tk)
{
	return !!(kprobe_gone(&tk->rp.kp));
}

static nokprobe_inline bool trace_kprobe_within_module(struct trace_kprobe *tk,
						 struct module *mod)
{
	int len = strlen(mod->name);
	const char *name = trace_kprobe_symbol(tk);
	return strncmp(mod->name, name, len) == 0 && name[len] == ':';
}

static nokprobe_inline bool trace_kprobe_module_exist(struct trace_kprobe *tk)
{
	char *p;
	bool ret;

	if (!tk->symbol)
		return false;
	p = strchr(tk->symbol, ':');
	if (!p)
		return true;
	*p = '\0';
	mutex_lock(&module_mutex);
	ret = !!find_module(tk->symbol);
	mutex_unlock(&module_mutex);
	*p = ':';

	return ret;
}

static nokprobe_inline unsigned long trace_kprobe_nhit(struct trace_kprobe *tk)
{
	unsigned long nhit = 0;
	int cpu;

	for_each_possible_cpu(cpu)
		nhit += *per_cpu_ptr(tk->nhit, cpu);

	return nhit;
}

/* Return 0 if it fails to find the symbol address */
static nokprobe_inline
unsigned long trace_kprobe_address(struct trace_kprobe *tk)
{
	unsigned long addr;

	if (tk->symbol) {
		addr = (unsigned long)
			kallsyms_lookup_name(trace_kprobe_symbol(tk));
		if (addr)
			addr += tk->rp.kp.offset;
	} else {
		addr = (unsigned long)tk->rp.kp.addr;
	}
	return addr;
}

bool trace_kprobe_on_func_entry(struct trace_event_call *call)
{
	struct trace_kprobe *tk = (struct trace_kprobe *)call->data;

	return kprobe_on_func_entry(tk->rp.kp.addr,
			tk->rp.kp.addr ? NULL : tk->rp.kp.symbol_name,
			tk->rp.kp.addr ? 0 : tk->rp.kp.offset);
}

bool trace_kprobe_error_injectable(struct trace_event_call *call)
{
	struct trace_kprobe *tk = (struct trace_kprobe *)call->data;

	return within_error_injection_list(trace_kprobe_address(tk));
}

static int register_kprobe_event(struct trace_kprobe *tk);
static int unregister_kprobe_event(struct trace_kprobe *tk);

static DEFINE_MUTEX(probe_lock);
static LIST_HEAD(probe_list);

static int kprobe_dispatcher(struct kprobe *kp, struct pt_regs *regs);
static int kretprobe_dispatcher(struct kretprobe_instance *ri,
				struct pt_regs *regs);

/*
 * Allocate new trace_probe and initialize it (including kprobes).
 */
static struct trace_kprobe *alloc_trace_kprobe(const char *group,
					     const char *event,
					     void *addr,
					     const char *symbol,
					     unsigned long offs,
					     int maxactive,
					     int nargs, bool is_return)
{
	struct trace_kprobe *tk;
	int ret = -ENOMEM;

	tk = kzalloc(SIZEOF_TRACE_KPROBE(nargs), GFP_KERNEL);
	if (!tk)
		return ERR_PTR(ret);

	tk->nhit = alloc_percpu(unsigned long);
	if (!tk->nhit)
		goto error;

	if (symbol) {
		tk->symbol = kstrdup(symbol, GFP_KERNEL);
		if (!tk->symbol)
			goto error;
		tk->rp.kp.symbol_name = tk->symbol;
		tk->rp.kp.offset = offs;
	} else
		tk->rp.kp.addr = addr;

	if (is_return)
		tk->rp.handler = kretprobe_dispatcher;
	else
		tk->rp.kp.pre_handler = kprobe_dispatcher;

	tk->rp.maxactive = maxactive;

	if (!event || !is_good_name(event)) {
		ret = -EINVAL;
		goto error;
	}

	tk->tp.call.class = &tk->tp.class;
	tk->tp.call.name = kstrdup(event, GFP_KERNEL);
	if (!tk->tp.call.name)
		goto error;

	if (!group || !is_good_name(group)) {
		ret = -EINVAL;
		goto error;
	}

	tk->tp.class.system = kstrdup(group, GFP_KERNEL);
	if (!tk->tp.class.system)
		goto error;

	INIT_LIST_HEAD(&tk->list);
	INIT_LIST_HEAD(&tk->tp.files);
	return tk;
error:
	kfree(tk->tp.call.name);
	kfree(tk->symbol);
	free_percpu(tk->nhit);
	kfree(tk);
	return ERR_PTR(ret);
}

static void free_trace_kprobe(struct trace_kprobe *tk)
{
	int i;

	for (i = 0; i < tk->tp.nr_args; i++)
		traceprobe_free_probe_arg(&tk->tp.args[i]);

	kfree(tk->tp.call.class->system);
	kfree(tk->tp.call.name);
	kfree(tk->symbol);
	free_percpu(tk->nhit);
	kfree(tk);
}

static struct trace_kprobe *find_trace_kprobe(const char *event,
					      const char *group)
{
	struct trace_kprobe *tk;

	list_for_each_entry(tk, &probe_list, list)
		if (strcmp(trace_event_name(&tk->tp.call), event) == 0 &&
		    strcmp(tk->tp.call.class->system, group) == 0)
			return tk;
	return NULL;
}

static inline int __enable_trace_kprobe(struct trace_kprobe *tk)
{
	int ret = 0;

	if (trace_probe_is_registered(&tk->tp) && !trace_kprobe_has_gone(tk)) {
		if (trace_kprobe_is_return(tk))
			ret = enable_kretprobe(&tk->rp);
		else
			ret = enable_kprobe(&tk->rp.kp);
	}

	return ret;
}

/*
 * Enable trace_probe
 * if the file is NULL, enable "perf" handler, or enable "trace" handler.
 */
static int
enable_trace_kprobe(struct trace_kprobe *tk, struct trace_event_file *file)
{
	struct event_file_link *link;
	int ret = 0;

	if (file) {
		link = kmalloc(sizeof(*link), GFP_KERNEL);
		if (!link) {
			ret = -ENOMEM;
			goto out;
		}

		link->file = file;
		list_add_tail_rcu(&link->list, &tk->tp.files);

		tk->tp.flags |= TP_FLAG_TRACE;
		ret = __enable_trace_kprobe(tk);
		if (ret) {
			list_del_rcu(&link->list);
			kfree(link);
			tk->tp.flags &= ~TP_FLAG_TRACE;
		}

	} else {
		tk->tp.flags |= TP_FLAG_PROFILE;
		ret = __enable_trace_kprobe(tk);
		if (ret)
			tk->tp.flags &= ~TP_FLAG_PROFILE;
	}
 out:
	return ret;
}

/*
 * Disable trace_probe
 * if the file is NULL, disable "perf" handler, or disable "trace" handler.
 */
static int
disable_trace_kprobe(struct trace_kprobe *tk, struct trace_event_file *file)
{
	struct event_file_link *link = NULL;
	int wait = 0;
	int ret = 0;

	if (file) {
		link = find_event_file_link(&tk->tp, file);
		if (!link) {
			ret = -EINVAL;
			goto out;
		}

		list_del_rcu(&link->list);
		wait = 1;
		if (!list_empty(&tk->tp.files))
			goto out;

		tk->tp.flags &= ~TP_FLAG_TRACE;
	} else
		tk->tp.flags &= ~TP_FLAG_PROFILE;

	if (!trace_probe_is_enabled(&tk->tp) && trace_probe_is_registered(&tk->tp)) {
		if (trace_kprobe_is_return(tk))
			disable_kretprobe(&tk->rp);
		else
			disable_kprobe(&tk->rp.kp);
		wait = 1;
	}

	/*
	 * if tk is not added to any list, it must be a local trace_kprobe
	 * created with perf_event_open. We don't need to wait for these
	 * trace_kprobes
	 */
	if (list_empty(&tk->list))
		wait = 0;
 out:
	if (wait) {
		/*
		 * Synchronize with kprobe_trace_func/kretprobe_trace_func
		 * to ensure disabled (all running handlers are finished).
		 * This is not only for kfree(), but also the caller,
		 * trace_remove_event_call() supposes it for releasing
		 * event_call related objects, which will be accessed in
		 * the kprobe_trace_func/kretprobe_trace_func.
		 */
		synchronize_sched();
		kfree(link);	/* Ignored if link == NULL */
	}

	return ret;
}

#if defined(CONFIG_KPROBES_ON_FTRACE) && \
	!defined(CONFIG_KPROBE_EVENTS_ON_NOTRACE)
static bool within_notrace_func(struct trace_kprobe *tk)
{
	unsigned long offset, size, addr;

	addr = trace_kprobe_address(tk);
	if (!addr || !kallsyms_lookup_size_offset(addr, &size, &offset))
		return false;

	/* Get the entry address of the target function */
	addr -= offset;

	/*
	 * Since ftrace_location_range() does inclusive range check, we need
	 * to subtract 1 byte from the end address.
	 */
	return !ftrace_location_range(addr, addr + size - 1);
}
#else
#define within_notrace_func(tk)	(false)
#endif

/* Internal register function - just handle k*probes and flags */
static int __register_trace_kprobe(struct trace_kprobe *tk)
{
	int i, ret;

	if (trace_probe_is_registered(&tk->tp))
		return -EINVAL;

	if (within_notrace_func(tk)) {
		pr_warn("Could not probe notrace function %s\n",
			trace_kprobe_symbol(tk));
		return -EINVAL;
	}

<<<<<<< HEAD
	for (i = 0; i < tk->tp.nr_args; i++)
		traceprobe_update_arg(&tk->tp.args[i]);
=======
	for (i = 0; i < tk->tp.nr_args; i++) {
		ret = traceprobe_update_arg(&tk->tp.args[i]);
		if (ret)
			return ret;
	}
>>>>>>> 0fd79184

	/* Set/clear disabled flag according to tp->flag */
	if (trace_probe_is_enabled(&tk->tp))
		tk->rp.kp.flags &= ~KPROBE_FLAG_DISABLED;
	else
		tk->rp.kp.flags |= KPROBE_FLAG_DISABLED;

	if (trace_kprobe_is_return(tk))
		ret = register_kretprobe(&tk->rp);
	else
		ret = register_kprobe(&tk->rp.kp);

	if (ret == 0) {
		tk->tp.flags |= TP_FLAG_REGISTERED;
	} else if (ret == -EILSEQ) {
		pr_warn("Probing address(0x%p) is not an instruction boundary.\n",
			tk->rp.kp.addr);
		ret = -EINVAL;
	}
	return ret;
}

/* Internal unregister function - just handle k*probes and flags */
static void __unregister_trace_kprobe(struct trace_kprobe *tk)
{
	if (trace_probe_is_registered(&tk->tp)) {
		if (trace_kprobe_is_return(tk))
			unregister_kretprobe(&tk->rp);
		else
			unregister_kprobe(&tk->rp.kp);
		tk->tp.flags &= ~TP_FLAG_REGISTERED;
		/* Cleanup kprobe for reuse */
		if (tk->rp.kp.symbol_name)
			tk->rp.kp.addr = NULL;
	}
}

/* Unregister a trace_probe and probe_event: call with locking probe_lock */
static int unregister_trace_kprobe(struct trace_kprobe *tk)
{
	/* Enabled event can not be unregistered */
	if (trace_probe_is_enabled(&tk->tp))
		return -EBUSY;

	/* Will fail if probe is being used by ftrace or perf */
	if (unregister_kprobe_event(tk))
		return -EBUSY;

	__unregister_trace_kprobe(tk);
	list_del(&tk->list);

	return 0;
}

/* Register a trace_probe and probe_event */
static int register_trace_kprobe(struct trace_kprobe *tk)
{
	struct trace_kprobe *old_tk;
	int ret;

	mutex_lock(&probe_lock);

	/* Delete old (same name) event if exist */
	old_tk = find_trace_kprobe(trace_event_name(&tk->tp.call),
			tk->tp.call.class->system);
	if (old_tk) {
		ret = unregister_trace_kprobe(old_tk);
		if (ret < 0)
			goto end;
		free_trace_kprobe(old_tk);
	}

	/* Register new event */
	ret = register_kprobe_event(tk);
	if (ret) {
		pr_warn("Failed to register probe event(%d)\n", ret);
		goto end;
	}

	/* Register k*probe */
	ret = __register_trace_kprobe(tk);
	if (ret == -ENOENT && !trace_kprobe_module_exist(tk)) {
		pr_warn("This probe might be able to register after target module is loaded. Continue.\n");
		ret = 0;
	}

	if (ret < 0)
		unregister_kprobe_event(tk);
	else
		list_add_tail(&tk->list, &probe_list);

end:
	mutex_unlock(&probe_lock);
	return ret;
}

/* Module notifier call back, checking event on the module */
static int trace_kprobe_module_callback(struct notifier_block *nb,
				       unsigned long val, void *data)
{
	struct module *mod = data;
	struct trace_kprobe *tk;
	int ret;

	if (val != MODULE_STATE_COMING)
		return NOTIFY_DONE;

	/* Update probes on coming module */
	mutex_lock(&probe_lock);
	list_for_each_entry(tk, &probe_list, list) {
		if (trace_kprobe_within_module(tk, mod)) {
			/* Don't need to check busy - this should have gone. */
			__unregister_trace_kprobe(tk);
			ret = __register_trace_kprobe(tk);
			if (ret)
				pr_warn("Failed to re-register probe %s on %s: %d\n",
					trace_event_name(&tk->tp.call),
					mod->name, ret);
		}
	}
	mutex_unlock(&probe_lock);

	return NOTIFY_DONE;
}

static struct notifier_block trace_kprobe_module_nb = {
	.notifier_call = trace_kprobe_module_callback,
	.priority = 1	/* Invoked after kprobe module callback */
};

/* Convert certain expected symbols into '_' when generating event names */
static inline void sanitize_event_name(char *name)
{
	while (*name++ != '\0')
		if (*name == ':' || *name == '.')
			*name = '_';
}

static int create_trace_kprobe(int argc, char **argv)
{
	/*
	 * Argument syntax:
	 *  - Add kprobe:
	 *      p[:[GRP/]EVENT] [MOD:]KSYM[+OFFS]|KADDR [FETCHARGS]
	 *  - Add kretprobe:
	 *      r[MAXACTIVE][:[GRP/]EVENT] [MOD:]KSYM[+0] [FETCHARGS]
	 * Fetch args:
	 *  $retval	: fetch return value
	 *  $stack	: fetch stack address
	 *  $stackN	: fetch Nth of stack (N:0-)
	 *  $comm       : fetch current task comm
	 *  @ADDR	: fetch memory at ADDR (ADDR should be in kernel)
	 *  @SYM[+|-offs] : fetch memory at SYM +|- offs (SYM is a data symbol)
	 *  %REG	: fetch register REG
	 * Dereferencing memory fetch:
	 *  +|-offs(ARG) : fetch memory at ARG +|- offs address.
	 * Alias name of args:
	 *  NAME=FETCHARG : set NAME as alias of FETCHARG.
	 * Type of args:
	 *  FETCHARG:TYPE : use TYPE instead of unsigned long.
	 */
	struct trace_kprobe *tk;
	int i, ret = 0;
	bool is_return = false, is_delete = false;
	char *symbol = NULL, *event = NULL, *group = NULL;
	int maxactive = 0;
	char *arg;
	long offset = 0;
	void *addr = NULL;
	char buf[MAX_EVENT_NAME_LEN];
	unsigned int flags = TPARG_FL_KERNEL;

	/* argc must be >= 1 */
	if (argv[0][0] == 'p')
		is_return = false;
	else if (argv[0][0] == 'r') {
		is_return = true;
		flags |= TPARG_FL_RETURN;
	} else if (argv[0][0] == '-')
		is_delete = true;
	else {
		pr_info("Probe definition must be started with 'p', 'r' or"
			" '-'.\n");
		return -EINVAL;
	}

	event = strchr(&argv[0][1], ':');
	if (event) {
		event[0] = '\0';
		event++;
	}
	if (is_return && isdigit(argv[0][1])) {
		ret = kstrtouint(&argv[0][1], 0, &maxactive);
		if (ret) {
			pr_info("Failed to parse maxactive.\n");
			return ret;
		}
		/* kretprobes instances are iterated over via a list. The
		 * maximum should stay reasonable.
		 */
		if (maxactive > KRETPROBE_MAXACTIVE_MAX) {
			pr_info("Maxactive is too big (%d > %d).\n",
				maxactive, KRETPROBE_MAXACTIVE_MAX);
			return -E2BIG;
		}
	}

	if (event) {
		char *slash;

		slash = strchr(event, '/');
		if (slash) {
			group = event;
			event = slash + 1;
			slash[0] = '\0';
			if (strlen(group) == 0) {
				pr_info("Group name is not specified\n");
				return -EINVAL;
			}
		}
		if (strlen(event) == 0) {
			pr_info("Event name is not specified\n");
			return -EINVAL;
		}
	}
	if (!group)
		group = KPROBE_EVENT_SYSTEM;

	if (is_delete) {
		if (!event) {
			pr_info("Delete command needs an event name.\n");
			return -EINVAL;
		}
		mutex_lock(&probe_lock);
		tk = find_trace_kprobe(event, group);
		if (!tk) {
			mutex_unlock(&probe_lock);
			pr_info("Event %s/%s doesn't exist.\n", group, event);
			return -ENOENT;
		}
		/* delete an event */
		ret = unregister_trace_kprobe(tk);
		if (ret == 0)
			free_trace_kprobe(tk);
		mutex_unlock(&probe_lock);
		return ret;
	}

	if (argc < 2) {
		pr_info("Probe point is not specified.\n");
		return -EINVAL;
	}

	/* try to parse an address. if that fails, try to read the
	 * input as a symbol. */
	if (kstrtoul(argv[1], 0, (unsigned long *)&addr)) {
		/* a symbol specified */
		symbol = argv[1];
		/* TODO: support .init module functions */
		ret = traceprobe_split_symbol_offset(symbol, &offset);
		if (ret || offset < 0 || offset > UINT_MAX) {
			pr_info("Failed to parse either an address or a symbol.\n");
			return ret;
		}
		if (kprobe_on_func_entry(NULL, symbol, offset))
			flags |= TPARG_FL_FENTRY;
		if (offset && is_return && !(flags & TPARG_FL_FENTRY)) {
			pr_info("Given offset is not valid for return probe.\n");
			return -EINVAL;
		}
	}
	argc -= 2; argv += 2;

	/* setup a probe */
	if (!event) {
		/* Make a new event name */
		if (symbol)
			snprintf(buf, MAX_EVENT_NAME_LEN, "%c_%s_%ld",
				 is_return ? 'r' : 'p', symbol, offset);
		else
			snprintf(buf, MAX_EVENT_NAME_LEN, "%c_0x%p",
				 is_return ? 'r' : 'p', addr);
		sanitize_event_name(buf);
		event = buf;
	}
	tk = alloc_trace_kprobe(group, event, addr, symbol, offset, maxactive,
			       argc, is_return);
	if (IS_ERR(tk)) {
		pr_info("Failed to allocate trace_probe.(%d)\n",
			(int)PTR_ERR(tk));
		return PTR_ERR(tk);
	}

	/* parse arguments */
	ret = 0;
	for (i = 0; i < argc && i < MAX_TRACE_ARGS; i++) {
		struct probe_arg *parg = &tk->tp.args[i];

		/* Increment count for freeing args in error case */
		tk->tp.nr_args++;

		/* Parse argument name */
		arg = strchr(argv[i], '=');
		if (arg) {
			*arg++ = '\0';
			parg->name = kstrdup(argv[i], GFP_KERNEL);
		} else {
			arg = argv[i];
			/* If argument name is omitted, set "argN" */
			snprintf(buf, MAX_EVENT_NAME_LEN, "arg%d", i + 1);
			parg->name = kstrdup(buf, GFP_KERNEL);
		}

		if (!parg->name) {
			pr_info("Failed to allocate argument[%d] name.\n", i);
			ret = -ENOMEM;
			goto error;
		}

		if (!is_good_name(parg->name)) {
			pr_info("Invalid argument[%d] name: %s\n",
				i, parg->name);
			ret = -EINVAL;
			goto error;
		}

		if (traceprobe_conflict_field_name(parg->name,
							tk->tp.args, i)) {
			pr_info("Argument[%d] name '%s' conflicts with "
				"another field.\n", i, argv[i]);
			ret = -EINVAL;
			goto error;
		}

		/* Parse fetch argument */
		ret = traceprobe_parse_probe_arg(arg, &tk->tp.size, parg,
						 flags);
		if (ret) {
			pr_info("Parse error at argument[%d]. (%d)\n", i, ret);
			goto error;
		}
	}

	ret = register_trace_kprobe(tk);
	if (ret)
		goto error;
	return 0;

error:
	free_trace_kprobe(tk);
	return ret;
}

static int release_all_trace_kprobes(void)
{
	struct trace_kprobe *tk;
	int ret = 0;

	mutex_lock(&probe_lock);
	/* Ensure no probe is in use. */
	list_for_each_entry(tk, &probe_list, list)
		if (trace_probe_is_enabled(&tk->tp)) {
			ret = -EBUSY;
			goto end;
		}
	/* TODO: Use batch unregistration */
	while (!list_empty(&probe_list)) {
		tk = list_entry(probe_list.next, struct trace_kprobe, list);
		ret = unregister_trace_kprobe(tk);
		if (ret)
			goto end;
		free_trace_kprobe(tk);
	}

end:
	mutex_unlock(&probe_lock);

	return ret;
}

/* Probes listing interfaces */
static void *probes_seq_start(struct seq_file *m, loff_t *pos)
{
	mutex_lock(&probe_lock);
	return seq_list_start(&probe_list, *pos);
}

static void *probes_seq_next(struct seq_file *m, void *v, loff_t *pos)
{
	return seq_list_next(v, &probe_list, pos);
}

static void probes_seq_stop(struct seq_file *m, void *v)
{
	mutex_unlock(&probe_lock);
}

static int probes_seq_show(struct seq_file *m, void *v)
{
	struct trace_kprobe *tk = v;
	int i;

	seq_putc(m, trace_kprobe_is_return(tk) ? 'r' : 'p');
	seq_printf(m, ":%s/%s", tk->tp.call.class->system,
			trace_event_name(&tk->tp.call));

	if (!tk->symbol)
		seq_printf(m, " 0x%p", tk->rp.kp.addr);
	else if (tk->rp.kp.offset)
		seq_printf(m, " %s+%u", trace_kprobe_symbol(tk),
			   tk->rp.kp.offset);
	else
		seq_printf(m, " %s", trace_kprobe_symbol(tk));

	for (i = 0; i < tk->tp.nr_args; i++)
		seq_printf(m, " %s=%s", tk->tp.args[i].name, tk->tp.args[i].comm);
	seq_putc(m, '\n');

	return 0;
}

static const struct seq_operations probes_seq_op = {
	.start  = probes_seq_start,
	.next   = probes_seq_next,
	.stop   = probes_seq_stop,
	.show   = probes_seq_show
};

static int probes_open(struct inode *inode, struct file *file)
{
	int ret;

	if ((file->f_mode & FMODE_WRITE) && (file->f_flags & O_TRUNC)) {
		ret = release_all_trace_kprobes();
		if (ret < 0)
			return ret;
	}

	return seq_open(file, &probes_seq_op);
}

static ssize_t probes_write(struct file *file, const char __user *buffer,
			    size_t count, loff_t *ppos)
{
	return trace_parse_run_command(file, buffer, count, ppos,
				       create_trace_kprobe);
}

static const struct file_operations kprobe_events_ops = {
	.owner          = THIS_MODULE,
	.open           = probes_open,
	.read           = seq_read,
	.llseek         = seq_lseek,
	.release        = seq_release,
	.write		= probes_write,
};

/* Probes profiling interfaces */
static int probes_profile_seq_show(struct seq_file *m, void *v)
{
	struct trace_kprobe *tk = v;

	seq_printf(m, "  %-44s %15lu %15lu\n",
		   trace_event_name(&tk->tp.call),
		   trace_kprobe_nhit(tk),
		   tk->rp.kp.nmissed);

	return 0;
}

static const struct seq_operations profile_seq_op = {
	.start  = probes_seq_start,
	.next   = probes_seq_next,
	.stop   = probes_seq_stop,
	.show   = probes_profile_seq_show
};

static int profile_open(struct inode *inode, struct file *file)
{
	return seq_open(file, &profile_seq_op);
}

static const struct file_operations kprobe_profile_ops = {
	.owner          = THIS_MODULE,
	.open           = profile_open,
	.read           = seq_read,
	.llseek         = seq_lseek,
	.release        = seq_release,
};

/* Kprobe specific fetch functions */

/* Return the length of string -- including null terminal byte */
static nokprobe_inline int
fetch_store_strlen(unsigned long addr)
{
	mm_segment_t old_fs;
	int ret, len = 0;
	u8 c;

	old_fs = get_fs();
	set_fs(KERNEL_DS);
	pagefault_disable();

	do {
		ret = __copy_from_user_inatomic(&c, (u8 *)addr + len, 1);
		len++;
	} while (c && ret == 0 && len < MAX_STRING_SIZE);

	pagefault_enable();
	set_fs(old_fs);

	return (ret < 0) ? ret : len;
}

/*
 * Fetch a null-terminated string. Caller MUST set *(u32 *)buf with max
 * length and relative data location.
 */
static nokprobe_inline int
fetch_store_string(unsigned long addr, void *dest, void *base)
{
	int maxlen = get_loc_len(*(u32 *)dest);
	u8 *dst = get_loc_data(dest, base);
	long ret;

	if (unlikely(!maxlen))
		return -ENOMEM;
	/*
	 * Try to get string again, since the string can be changed while
	 * probing.
	 */
	ret = strncpy_from_unsafe(dst, (void *)addr, maxlen);

	if (ret >= 0)
		*(u32 *)dest = make_data_loc(ret, (void *)dst - base);
	return ret;
}

static nokprobe_inline int
probe_mem_read(void *dest, void *src, size_t size)
{
	return probe_kernel_read(dest, src, size);
}

/* Note that we don't verify it, since the code does not come from user space */
static int
process_fetch_insn(struct fetch_insn *code, struct pt_regs *regs, void *dest,
		   void *base)
{
	unsigned long val;

retry:
	/* 1st stage: get value from context */
	switch (code->op) {
	case FETCH_OP_REG:
		val = regs_get_register(regs, code->param);
		break;
	case FETCH_OP_STACK:
		val = regs_get_kernel_stack_nth(regs, code->param);
		break;
	case FETCH_OP_STACKP:
		val = kernel_stack_pointer(regs);
		break;
	case FETCH_OP_RETVAL:
		val = regs_return_value(regs);
		break;
	case FETCH_OP_IMM:
		val = code->immediate;
		break;
	case FETCH_OP_COMM:
		val = (unsigned long)current->comm;
		break;
#ifdef CONFIG_HAVE_FUNCTION_ARG_ACCESS_API
	case FETCH_OP_ARG:
		val = regs_get_kernel_argument(regs, code->param);
		break;
#endif
	case FETCH_NOP_SYMBOL:	/* Ignore a place holder */
		code++;
		goto retry;
	default:
		return -EILSEQ;
	}
	code++;

	return process_fetch_insn_bottom(code, val, dest, base);
}
NOKPROBE_SYMBOL(process_fetch_insn)

/* Kprobe handler */
static nokprobe_inline void
__kprobe_trace_func(struct trace_kprobe *tk, struct pt_regs *regs,
		    struct trace_event_file *trace_file)
{
	struct kprobe_trace_entry_head *entry;
	struct ring_buffer_event *event;
	struct ring_buffer *buffer;
	int size, dsize, pc;
	unsigned long irq_flags;
	struct trace_event_call *call = &tk->tp.call;

	WARN_ON(call != trace_file->event_call);

	if (trace_trigger_soft_disabled(trace_file))
		return;

	local_save_flags(irq_flags);
	pc = preempt_count();

	dsize = __get_data_size(&tk->tp, regs);
	size = sizeof(*entry) + tk->tp.size + dsize;

	event = trace_event_buffer_lock_reserve(&buffer, trace_file,
						call->event.type,
						size, irq_flags, pc);
	if (!event)
		return;

	entry = ring_buffer_event_data(event);
	entry->ip = (unsigned long)tk->rp.kp.addr;
	store_trace_args(&entry[1], &tk->tp, regs, sizeof(*entry), dsize);

	event_trigger_unlock_commit_regs(trace_file, buffer, event,
					 entry, irq_flags, pc, regs);
}

static void
kprobe_trace_func(struct trace_kprobe *tk, struct pt_regs *regs)
{
	struct event_file_link *link;

	list_for_each_entry_rcu(link, &tk->tp.files, list)
		__kprobe_trace_func(tk, regs, link->file);
}
NOKPROBE_SYMBOL(kprobe_trace_func);

/* Kretprobe handler */
static nokprobe_inline void
__kretprobe_trace_func(struct trace_kprobe *tk, struct kretprobe_instance *ri,
		       struct pt_regs *regs,
		       struct trace_event_file *trace_file)
{
	struct kretprobe_trace_entry_head *entry;
	struct ring_buffer_event *event;
	struct ring_buffer *buffer;
	int size, pc, dsize;
	unsigned long irq_flags;
	struct trace_event_call *call = &tk->tp.call;

	WARN_ON(call != trace_file->event_call);

	if (trace_trigger_soft_disabled(trace_file))
		return;

	local_save_flags(irq_flags);
	pc = preempt_count();

	dsize = __get_data_size(&tk->tp, regs);
	size = sizeof(*entry) + tk->tp.size + dsize;

	event = trace_event_buffer_lock_reserve(&buffer, trace_file,
						call->event.type,
						size, irq_flags, pc);
	if (!event)
		return;

	entry = ring_buffer_event_data(event);
	entry->func = (unsigned long)tk->rp.kp.addr;
	entry->ret_ip = (unsigned long)ri->ret_addr;
	store_trace_args(&entry[1], &tk->tp, regs, sizeof(*entry), dsize);

	event_trigger_unlock_commit_regs(trace_file, buffer, event,
					 entry, irq_flags, pc, regs);
}

static void
kretprobe_trace_func(struct trace_kprobe *tk, struct kretprobe_instance *ri,
		     struct pt_regs *regs)
{
	struct event_file_link *link;

	list_for_each_entry_rcu(link, &tk->tp.files, list)
		__kretprobe_trace_func(tk, ri, regs, link->file);
}
NOKPROBE_SYMBOL(kretprobe_trace_func);

/* Event entry printers */
static enum print_line_t
print_kprobe_event(struct trace_iterator *iter, int flags,
		   struct trace_event *event)
{
	struct kprobe_trace_entry_head *field;
	struct trace_seq *s = &iter->seq;
	struct trace_probe *tp;

	field = (struct kprobe_trace_entry_head *)iter->ent;
	tp = container_of(event, struct trace_probe, call.event);

	trace_seq_printf(s, "%s: (", trace_event_name(&tp->call));

	if (!seq_print_ip_sym(s, field->ip, flags | TRACE_ITER_SYM_OFFSET))
		goto out;

	trace_seq_putc(s, ')');

	if (print_probe_args(s, tp->args, tp->nr_args,
			     (u8 *)&field[1], field) < 0)
		goto out;

	trace_seq_putc(s, '\n');
 out:
	return trace_handle_return(s);
}

static enum print_line_t
print_kretprobe_event(struct trace_iterator *iter, int flags,
		      struct trace_event *event)
{
	struct kretprobe_trace_entry_head *field;
	struct trace_seq *s = &iter->seq;
	struct trace_probe *tp;

	field = (struct kretprobe_trace_entry_head *)iter->ent;
	tp = container_of(event, struct trace_probe, call.event);

	trace_seq_printf(s, "%s: (", trace_event_name(&tp->call));

	if (!seq_print_ip_sym(s, field->ret_ip, flags | TRACE_ITER_SYM_OFFSET))
		goto out;

	trace_seq_puts(s, " <- ");

	if (!seq_print_ip_sym(s, field->func, flags & ~TRACE_ITER_SYM_OFFSET))
		goto out;

	trace_seq_putc(s, ')');

	if (print_probe_args(s, tp->args, tp->nr_args,
			     (u8 *)&field[1], field) < 0)
		goto out;

	trace_seq_putc(s, '\n');

 out:
	return trace_handle_return(s);
}


static int kprobe_event_define_fields(struct trace_event_call *event_call)
{
	int ret;
	struct kprobe_trace_entry_head field;
	struct trace_kprobe *tk = (struct trace_kprobe *)event_call->data;

	DEFINE_FIELD(unsigned long, ip, FIELD_STRING_IP, 0);

	return traceprobe_define_arg_fields(event_call, sizeof(field), &tk->tp);
}

static int kretprobe_event_define_fields(struct trace_event_call *event_call)
{
	int ret;
	struct kretprobe_trace_entry_head field;
	struct trace_kprobe *tk = (struct trace_kprobe *)event_call->data;

	DEFINE_FIELD(unsigned long, func, FIELD_STRING_FUNC, 0);
	DEFINE_FIELD(unsigned long, ret_ip, FIELD_STRING_RETIP, 0);

	return traceprobe_define_arg_fields(event_call, sizeof(field), &tk->tp);
}

#ifdef CONFIG_PERF_EVENTS

/* Kprobe profile handler */
static int
kprobe_perf_func(struct trace_kprobe *tk, struct pt_regs *regs)
{
	struct trace_event_call *call = &tk->tp.call;
	struct kprobe_trace_entry_head *entry;
	struct hlist_head *head;
	int size, __size, dsize;
	int rctx;

	if (bpf_prog_array_valid(call)) {
		unsigned long orig_ip = instruction_pointer(regs);
		int ret;

		ret = trace_call_bpf(call, regs);

		/*
		 * We need to check and see if we modified the pc of the
		 * pt_regs, and if so return 1 so that we don't do the
		 * single stepping.
		 */
		if (orig_ip != instruction_pointer(regs))
			return 1;
		if (!ret)
			return 0;
	}

	head = this_cpu_ptr(call->perf_events);
	if (hlist_empty(head))
		return 0;

	dsize = __get_data_size(&tk->tp, regs);
	__size = sizeof(*entry) + tk->tp.size + dsize;
	size = ALIGN(__size + sizeof(u32), sizeof(u64));
	size -= sizeof(u32);

	entry = perf_trace_buf_alloc(size, NULL, &rctx);
	if (!entry)
		return 0;

	entry->ip = (unsigned long)tk->rp.kp.addr;
	memset(&entry[1], 0, dsize);
	store_trace_args(&entry[1], &tk->tp, regs, sizeof(*entry), dsize);
	perf_trace_buf_submit(entry, size, rctx, call->event.type, 1, regs,
			      head, NULL);
	return 0;
}
NOKPROBE_SYMBOL(kprobe_perf_func);

/* Kretprobe profile handler */
static void
kretprobe_perf_func(struct trace_kprobe *tk, struct kretprobe_instance *ri,
		    struct pt_regs *regs)
{
	struct trace_event_call *call = &tk->tp.call;
	struct kretprobe_trace_entry_head *entry;
	struct hlist_head *head;
	int size, __size, dsize;
	int rctx;

	if (bpf_prog_array_valid(call) && !trace_call_bpf(call, regs))
		return;

	head = this_cpu_ptr(call->perf_events);
	if (hlist_empty(head))
		return;

	dsize = __get_data_size(&tk->tp, regs);
	__size = sizeof(*entry) + tk->tp.size + dsize;
	size = ALIGN(__size + sizeof(u32), sizeof(u64));
	size -= sizeof(u32);

	entry = perf_trace_buf_alloc(size, NULL, &rctx);
	if (!entry)
		return;

	entry->func = (unsigned long)tk->rp.kp.addr;
	entry->ret_ip = (unsigned long)ri->ret_addr;
	store_trace_args(&entry[1], &tk->tp, regs, sizeof(*entry), dsize);
	perf_trace_buf_submit(entry, size, rctx, call->event.type, 1, regs,
			      head, NULL);
}
NOKPROBE_SYMBOL(kretprobe_perf_func);

int bpf_get_kprobe_info(const struct perf_event *event, u32 *fd_type,
			const char **symbol, u64 *probe_offset,
			u64 *probe_addr, bool perf_type_tracepoint)
{
	const char *pevent = trace_event_name(event->tp_event);
	const char *group = event->tp_event->class->system;
	struct trace_kprobe *tk;

	if (perf_type_tracepoint)
		tk = find_trace_kprobe(pevent, group);
	else
		tk = event->tp_event->data;
	if (!tk)
		return -EINVAL;

	*fd_type = trace_kprobe_is_return(tk) ? BPF_FD_TYPE_KRETPROBE
					      : BPF_FD_TYPE_KPROBE;
	if (tk->symbol) {
		*symbol = tk->symbol;
		*probe_offset = tk->rp.kp.offset;
		*probe_addr = 0;
	} else {
		*symbol = NULL;
		*probe_offset = 0;
		*probe_addr = (unsigned long)tk->rp.kp.addr;
	}
	return 0;
}
#endif	/* CONFIG_PERF_EVENTS */

/*
 * called by perf_trace_init() or __ftrace_set_clr_event() under event_mutex.
 *
 * kprobe_trace_self_tests_init() does enable_trace_probe/disable_trace_probe
 * lockless, but we can't race with this __init function.
 */
static int kprobe_register(struct trace_event_call *event,
			   enum trace_reg type, void *data)
{
	struct trace_kprobe *tk = (struct trace_kprobe *)event->data;
	struct trace_event_file *file = data;

	switch (type) {
	case TRACE_REG_REGISTER:
		return enable_trace_kprobe(tk, file);
	case TRACE_REG_UNREGISTER:
		return disable_trace_kprobe(tk, file);

#ifdef CONFIG_PERF_EVENTS
	case TRACE_REG_PERF_REGISTER:
		return enable_trace_kprobe(tk, NULL);
	case TRACE_REG_PERF_UNREGISTER:
		return disable_trace_kprobe(tk, NULL);
	case TRACE_REG_PERF_OPEN:
	case TRACE_REG_PERF_CLOSE:
	case TRACE_REG_PERF_ADD:
	case TRACE_REG_PERF_DEL:
		return 0;
#endif
	}
	return 0;
}

static int kprobe_dispatcher(struct kprobe *kp, struct pt_regs *regs)
{
	struct trace_kprobe *tk = container_of(kp, struct trace_kprobe, rp.kp);
	int ret = 0;

	raw_cpu_inc(*tk->nhit);

	if (tk->tp.flags & TP_FLAG_TRACE)
		kprobe_trace_func(tk, regs);
#ifdef CONFIG_PERF_EVENTS
	if (tk->tp.flags & TP_FLAG_PROFILE)
		ret = kprobe_perf_func(tk, regs);
#endif
	return ret;
}
NOKPROBE_SYMBOL(kprobe_dispatcher);

static int
kretprobe_dispatcher(struct kretprobe_instance *ri, struct pt_regs *regs)
{
	struct trace_kprobe *tk = container_of(ri->rp, struct trace_kprobe, rp);

	raw_cpu_inc(*tk->nhit);

	if (tk->tp.flags & TP_FLAG_TRACE)
		kretprobe_trace_func(tk, ri, regs);
#ifdef CONFIG_PERF_EVENTS
	if (tk->tp.flags & TP_FLAG_PROFILE)
		kretprobe_perf_func(tk, ri, regs);
#endif
	return 0;	/* We don't tweek kernel, so just return 0 */
}
NOKPROBE_SYMBOL(kretprobe_dispatcher);

static struct trace_event_functions kretprobe_funcs = {
	.trace		= print_kretprobe_event
};

static struct trace_event_functions kprobe_funcs = {
	.trace		= print_kprobe_event
};

static inline void init_trace_event_call(struct trace_kprobe *tk,
					 struct trace_event_call *call)
{
	INIT_LIST_HEAD(&call->class->fields);
	if (trace_kprobe_is_return(tk)) {
		call->event.funcs = &kretprobe_funcs;
		call->class->define_fields = kretprobe_event_define_fields;
	} else {
		call->event.funcs = &kprobe_funcs;
		call->class->define_fields = kprobe_event_define_fields;
	}

	call->flags = TRACE_EVENT_FL_KPROBE;
	call->class->reg = kprobe_register;
	call->data = tk;
}

static int register_kprobe_event(struct trace_kprobe *tk)
{
	struct trace_event_call *call = &tk->tp.call;
	int ret = 0;

	init_trace_event_call(tk, call);

	if (traceprobe_set_print_fmt(&tk->tp, trace_kprobe_is_return(tk)) < 0)
		return -ENOMEM;
	ret = register_trace_event(&call->event);
	if (!ret) {
		kfree(call->print_fmt);
		return -ENODEV;
	}
	ret = trace_add_event_call(call);
	if (ret) {
		pr_info("Failed to register kprobe event: %s\n",
			trace_event_name(call));
		kfree(call->print_fmt);
		unregister_trace_event(&call->event);
	}
	return ret;
}

static int unregister_kprobe_event(struct trace_kprobe *tk)
{
	int ret;

	/* tp->event is unregistered in trace_remove_event_call() */
	ret = trace_remove_event_call(&tk->tp.call);
	if (!ret)
		kfree(tk->tp.call.print_fmt);
	return ret;
}

#ifdef CONFIG_PERF_EVENTS
/* create a trace_kprobe, but don't add it to global lists */
struct trace_event_call *
create_local_trace_kprobe(char *func, void *addr, unsigned long offs,
			  bool is_return)
{
	struct trace_kprobe *tk;
	int ret;
	char *event;

	/*
	 * local trace_kprobes are not added to probe_list, so they are never
	 * searched in find_trace_kprobe(). Therefore, there is no concern of
	 * duplicated name here.
	 */
	event = func ? func : "DUMMY_EVENT";

	tk = alloc_trace_kprobe(KPROBE_EVENT_SYSTEM, event, (void *)addr, func,
				offs, 0 /* maxactive */, 0 /* nargs */,
				is_return);

	if (IS_ERR(tk)) {
		pr_info("Failed to allocate trace_probe.(%d)\n",
			(int)PTR_ERR(tk));
		return ERR_CAST(tk);
	}

	init_trace_event_call(tk, &tk->tp.call);

	if (traceprobe_set_print_fmt(&tk->tp, trace_kprobe_is_return(tk)) < 0) {
		ret = -ENOMEM;
		goto error;
	}

	ret = __register_trace_kprobe(tk);
	if (ret < 0) {
		kfree(tk->tp.call.print_fmt);
		goto error;
	}

	return &tk->tp.call;
error:
	free_trace_kprobe(tk);
	return ERR_PTR(ret);
}

void destroy_local_trace_kprobe(struct trace_event_call *event_call)
{
	struct trace_kprobe *tk;

	tk = container_of(event_call, struct trace_kprobe, tp.call);

	if (trace_probe_is_enabled(&tk->tp)) {
		WARN_ON(1);
		return;
	}

	__unregister_trace_kprobe(tk);

	kfree(tk->tp.call.print_fmt);
	free_trace_kprobe(tk);
}
#endif /* CONFIG_PERF_EVENTS */

/* Make a tracefs interface for controlling probe points */
static __init int init_kprobe_trace(void)
{
	struct dentry *d_tracer;
	struct dentry *entry;

	if (register_module_notifier(&trace_kprobe_module_nb))
		return -EINVAL;

	d_tracer = tracing_init_dentry();
	if (IS_ERR(d_tracer))
		return 0;

	entry = tracefs_create_file("kprobe_events", 0644, d_tracer,
				    NULL, &kprobe_events_ops);

	/* Event list interface */
	if (!entry)
		pr_warn("Could not create tracefs 'kprobe_events' entry\n");

	/* Profile interface */
	entry = tracefs_create_file("kprobe_profile", 0444, d_tracer,
				    NULL, &kprobe_profile_ops);

	if (!entry)
		pr_warn("Could not create tracefs 'kprobe_profile' entry\n");
	return 0;
}
fs_initcall(init_kprobe_trace);


#ifdef CONFIG_FTRACE_STARTUP_TEST
static __init struct trace_event_file *
find_trace_probe_file(struct trace_kprobe *tk, struct trace_array *tr)
{
	struct trace_event_file *file;

	list_for_each_entry(file, &tr->events, list)
		if (file->event_call == &tk->tp.call)
			return file;

	return NULL;
}

/*
 * Nobody but us can call enable_trace_kprobe/disable_trace_kprobe at this
 * stage, we can do this lockless.
 */
static __init int kprobe_trace_self_tests_init(void)
{
	int ret, warn = 0;
	int (*target)(int, int, int, int, int, int);
	struct trace_kprobe *tk;
	struct trace_event_file *file;

	if (tracing_is_disabled())
		return -ENODEV;

	target = kprobe_trace_selftest_target;

	pr_info("Testing kprobe tracing: ");

	ret = trace_run_command("p:testprobe kprobe_trace_selftest_target "
				"$stack $stack0 +0($stack)",
				create_trace_kprobe);
	if (WARN_ON_ONCE(ret)) {
		pr_warn("error on probing function entry.\n");
		warn++;
	} else {
		/* Enable trace point */
		tk = find_trace_kprobe("testprobe", KPROBE_EVENT_SYSTEM);
		if (WARN_ON_ONCE(tk == NULL)) {
			pr_warn("error on getting new probe.\n");
			warn++;
		} else {
			file = find_trace_probe_file(tk, top_trace_array());
			if (WARN_ON_ONCE(file == NULL)) {
				pr_warn("error on getting probe file.\n");
				warn++;
			} else
				enable_trace_kprobe(tk, file);
		}
	}

	ret = trace_run_command("r:testprobe2 kprobe_trace_selftest_target "
				"$retval", create_trace_kprobe);
	if (WARN_ON_ONCE(ret)) {
		pr_warn("error on probing function return.\n");
		warn++;
	} else {
		/* Enable trace point */
		tk = find_trace_kprobe("testprobe2", KPROBE_EVENT_SYSTEM);
		if (WARN_ON_ONCE(tk == NULL)) {
			pr_warn("error on getting 2nd new probe.\n");
			warn++;
		} else {
			file = find_trace_probe_file(tk, top_trace_array());
			if (WARN_ON_ONCE(file == NULL)) {
				pr_warn("error on getting probe file.\n");
				warn++;
			} else
				enable_trace_kprobe(tk, file);
		}
	}

	if (warn)
		goto end;

	ret = target(1, 2, 3, 4, 5, 6);

	/*
	 * Not expecting an error here, the check is only to prevent the
	 * optimizer from removing the call to target() as otherwise there
	 * are no side-effects and the call is never performed.
	 */
	if (ret != 21)
		warn++;

	/* Disable trace points before removing it */
	tk = find_trace_kprobe("testprobe", KPROBE_EVENT_SYSTEM);
	if (WARN_ON_ONCE(tk == NULL)) {
		pr_warn("error on getting test probe.\n");
		warn++;
	} else {
		if (trace_kprobe_nhit(tk) != 1) {
			pr_warn("incorrect number of testprobe hits\n");
			warn++;
		}

		file = find_trace_probe_file(tk, top_trace_array());
		if (WARN_ON_ONCE(file == NULL)) {
			pr_warn("error on getting probe file.\n");
			warn++;
		} else
			disable_trace_kprobe(tk, file);
	}

	tk = find_trace_kprobe("testprobe2", KPROBE_EVENT_SYSTEM);
	if (WARN_ON_ONCE(tk == NULL)) {
		pr_warn("error on getting 2nd test probe.\n");
		warn++;
	} else {
		if (trace_kprobe_nhit(tk) != 1) {
			pr_warn("incorrect number of testprobe2 hits\n");
			warn++;
		}

		file = find_trace_probe_file(tk, top_trace_array());
		if (WARN_ON_ONCE(file == NULL)) {
			pr_warn("error on getting probe file.\n");
			warn++;
		} else
			disable_trace_kprobe(tk, file);
	}

	ret = trace_run_command("-:testprobe", create_trace_kprobe);
	if (WARN_ON_ONCE(ret)) {
		pr_warn("error on deleting a probe.\n");
		warn++;
	}

	ret = trace_run_command("-:testprobe2", create_trace_kprobe);
	if (WARN_ON_ONCE(ret)) {
		pr_warn("error on deleting a probe.\n");
		warn++;
	}

end:
	release_all_trace_kprobes();
	/*
	 * Wait for the optimizer work to finish. Otherwise it might fiddle
	 * with probes in already freed __init text.
	 */
	wait_for_kprobe_optimizer();
	if (warn)
		pr_cont("NG: Some tests are failed. Please check them.\n");
	else
		pr_cont("OK\n");
	return 0;
}

late_initcall(kprobe_trace_self_tests_init);

#endif<|MERGE_RESOLUTION|>--- conflicted
+++ resolved
@@ -377,16 +377,11 @@
 		return -EINVAL;
 	}
 
-<<<<<<< HEAD
-	for (i = 0; i < tk->tp.nr_args; i++)
-		traceprobe_update_arg(&tk->tp.args[i]);
-=======
 	for (i = 0; i < tk->tp.nr_args; i++) {
 		ret = traceprobe_update_arg(&tk->tp.args[i]);
 		if (ret)
 			return ret;
 	}
->>>>>>> 0fd79184
 
 	/* Set/clear disabled flag according to tp->flag */
 	if (trace_probe_is_enabled(&tk->tp))
