// SPDX-License-Identifier: GPL-2.0
/* Copyright (c) 2018, Intel Corporation. */

#include "ice_common.h"
#include "ice_sched.h"
#include "ice_adminq_cmd.h"

#define ICE_PF_RESET_WAIT_COUNT	200

#define ICE_PROG_FLEX_ENTRY(hw, rxdid, mdid, idx) \
	wr32((hw), GLFLXP_RXDID_FLX_WRD_##idx(rxdid), \
	     ((ICE_RX_OPC_MDID << \
	       GLFLXP_RXDID_FLX_WRD_##idx##_RXDID_OPCODE_S) & \
	      GLFLXP_RXDID_FLX_WRD_##idx##_RXDID_OPCODE_M) | \
	     (((mdid) << GLFLXP_RXDID_FLX_WRD_##idx##_PROT_MDID_S) & \
	      GLFLXP_RXDID_FLX_WRD_##idx##_PROT_MDID_M))

#define ICE_PROG_FLG_ENTRY(hw, rxdid, flg_0, flg_1, flg_2, flg_3, idx) \
	wr32((hw), GLFLXP_RXDID_FLAGS(rxdid, idx), \
	     (((flg_0) << GLFLXP_RXDID_FLAGS_FLEXIFLAG_4N_S) & \
	      GLFLXP_RXDID_FLAGS_FLEXIFLAG_4N_M) | \
	     (((flg_1) << GLFLXP_RXDID_FLAGS_FLEXIFLAG_4N_1_S) & \
	      GLFLXP_RXDID_FLAGS_FLEXIFLAG_4N_1_M) | \
	     (((flg_2) << GLFLXP_RXDID_FLAGS_FLEXIFLAG_4N_2_S) & \
	      GLFLXP_RXDID_FLAGS_FLEXIFLAG_4N_2_M) | \
	     (((flg_3) << GLFLXP_RXDID_FLAGS_FLEXIFLAG_4N_3_S) & \
	      GLFLXP_RXDID_FLAGS_FLEXIFLAG_4N_3_M))

/**
 * ice_set_mac_type - Sets MAC type
 * @hw: pointer to the HW structure
 *
 * This function sets the MAC type of the adapter based on the
 * vendor ID and device ID stored in the HW structure.
 */
static enum ice_status ice_set_mac_type(struct ice_hw *hw)
{
	if (hw->vendor_id != PCI_VENDOR_ID_INTEL)
		return ICE_ERR_DEVICE_NOT_SUPPORTED;

	hw->mac_type = ICE_MAC_GENERIC;
	return 0;
}

/**
 * ice_dev_onetime_setup - Temporary HW/FW workarounds
 * @hw: pointer to the HW structure
 *
 * This function provides temporary workarounds for certain issues
 * that are expected to be fixed in the HW/FW.
 */
void ice_dev_onetime_setup(struct ice_hw *hw)
{
#define MBX_PF_VT_PFALLOC	0x00231E80
	/* set VFs per PF */
	wr32(hw, MBX_PF_VT_PFALLOC, rd32(hw, PF_VT_PFALLOC_HIF));
}

/**
 * ice_clear_pf_cfg - Clear PF configuration
 * @hw: pointer to the hardware structure
 *
 * Clears any existing PF configuration (VSIs, VSI lists, switch rules, port
 * configuration, flow director filters, etc.).
 */
enum ice_status ice_clear_pf_cfg(struct ice_hw *hw)
{
	struct ice_aq_desc desc;

	ice_fill_dflt_direct_cmd_desc(&desc, ice_aqc_opc_clear_pf_cfg);

	return ice_aq_send_cmd(hw, &desc, NULL, 0, NULL);
}

/**
 * ice_aq_manage_mac_read - manage MAC address read command
 * @hw: pointer to the HW struct
 * @buf: a virtual buffer to hold the manage MAC read response
 * @buf_size: Size of the virtual buffer
 * @cd: pointer to command details structure or NULL
 *
 * This function is used to return per PF station MAC address (0x0107).
 * NOTE: Upon successful completion of this command, MAC address information
 * is returned in user specified buffer. Please interpret user specified
 * buffer as "manage_mac_read" response.
 * Response such as various MAC addresses are stored in HW struct (port.mac)
 * ice_aq_discover_caps is expected to be called before this function is called.
 */
static enum ice_status
ice_aq_manage_mac_read(struct ice_hw *hw, void *buf, u16 buf_size,
		       struct ice_sq_cd *cd)
{
	struct ice_aqc_manage_mac_read_resp *resp;
	struct ice_aqc_manage_mac_read *cmd;
	struct ice_aq_desc desc;
	enum ice_status status;
	u16 flags;
	u8 i;

	cmd = &desc.params.mac_read;

	if (buf_size < sizeof(*resp))
		return ICE_ERR_BUF_TOO_SHORT;

	ice_fill_dflt_direct_cmd_desc(&desc, ice_aqc_opc_manage_mac_read);

	status = ice_aq_send_cmd(hw, &desc, buf, buf_size, cd);
	if (status)
		return status;

	resp = (struct ice_aqc_manage_mac_read_resp *)buf;
	flags = le16_to_cpu(cmd->flags) & ICE_AQC_MAN_MAC_READ_M;

	if (!(flags & ICE_AQC_MAN_MAC_LAN_ADDR_VALID)) {
		ice_debug(hw, ICE_DBG_LAN, "got invalid MAC address\n");
		return ICE_ERR_CFG;
	}

	/* A single port can report up to two (LAN and WoL) addresses */
	for (i = 0; i < cmd->num_addr; i++)
		if (resp[i].addr_type == ICE_AQC_MAN_MAC_ADDR_TYPE_LAN) {
			ether_addr_copy(hw->port_info->mac.lan_addr,
					resp[i].mac_addr);
			ether_addr_copy(hw->port_info->mac.perm_addr,
					resp[i].mac_addr);
			break;
		}

	return 0;
}

/**
 * ice_aq_get_phy_caps - returns PHY capabilities
 * @pi: port information structure
 * @qual_mods: report qualified modules
 * @report_mode: report mode capabilities
 * @pcaps: structure for PHY capabilities to be filled
 * @cd: pointer to command details structure or NULL
 *
 * Returns the various PHY capabilities supported on the Port (0x0600)
 */
enum ice_status
ice_aq_get_phy_caps(struct ice_port_info *pi, bool qual_mods, u8 report_mode,
		    struct ice_aqc_get_phy_caps_data *pcaps,
		    struct ice_sq_cd *cd)
{
	struct ice_aqc_get_phy_caps *cmd;
	u16 pcaps_size = sizeof(*pcaps);
	struct ice_aq_desc desc;
	enum ice_status status;

	cmd = &desc.params.get_phy;

	if (!pcaps || (report_mode & ~ICE_AQC_REPORT_MODE_M) || !pi)
		return ICE_ERR_PARAM;

	ice_fill_dflt_direct_cmd_desc(&desc, ice_aqc_opc_get_phy_caps);

	if (qual_mods)
		cmd->param0 |= cpu_to_le16(ICE_AQC_GET_PHY_RQM);

	cmd->param0 |= cpu_to_le16(report_mode);
	status = ice_aq_send_cmd(pi->hw, &desc, pcaps, pcaps_size, cd);

	if (!status && report_mode == ICE_AQC_REPORT_TOPO_CAP) {
		pi->phy.phy_type_low = le64_to_cpu(pcaps->phy_type_low);
		pi->phy.phy_type_high = le64_to_cpu(pcaps->phy_type_high);
	}

	return status;
}

/**
 * ice_get_media_type - Gets media type
 * @pi: port information structure
 */
static enum ice_media_type ice_get_media_type(struct ice_port_info *pi)
{
	struct ice_link_status *hw_link_info;

	if (!pi)
		return ICE_MEDIA_UNKNOWN;

	hw_link_info = &pi->phy.link_info;
	if (hw_link_info->phy_type_low && hw_link_info->phy_type_high)
		/* If more than one media type is selected, report unknown */
		return ICE_MEDIA_UNKNOWN;

	if (hw_link_info->phy_type_low) {
		switch (hw_link_info->phy_type_low) {
		case ICE_PHY_TYPE_LOW_1000BASE_SX:
		case ICE_PHY_TYPE_LOW_1000BASE_LX:
		case ICE_PHY_TYPE_LOW_10GBASE_SR:
		case ICE_PHY_TYPE_LOW_10GBASE_LR:
		case ICE_PHY_TYPE_LOW_10G_SFI_C2C:
		case ICE_PHY_TYPE_LOW_25GBASE_SR:
		case ICE_PHY_TYPE_LOW_25GBASE_LR:
		case ICE_PHY_TYPE_LOW_25G_AUI_C2C:
		case ICE_PHY_TYPE_LOW_40GBASE_SR4:
		case ICE_PHY_TYPE_LOW_40GBASE_LR4:
		case ICE_PHY_TYPE_LOW_50GBASE_SR2:
		case ICE_PHY_TYPE_LOW_50GBASE_LR2:
		case ICE_PHY_TYPE_LOW_50GBASE_SR:
		case ICE_PHY_TYPE_LOW_50GBASE_FR:
		case ICE_PHY_TYPE_LOW_50GBASE_LR:
		case ICE_PHY_TYPE_LOW_100GBASE_SR4:
		case ICE_PHY_TYPE_LOW_100GBASE_LR4:
		case ICE_PHY_TYPE_LOW_100GBASE_SR2:
		case ICE_PHY_TYPE_LOW_100GBASE_DR:
			return ICE_MEDIA_FIBER;
		case ICE_PHY_TYPE_LOW_100BASE_TX:
		case ICE_PHY_TYPE_LOW_1000BASE_T:
		case ICE_PHY_TYPE_LOW_2500BASE_T:
		case ICE_PHY_TYPE_LOW_5GBASE_T:
		case ICE_PHY_TYPE_LOW_10GBASE_T:
		case ICE_PHY_TYPE_LOW_25GBASE_T:
			return ICE_MEDIA_BASET;
		case ICE_PHY_TYPE_LOW_10G_SFI_DA:
		case ICE_PHY_TYPE_LOW_25GBASE_CR:
		case ICE_PHY_TYPE_LOW_25GBASE_CR_S:
		case ICE_PHY_TYPE_LOW_25GBASE_CR1:
		case ICE_PHY_TYPE_LOW_40GBASE_CR4:
		case ICE_PHY_TYPE_LOW_50GBASE_CR2:
		case ICE_PHY_TYPE_LOW_50GBASE_CP:
		case ICE_PHY_TYPE_LOW_100GBASE_CR4:
		case ICE_PHY_TYPE_LOW_100GBASE_CR_PAM4:
		case ICE_PHY_TYPE_LOW_100GBASE_CP2:
			return ICE_MEDIA_DA;
		case ICE_PHY_TYPE_LOW_1000BASE_KX:
		case ICE_PHY_TYPE_LOW_2500BASE_KX:
		case ICE_PHY_TYPE_LOW_2500BASE_X:
		case ICE_PHY_TYPE_LOW_5GBASE_KR:
		case ICE_PHY_TYPE_LOW_10GBASE_KR_CR1:
		case ICE_PHY_TYPE_LOW_25GBASE_KR:
		case ICE_PHY_TYPE_LOW_25GBASE_KR1:
		case ICE_PHY_TYPE_LOW_25GBASE_KR_S:
		case ICE_PHY_TYPE_LOW_40GBASE_KR4:
		case ICE_PHY_TYPE_LOW_50GBASE_KR_PAM4:
		case ICE_PHY_TYPE_LOW_50GBASE_KR2:
		case ICE_PHY_TYPE_LOW_100GBASE_KR4:
		case ICE_PHY_TYPE_LOW_100GBASE_KR_PAM4:
			return ICE_MEDIA_BACKPLANE;
		}
	} else {
		switch (hw_link_info->phy_type_high) {
		case ICE_PHY_TYPE_HIGH_100GBASE_KR2_PAM4:
			return ICE_MEDIA_BACKPLANE;
		}
	}
	return ICE_MEDIA_UNKNOWN;
}

/**
 * ice_aq_get_link_info
 * @pi: port information structure
 * @ena_lse: enable/disable LinkStatusEvent reporting
 * @link: pointer to link status structure - optional
 * @cd: pointer to command details structure or NULL
 *
 * Get Link Status (0x607). Returns the link status of the adapter.
 */
enum ice_status
ice_aq_get_link_info(struct ice_port_info *pi, bool ena_lse,
		     struct ice_link_status *link, struct ice_sq_cd *cd)
{
	struct ice_link_status *hw_link_info_old, *hw_link_info;
	struct ice_aqc_get_link_status_data link_data = { 0 };
	struct ice_aqc_get_link_status *resp;
	enum ice_media_type *hw_media_type;
	struct ice_fc_info *hw_fc_info;
	bool tx_pause, rx_pause;
	struct ice_aq_desc desc;
	enum ice_status status;
	u16 cmd_flags;

	if (!pi)
		return ICE_ERR_PARAM;
	hw_link_info_old = &pi->phy.link_info_old;
	hw_media_type = &pi->phy.media_type;
	hw_link_info = &pi->phy.link_info;
	hw_fc_info = &pi->fc;

	ice_fill_dflt_direct_cmd_desc(&desc, ice_aqc_opc_get_link_status);
	cmd_flags = (ena_lse) ? ICE_AQ_LSE_ENA : ICE_AQ_LSE_DIS;
	resp = &desc.params.get_link_status;
	resp->cmd_flags = cpu_to_le16(cmd_flags);
	resp->lport_num = pi->lport;

	status = ice_aq_send_cmd(pi->hw, &desc, &link_data, sizeof(link_data),
				 cd);

	if (status)
		return status;

	/* save off old link status information */
	*hw_link_info_old = *hw_link_info;

	/* update current link status information */
	hw_link_info->link_speed = le16_to_cpu(link_data.link_speed);
	hw_link_info->phy_type_low = le64_to_cpu(link_data.phy_type_low);
	hw_link_info->phy_type_high = le64_to_cpu(link_data.phy_type_high);
	*hw_media_type = ice_get_media_type(pi);
	hw_link_info->link_info = link_data.link_info;
	hw_link_info->an_info = link_data.an_info;
	hw_link_info->ext_info = link_data.ext_info;
	hw_link_info->max_frame_size = le16_to_cpu(link_data.max_frame_size);
	hw_link_info->fec_info = link_data.cfg & ICE_AQ_FEC_MASK;
	hw_link_info->topo_media_conflict = link_data.topo_media_conflict;
	hw_link_info->pacing = link_data.cfg & ICE_AQ_CFG_PACING_M;

	/* update fc info */
	tx_pause = !!(link_data.an_info & ICE_AQ_LINK_PAUSE_TX);
	rx_pause = !!(link_data.an_info & ICE_AQ_LINK_PAUSE_RX);
	if (tx_pause && rx_pause)
		hw_fc_info->current_mode = ICE_FC_FULL;
	else if (tx_pause)
		hw_fc_info->current_mode = ICE_FC_TX_PAUSE;
	else if (rx_pause)
		hw_fc_info->current_mode = ICE_FC_RX_PAUSE;
	else
		hw_fc_info->current_mode = ICE_FC_NONE;

	hw_link_info->lse_ena =
		!!(resp->cmd_flags & cpu_to_le16(ICE_AQ_LSE_IS_ENABLED));

	/* save link status information */
	if (link)
		*link = *hw_link_info;

	/* flag cleared so calling functions don't call AQ again */
	pi->phy.get_link_info = false;

	return 0;
}

/**
 * ice_init_flex_flags
 * @hw: pointer to the hardware structure
 * @prof_id: Rx Descriptor Builder profile ID
 *
 * Function to initialize Rx flex flags
 */
static void ice_init_flex_flags(struct ice_hw *hw, enum ice_rxdid prof_id)
{
	u8 idx = 0;

	/* Flex-flag fields (0-2) are programmed with FLG64 bits with layout:
	 * flexiflags0[5:0] - TCP flags, is_packet_fragmented, is_packet_UDP_GRE
	 * flexiflags1[3:0] - Not used for flag programming
	 * flexiflags2[7:0] - Tunnel and VLAN types
	 * 2 invalid fields in last index
	 */
	switch (prof_id) {
	/* Rx flex flags are currently programmed for the NIC profiles only.
	 * Different flag bit programming configurations can be added per
	 * profile as needed.
	 */
	case ICE_RXDID_FLEX_NIC:
	case ICE_RXDID_FLEX_NIC_2:
		ICE_PROG_FLG_ENTRY(hw, prof_id, ICE_FLG_PKT_FRG,
				   ICE_FLG_UDP_GRE, ICE_FLG_PKT_DSI,
				   ICE_FLG_FIN, idx++);
		/* flex flag 1 is not used for flexi-flag programming, skipping
		 * these four FLG64 bits.
		 */
		ICE_PROG_FLG_ENTRY(hw, prof_id, ICE_FLG_SYN, ICE_FLG_RST,
				   ICE_FLG_PKT_DSI, ICE_FLG_PKT_DSI, idx++);
		ICE_PROG_FLG_ENTRY(hw, prof_id, ICE_FLG_PKT_DSI,
				   ICE_FLG_PKT_DSI, ICE_FLG_EVLAN_x8100,
				   ICE_FLG_EVLAN_x9100, idx++);
		ICE_PROG_FLG_ENTRY(hw, prof_id, ICE_FLG_VLAN_x8100,
				   ICE_FLG_TNL_VLAN, ICE_FLG_TNL_MAC,
				   ICE_FLG_TNL0, idx++);
		ICE_PROG_FLG_ENTRY(hw, prof_id, ICE_FLG_TNL1, ICE_FLG_TNL2,
				   ICE_FLG_PKT_DSI, ICE_FLG_PKT_DSI, idx);
		break;

	default:
		ice_debug(hw, ICE_DBG_INIT,
			  "Flag programming for profile ID %d not supported\n",
			  prof_id);
	}
}

/**
 * ice_init_flex_flds
 * @hw: pointer to the hardware structure
 * @prof_id: Rx Descriptor Builder profile ID
 *
 * Function to initialize flex descriptors
 */
static void ice_init_flex_flds(struct ice_hw *hw, enum ice_rxdid prof_id)
{
	enum ice_flex_rx_mdid mdid;

	switch (prof_id) {
	case ICE_RXDID_FLEX_NIC:
	case ICE_RXDID_FLEX_NIC_2:
		ICE_PROG_FLEX_ENTRY(hw, prof_id, ICE_RX_MDID_HASH_LOW, 0);
		ICE_PROG_FLEX_ENTRY(hw, prof_id, ICE_RX_MDID_HASH_HIGH, 1);
		ICE_PROG_FLEX_ENTRY(hw, prof_id, ICE_RX_MDID_FLOW_ID_LOWER, 2);

		mdid = (prof_id == ICE_RXDID_FLEX_NIC_2) ?
			ICE_RX_MDID_SRC_VSI : ICE_RX_MDID_FLOW_ID_HIGH;

		ICE_PROG_FLEX_ENTRY(hw, prof_id, mdid, 3);

		ice_init_flex_flags(hw, prof_id);
		break;

	default:
		ice_debug(hw, ICE_DBG_INIT,
			  "Field init for profile ID %d not supported\n",
			  prof_id);
	}
}

/**
 * ice_init_fltr_mgmt_struct - initializes filter management list and locks
 * @hw: pointer to the HW struct
 */
static enum ice_status ice_init_fltr_mgmt_struct(struct ice_hw *hw)
{
	struct ice_switch_info *sw;

	hw->switch_info = devm_kzalloc(ice_hw_to_dev(hw),
				       sizeof(*hw->switch_info), GFP_KERNEL);
	sw = hw->switch_info;

	if (!sw)
		return ICE_ERR_NO_MEMORY;

	INIT_LIST_HEAD(&sw->vsi_list_map_head);

	return ice_init_def_sw_recp(hw);
}

/**
 * ice_cleanup_fltr_mgmt_struct - cleanup filter management list and locks
 * @hw: pointer to the HW struct
 */
static void ice_cleanup_fltr_mgmt_struct(struct ice_hw *hw)
{
	struct ice_switch_info *sw = hw->switch_info;
	struct ice_vsi_list_map_info *v_pos_map;
	struct ice_vsi_list_map_info *v_tmp_map;
	struct ice_sw_recipe *recps;
	u8 i;

	list_for_each_entry_safe(v_pos_map, v_tmp_map, &sw->vsi_list_map_head,
				 list_entry) {
		list_del(&v_pos_map->list_entry);
		devm_kfree(ice_hw_to_dev(hw), v_pos_map);
	}
	recps = hw->switch_info->recp_list;
	for (i = 0; i < ICE_SW_LKUP_LAST; i++) {
		struct ice_fltr_mgmt_list_entry *lst_itr, *tmp_entry;

		recps[i].root_rid = i;
		mutex_destroy(&recps[i].filt_rule_lock);
		list_for_each_entry_safe(lst_itr, tmp_entry,
					 &recps[i].filt_rules, list_entry) {
			list_del(&lst_itr->list_entry);
			devm_kfree(ice_hw_to_dev(hw), lst_itr);
		}
	}
	ice_rm_all_sw_replay_rule_info(hw);
	devm_kfree(ice_hw_to_dev(hw), sw->recp_list);
	devm_kfree(ice_hw_to_dev(hw), sw);
}

#define ICE_FW_LOG_DESC_SIZE(n)	(sizeof(struct ice_aqc_fw_logging_data) + \
	(((n) - 1) * sizeof(((struct ice_aqc_fw_logging_data *)0)->entry)))
#define ICE_FW_LOG_DESC_SIZE_MAX	\
	ICE_FW_LOG_DESC_SIZE(ICE_AQC_FW_LOG_ID_MAX)

/**
 * ice_get_fw_log_cfg - get FW logging configuration
 * @hw: pointer to the HW struct
 */
static enum ice_status ice_get_fw_log_cfg(struct ice_hw *hw)
{
	struct ice_aqc_fw_logging_data *config;
	struct ice_aq_desc desc;
	enum ice_status status;
	u16 size;

	size = ICE_FW_LOG_DESC_SIZE_MAX;
	config = devm_kzalloc(ice_hw_to_dev(hw), size, GFP_KERNEL);
	if (!config)
		return ICE_ERR_NO_MEMORY;

	ice_fill_dflt_direct_cmd_desc(&desc, ice_aqc_opc_fw_logging_info);

	desc.flags |= cpu_to_le16(ICE_AQ_FLAG_BUF);
	desc.flags |= cpu_to_le16(ICE_AQ_FLAG_RD);

	status = ice_aq_send_cmd(hw, &desc, config, size, NULL);
	if (!status) {
		u16 i;

		/* Save FW logging information into the HW structure */
		for (i = 0; i < ICE_AQC_FW_LOG_ID_MAX; i++) {
			u16 v, m, flgs;

			v = le16_to_cpu(config->entry[i]);
			m = (v & ICE_AQC_FW_LOG_ID_M) >> ICE_AQC_FW_LOG_ID_S;
			flgs = (v & ICE_AQC_FW_LOG_EN_M) >> ICE_AQC_FW_LOG_EN_S;

			if (m < ICE_AQC_FW_LOG_ID_MAX)
				hw->fw_log.evnts[m].cur = flgs;
		}
	}

	devm_kfree(ice_hw_to_dev(hw), config);

	return status;
}

/**
 * ice_cfg_fw_log - configure FW logging
 * @hw: pointer to the HW struct
 * @enable: enable certain FW logging events if true, disable all if false
 *
 * This function enables/disables the FW logging via Rx CQ events and a UART
 * port based on predetermined configurations. FW logging via the Rx CQ can be
 * enabled/disabled for individual PF's. However, FW logging via the UART can
 * only be enabled/disabled for all PFs on the same device.
 *
 * To enable overall FW logging, the "cq_en" and "uart_en" enable bits in
 * hw->fw_log need to be set accordingly, e.g. based on user-provided input,
 * before initializing the device.
 *
 * When re/configuring FW logging, callers need to update the "cfg" elements of
 * the hw->fw_log.evnts array with the desired logging event configurations for
 * modules of interest. When disabling FW logging completely, the callers can
 * just pass false in the "enable" parameter. On completion, the function will
 * update the "cur" element of the hw->fw_log.evnts array with the resulting
 * logging event configurations of the modules that are being re/configured. FW
 * logging modules that are not part of a reconfiguration operation retain their
 * previous states.
 *
 * Before resetting the device, it is recommended that the driver disables FW
 * logging before shutting down the control queue. When disabling FW logging
 * ("enable" = false), the latest configurations of FW logging events stored in
 * hw->fw_log.evnts[] are not overridden to allow them to be reconfigured after
 * a device reset.
 *
 * When enabling FW logging to emit log messages via the Rx CQ during the
 * device's initialization phase, a mechanism alternative to interrupt handlers
 * needs to be used to extract FW log messages from the Rx CQ periodically and
 * to prevent the Rx CQ from being full and stalling other types of control
 * messages from FW to SW. Interrupts are typically disabled during the device's
 * initialization phase.
 */
static enum ice_status ice_cfg_fw_log(struct ice_hw *hw, bool enable)
{
	struct ice_aqc_fw_logging_data *data = NULL;
	struct ice_aqc_fw_logging *cmd;
	enum ice_status status = 0;
	u16 i, chgs = 0, len = 0;
	struct ice_aq_desc desc;
	u8 actv_evnts = 0;
	void *buf = NULL;

	if (!hw->fw_log.cq_en && !hw->fw_log.uart_en)
		return 0;

	/* Disable FW logging only when the control queue is still responsive */
	if (!enable &&
	    (!hw->fw_log.actv_evnts || !ice_check_sq_alive(hw, &hw->adminq)))
		return 0;

	/* Get current FW log settings */
	status = ice_get_fw_log_cfg(hw);
	if (status)
		return status;

	ice_fill_dflt_direct_cmd_desc(&desc, ice_aqc_opc_fw_logging);
	cmd = &desc.params.fw_logging;

	/* Indicate which controls are valid */
	if (hw->fw_log.cq_en)
		cmd->log_ctrl_valid |= ICE_AQC_FW_LOG_AQ_VALID;

	if (hw->fw_log.uart_en)
		cmd->log_ctrl_valid |= ICE_AQC_FW_LOG_UART_VALID;

	if (enable) {
		/* Fill in an array of entries with FW logging modules and
		 * logging events being reconfigured.
		 */
		for (i = 0; i < ICE_AQC_FW_LOG_ID_MAX; i++) {
			u16 val;

			/* Keep track of enabled event types */
			actv_evnts |= hw->fw_log.evnts[i].cfg;

			if (hw->fw_log.evnts[i].cfg == hw->fw_log.evnts[i].cur)
				continue;

			if (!data) {
				data = devm_kzalloc(ice_hw_to_dev(hw),
						    ICE_FW_LOG_DESC_SIZE_MAX,
						    GFP_KERNEL);
				if (!data)
					return ICE_ERR_NO_MEMORY;
			}

			val = i << ICE_AQC_FW_LOG_ID_S;
			val |= hw->fw_log.evnts[i].cfg << ICE_AQC_FW_LOG_EN_S;
			data->entry[chgs++] = cpu_to_le16(val);
		}

		/* Only enable FW logging if at least one module is specified.
		 * If FW logging is currently enabled but all modules are not
		 * enabled to emit log messages, disable FW logging altogether.
		 */
		if (actv_evnts) {
			/* Leave if there is effectively no change */
			if (!chgs)
				goto out;

			if (hw->fw_log.cq_en)
				cmd->log_ctrl |= ICE_AQC_FW_LOG_AQ_EN;

			if (hw->fw_log.uart_en)
				cmd->log_ctrl |= ICE_AQC_FW_LOG_UART_EN;

			buf = data;
			len = ICE_FW_LOG_DESC_SIZE(chgs);
			desc.flags |= cpu_to_le16(ICE_AQ_FLAG_RD);
		}
	}

	status = ice_aq_send_cmd(hw, &desc, buf, len, NULL);
	if (!status) {
		/* Update the current configuration to reflect events enabled.
		 * hw->fw_log.cq_en and hw->fw_log.uart_en indicate if the FW
		 * logging mode is enabled for the device. They do not reflect
		 * actual modules being enabled to emit log messages. So, their
		 * values remain unchanged even when all modules are disabled.
		 */
		u16 cnt = enable ? chgs : (u16)ICE_AQC_FW_LOG_ID_MAX;

		hw->fw_log.actv_evnts = actv_evnts;
		for (i = 0; i < cnt; i++) {
			u16 v, m;

			if (!enable) {
				/* When disabling all FW logging events as part
				 * of device's de-initialization, the original
				 * configurations are retained, and can be used
				 * to reconfigure FW logging later if the device
				 * is re-initialized.
				 */
				hw->fw_log.evnts[i].cur = 0;
				continue;
			}

			v = le16_to_cpu(data->entry[i]);
			m = (v & ICE_AQC_FW_LOG_ID_M) >> ICE_AQC_FW_LOG_ID_S;
			hw->fw_log.evnts[m].cur = hw->fw_log.evnts[m].cfg;
		}
	}

out:
	if (data)
		devm_kfree(ice_hw_to_dev(hw), data);

	return status;
}

/**
 * ice_output_fw_log
 * @hw: pointer to the HW struct
 * @desc: pointer to the AQ message descriptor
 * @buf: pointer to the buffer accompanying the AQ message
 *
 * Formats a FW Log message and outputs it via the standard driver logs.
 */
void ice_output_fw_log(struct ice_hw *hw, struct ice_aq_desc *desc, void *buf)
{
	ice_debug(hw, ICE_DBG_FW_LOG, "[ FW Log Msg Start ]\n");
	ice_debug_array(hw, ICE_DBG_FW_LOG, 16, 1, (u8 *)buf,
			le16_to_cpu(desc->datalen));
	ice_debug(hw, ICE_DBG_FW_LOG, "[ FW Log Msg End ]\n");
}

/**
 * ice_get_itr_intrl_gran - determine int/intrl granularity
 * @hw: pointer to the HW struct
 *
 * Determines the ITR/intrl granularities based on the maximum aggregate
 * bandwidth according to the device's configuration during power-on.
 */
static void ice_get_itr_intrl_gran(struct ice_hw *hw)
{
	u8 max_agg_bw = (rd32(hw, GL_PWR_MODE_CTL) &
			 GL_PWR_MODE_CTL_CAR_MAX_BW_M) >>
			GL_PWR_MODE_CTL_CAR_MAX_BW_S;

	switch (max_agg_bw) {
	case ICE_MAX_AGG_BW_200G:
	case ICE_MAX_AGG_BW_100G:
	case ICE_MAX_AGG_BW_50G:
		hw->itr_gran = ICE_ITR_GRAN_ABOVE_25;
		hw->intrl_gran = ICE_INTRL_GRAN_ABOVE_25;
		break;
	case ICE_MAX_AGG_BW_25G:
		hw->itr_gran = ICE_ITR_GRAN_MAX_25;
		hw->intrl_gran = ICE_INTRL_GRAN_MAX_25;
		break;
	}
}

/**
 * ice_init_hw - main hardware initialization routine
 * @hw: pointer to the hardware structure
 */
enum ice_status ice_init_hw(struct ice_hw *hw)
{
	struct ice_aqc_get_phy_caps_data *pcaps;
	enum ice_status status;
	u16 mac_buf_len;
	void *mac_buf;

	/* Set MAC type based on DeviceID */
	status = ice_set_mac_type(hw);
	if (status)
		return status;

	hw->pf_id = (u8)(rd32(hw, PF_FUNC_RID) &
			 PF_FUNC_RID_FUNC_NUM_M) >>
		PF_FUNC_RID_FUNC_NUM_S;

	status = ice_reset(hw, ICE_RESET_PFR);
	if (status)
		return status;

	ice_get_itr_intrl_gran(hw);

	status = ice_init_all_ctrlq(hw);
	if (status)
		goto err_unroll_cqinit;

	/* Enable FW logging. Not fatal if this fails. */
	status = ice_cfg_fw_log(hw, true);
	if (status)
		ice_debug(hw, ICE_DBG_INIT, "Failed to enable FW logging.\n");

	status = ice_clear_pf_cfg(hw);
	if (status)
		goto err_unroll_cqinit;

	ice_clear_pxe_mode(hw);

	status = ice_init_nvm(hw);
	if (status)
		goto err_unroll_cqinit;

	status = ice_get_caps(hw);
	if (status)
		goto err_unroll_cqinit;

	hw->port_info = devm_kzalloc(ice_hw_to_dev(hw),
				     sizeof(*hw->port_info), GFP_KERNEL);
	if (!hw->port_info) {
		status = ICE_ERR_NO_MEMORY;
		goto err_unroll_cqinit;
	}

	/* set the back pointer to HW */
	hw->port_info->hw = hw;

	/* Initialize port_info struct with switch configuration data */
	status = ice_get_initial_sw_cfg(hw);
	if (status)
		goto err_unroll_alloc;

	hw->evb_veb = true;

	/* Query the allocated resources for Tx scheduler */
	status = ice_sched_query_res_alloc(hw);
	if (status) {
		ice_debug(hw, ICE_DBG_SCHED,
			  "Failed to get scheduler allocated resources\n");
		goto err_unroll_alloc;
	}

	/* Initialize port_info struct with scheduler data */
	status = ice_sched_init_port(hw->port_info);
	if (status)
		goto err_unroll_sched;

	pcaps = devm_kzalloc(ice_hw_to_dev(hw), sizeof(*pcaps), GFP_KERNEL);
	if (!pcaps) {
		status = ICE_ERR_NO_MEMORY;
		goto err_unroll_sched;
	}

	/* Initialize port_info struct with PHY capabilities */
	status = ice_aq_get_phy_caps(hw->port_info, false,
				     ICE_AQC_REPORT_TOPO_CAP, pcaps, NULL);
	devm_kfree(ice_hw_to_dev(hw), pcaps);
	if (status)
		goto err_unroll_sched;

	/* Initialize port_info struct with link information */
	status = ice_aq_get_link_info(hw->port_info, false, NULL, NULL);
	if (status)
		goto err_unroll_sched;

	/* need a valid SW entry point to build a Tx tree */
	if (!hw->sw_entry_point_layer) {
		ice_debug(hw, ICE_DBG_SCHED, "invalid sw entry point\n");
		status = ICE_ERR_CFG;
		goto err_unroll_sched;
	}
	INIT_LIST_HEAD(&hw->agg_list);

	status = ice_init_fltr_mgmt_struct(hw);
	if (status)
		goto err_unroll_sched;

	ice_dev_onetime_setup(hw);

	/* Get MAC information */
	/* A single port can report up to two (LAN and WoL) addresses */
	mac_buf = devm_kcalloc(ice_hw_to_dev(hw), 2,
			       sizeof(struct ice_aqc_manage_mac_read_resp),
			       GFP_KERNEL);
	mac_buf_len = 2 * sizeof(struct ice_aqc_manage_mac_read_resp);

	if (!mac_buf) {
		status = ICE_ERR_NO_MEMORY;
		goto err_unroll_fltr_mgmt_struct;
	}

	status = ice_aq_manage_mac_read(hw, mac_buf, mac_buf_len, NULL);
	devm_kfree(ice_hw_to_dev(hw), mac_buf);

	if (status)
		goto err_unroll_fltr_mgmt_struct;

	ice_init_flex_flds(hw, ICE_RXDID_FLEX_NIC);
	ice_init_flex_flds(hw, ICE_RXDID_FLEX_NIC_2);

	return 0;

err_unroll_fltr_mgmt_struct:
	ice_cleanup_fltr_mgmt_struct(hw);
err_unroll_sched:
	ice_sched_cleanup_all(hw);
err_unroll_alloc:
	devm_kfree(ice_hw_to_dev(hw), hw->port_info);
err_unroll_cqinit:
	ice_shutdown_all_ctrlq(hw);
	return status;
}

/**
 * ice_deinit_hw - unroll initialization operations done by ice_init_hw
 * @hw: pointer to the hardware structure
 *
 * This should be called only during nominal operation, not as a result of
 * ice_init_hw() failing since ice_init_hw() will take care of unrolling
 * applicable initializations if it fails for any reason.
 */
void ice_deinit_hw(struct ice_hw *hw)
{
	ice_cleanup_fltr_mgmt_struct(hw);

	ice_sched_cleanup_all(hw);
	ice_sched_clear_agg(hw);

	if (hw->port_info) {
		devm_kfree(ice_hw_to_dev(hw), hw->port_info);
		hw->port_info = NULL;
	}

	/* Attempt to disable FW logging before shutting down control queues */
	ice_cfg_fw_log(hw, false);
	ice_shutdown_all_ctrlq(hw);

	/* Clear VSI contexts if not already cleared */
	ice_clear_all_vsi_ctx(hw);
}

/**
 * ice_check_reset - Check to see if a global reset is complete
 * @hw: pointer to the hardware structure
 */
enum ice_status ice_check_reset(struct ice_hw *hw)
{
	u32 cnt, reg = 0, grst_delay;

	/* Poll for Device Active state in case a recent CORER, GLOBR,
	 * or EMPR has occurred. The grst delay value is in 100ms units.
	 * Add 1sec for outstanding AQ commands that can take a long time.
	 */
	grst_delay = ((rd32(hw, GLGEN_RSTCTL) & GLGEN_RSTCTL_GRSTDEL_M) >>
		      GLGEN_RSTCTL_GRSTDEL_S) + 10;

	for (cnt = 0; cnt < grst_delay; cnt++) {
		mdelay(100);
		reg = rd32(hw, GLGEN_RSTAT);
		if (!(reg & GLGEN_RSTAT_DEVSTATE_M))
			break;
	}

	if (cnt == grst_delay) {
		ice_debug(hw, ICE_DBG_INIT,
			  "Global reset polling failed to complete.\n");
		return ICE_ERR_RESET_FAILED;
	}

#define ICE_RESET_DONE_MASK	(GLNVM_ULD_CORER_DONE_M | \
				 GLNVM_ULD_GLOBR_DONE_M)

	/* Device is Active; check Global Reset processes are done */
	for (cnt = 0; cnt < ICE_PF_RESET_WAIT_COUNT; cnt++) {
		reg = rd32(hw, GLNVM_ULD) & ICE_RESET_DONE_MASK;
		if (reg == ICE_RESET_DONE_MASK) {
			ice_debug(hw, ICE_DBG_INIT,
				  "Global reset processes done. %d\n", cnt);
			break;
		}
		mdelay(10);
	}

	if (cnt == ICE_PF_RESET_WAIT_COUNT) {
		ice_debug(hw, ICE_DBG_INIT,
			  "Wait for Reset Done timed out. GLNVM_ULD = 0x%x\n",
			  reg);
		return ICE_ERR_RESET_FAILED;
	}

	return 0;
}

/**
 * ice_pf_reset - Reset the PF
 * @hw: pointer to the hardware structure
 *
 * If a global reset has been triggered, this function checks
 * for its completion and then issues the PF reset
 */
static enum ice_status ice_pf_reset(struct ice_hw *hw)
{
	u32 cnt, reg;

	/* If at function entry a global reset was already in progress, i.e.
	 * state is not 'device active' or any of the reset done bits are not
	 * set in GLNVM_ULD, there is no need for a PF Reset; poll until the
	 * global reset is done.
	 */
	if ((rd32(hw, GLGEN_RSTAT) & GLGEN_RSTAT_DEVSTATE_M) ||
	    (rd32(hw, GLNVM_ULD) & ICE_RESET_DONE_MASK) ^ ICE_RESET_DONE_MASK) {
		/* poll on global reset currently in progress until done */
		if (ice_check_reset(hw))
			return ICE_ERR_RESET_FAILED;

		return 0;
	}

	/* Reset the PF */
	reg = rd32(hw, PFGEN_CTRL);

	wr32(hw, PFGEN_CTRL, (reg | PFGEN_CTRL_PFSWR_M));

	for (cnt = 0; cnt < ICE_PF_RESET_WAIT_COUNT; cnt++) {
		reg = rd32(hw, PFGEN_CTRL);
		if (!(reg & PFGEN_CTRL_PFSWR_M))
			break;

		mdelay(1);
	}

	if (cnt == ICE_PF_RESET_WAIT_COUNT) {
		ice_debug(hw, ICE_DBG_INIT,
			  "PF reset polling failed to complete.\n");
		return ICE_ERR_RESET_FAILED;
	}

	return 0;
}

/**
 * ice_reset - Perform different types of reset
 * @hw: pointer to the hardware structure
 * @req: reset request
 *
 * This function triggers a reset as specified by the req parameter.
 *
 * Note:
 * If anything other than a PF reset is triggered, PXE mode is restored.
 * This has to be cleared using ice_clear_pxe_mode again, once the AQ
 * interface has been restored in the rebuild flow.
 */
enum ice_status ice_reset(struct ice_hw *hw, enum ice_reset_req req)
{
	u32 val = 0;

	switch (req) {
	case ICE_RESET_PFR:
		return ice_pf_reset(hw);
	case ICE_RESET_CORER:
		ice_debug(hw, ICE_DBG_INIT, "CoreR requested\n");
		val = GLGEN_RTRIG_CORER_M;
		break;
	case ICE_RESET_GLOBR:
		ice_debug(hw, ICE_DBG_INIT, "GlobalR requested\n");
		val = GLGEN_RTRIG_GLOBR_M;
		break;
	default:
		return ICE_ERR_PARAM;
	}

	val |= rd32(hw, GLGEN_RTRIG);
	wr32(hw, GLGEN_RTRIG, val);
	ice_flush(hw);

	/* wait for the FW to be ready */
	return ice_check_reset(hw);
}

/**
 * ice_copy_rxq_ctx_to_hw
 * @hw: pointer to the hardware structure
 * @ice_rxq_ctx: pointer to the rxq context
 * @rxq_index: the index of the Rx queue
 *
 * Copies rxq context from dense structure to HW register space
 */
static enum ice_status
ice_copy_rxq_ctx_to_hw(struct ice_hw *hw, u8 *ice_rxq_ctx, u32 rxq_index)
{
	u8 i;

	if (!ice_rxq_ctx)
		return ICE_ERR_BAD_PTR;

	if (rxq_index > QRX_CTRL_MAX_INDEX)
		return ICE_ERR_PARAM;

	/* Copy each dword separately to HW */
	for (i = 0; i < ICE_RXQ_CTX_SIZE_DWORDS; i++) {
		wr32(hw, QRX_CONTEXT(i, rxq_index),
		     *((u32 *)(ice_rxq_ctx + (i * sizeof(u32)))));

		ice_debug(hw, ICE_DBG_QCTX, "qrxdata[%d]: %08X\n", i,
			  *((u32 *)(ice_rxq_ctx + (i * sizeof(u32)))));
	}

	return 0;
}

/* LAN Rx Queue Context */
static const struct ice_ctx_ele ice_rlan_ctx_info[] = {
	/* Field		Width	LSB */
	ICE_CTX_STORE(ice_rlan_ctx, head,		13,	0),
	ICE_CTX_STORE(ice_rlan_ctx, cpuid,		8,	13),
	ICE_CTX_STORE(ice_rlan_ctx, base,		57,	32),
	ICE_CTX_STORE(ice_rlan_ctx, qlen,		13,	89),
	ICE_CTX_STORE(ice_rlan_ctx, dbuf,		7,	102),
	ICE_CTX_STORE(ice_rlan_ctx, hbuf,		5,	109),
	ICE_CTX_STORE(ice_rlan_ctx, dtype,		2,	114),
	ICE_CTX_STORE(ice_rlan_ctx, dsize,		1,	116),
	ICE_CTX_STORE(ice_rlan_ctx, crcstrip,		1,	117),
	ICE_CTX_STORE(ice_rlan_ctx, l2tsel,		1,	119),
	ICE_CTX_STORE(ice_rlan_ctx, hsplit_0,		4,	120),
	ICE_CTX_STORE(ice_rlan_ctx, hsplit_1,		2,	124),
	ICE_CTX_STORE(ice_rlan_ctx, showiv,		1,	127),
	ICE_CTX_STORE(ice_rlan_ctx, rxmax,		14,	174),
	ICE_CTX_STORE(ice_rlan_ctx, tphrdesc_ena,	1,	193),
	ICE_CTX_STORE(ice_rlan_ctx, tphwdesc_ena,	1,	194),
	ICE_CTX_STORE(ice_rlan_ctx, tphdata_ena,	1,	195),
	ICE_CTX_STORE(ice_rlan_ctx, tphhead_ena,	1,	196),
	ICE_CTX_STORE(ice_rlan_ctx, lrxqthresh,		3,	198),
	{ 0 }
};

/**
 * ice_write_rxq_ctx
 * @hw: pointer to the hardware structure
 * @rlan_ctx: pointer to the rxq context
 * @rxq_index: the index of the Rx queue
 *
 * Converts rxq context from sparse to dense structure and then writes
 * it to HW register space
 */
enum ice_status
ice_write_rxq_ctx(struct ice_hw *hw, struct ice_rlan_ctx *rlan_ctx,
		  u32 rxq_index)
{
	u8 ctx_buf[ICE_RXQ_CTX_SZ] = { 0 };

	ice_set_ctx((u8 *)rlan_ctx, ctx_buf, ice_rlan_ctx_info);
	return ice_copy_rxq_ctx_to_hw(hw, ctx_buf, rxq_index);
}

/* LAN Tx Queue Context */
const struct ice_ctx_ele ice_tlan_ctx_info[] = {
				    /* Field			Width	LSB */
	ICE_CTX_STORE(ice_tlan_ctx, base,			57,	0),
	ICE_CTX_STORE(ice_tlan_ctx, port_num,			3,	57),
	ICE_CTX_STORE(ice_tlan_ctx, cgd_num,			5,	60),
	ICE_CTX_STORE(ice_tlan_ctx, pf_num,			3,	65),
	ICE_CTX_STORE(ice_tlan_ctx, vmvf_num,			10,	68),
	ICE_CTX_STORE(ice_tlan_ctx, vmvf_type,			2,	78),
	ICE_CTX_STORE(ice_tlan_ctx, src_vsi,			10,	80),
	ICE_CTX_STORE(ice_tlan_ctx, tsyn_ena,			1,	90),
	ICE_CTX_STORE(ice_tlan_ctx, alt_vlan,			1,	92),
	ICE_CTX_STORE(ice_tlan_ctx, cpuid,			8,	93),
	ICE_CTX_STORE(ice_tlan_ctx, wb_mode,			1,	101),
	ICE_CTX_STORE(ice_tlan_ctx, tphrd_desc,			1,	102),
	ICE_CTX_STORE(ice_tlan_ctx, tphrd,			1,	103),
	ICE_CTX_STORE(ice_tlan_ctx, tphwr_desc,			1,	104),
	ICE_CTX_STORE(ice_tlan_ctx, cmpq_id,			9,	105),
	ICE_CTX_STORE(ice_tlan_ctx, qnum_in_func,		14,	114),
	ICE_CTX_STORE(ice_tlan_ctx, itr_notification_mode,	1,	128),
	ICE_CTX_STORE(ice_tlan_ctx, adjust_prof_id,		6,	129),
	ICE_CTX_STORE(ice_tlan_ctx, qlen,			13,	135),
	ICE_CTX_STORE(ice_tlan_ctx, quanta_prof_idx,		4,	148),
	ICE_CTX_STORE(ice_tlan_ctx, tso_ena,			1,	152),
	ICE_CTX_STORE(ice_tlan_ctx, tso_qnum,			11,	153),
	ICE_CTX_STORE(ice_tlan_ctx, legacy_int,			1,	164),
	ICE_CTX_STORE(ice_tlan_ctx, drop_ena,			1,	165),
	ICE_CTX_STORE(ice_tlan_ctx, cache_prof_idx,		2,	166),
	ICE_CTX_STORE(ice_tlan_ctx, pkt_shaper_prof_idx,	3,	168),
	ICE_CTX_STORE(ice_tlan_ctx, int_q_state,		110,	171),
	{ 0 }
};

/**
 * ice_debug_cq
 * @hw: pointer to the hardware structure
 * @mask: debug mask
 * @desc: pointer to control queue descriptor
 * @buf: pointer to command buffer
 * @buf_len: max length of buf
 *
 * Dumps debug log about control command with descriptor contents.
 */
void
ice_debug_cq(struct ice_hw *hw, u32 __maybe_unused mask, void *desc, void *buf,
	     u16 buf_len)
{
	struct ice_aq_desc *cq_desc = (struct ice_aq_desc *)desc;
	u16 len;

#ifndef CONFIG_DYNAMIC_DEBUG
	if (!(mask & hw->debug_mask))
		return;
#endif

	if (!desc)
		return;

	len = le16_to_cpu(cq_desc->datalen);

	ice_debug(hw, mask,
		  "CQ CMD: opcode 0x%04X, flags 0x%04X, datalen 0x%04X, retval 0x%04X\n",
		  le16_to_cpu(cq_desc->opcode),
		  le16_to_cpu(cq_desc->flags),
		  le16_to_cpu(cq_desc->datalen), le16_to_cpu(cq_desc->retval));
	ice_debug(hw, mask, "\tcookie (h,l) 0x%08X 0x%08X\n",
		  le32_to_cpu(cq_desc->cookie_high),
		  le32_to_cpu(cq_desc->cookie_low));
	ice_debug(hw, mask, "\tparam (0,1)  0x%08X 0x%08X\n",
		  le32_to_cpu(cq_desc->params.generic.param0),
		  le32_to_cpu(cq_desc->params.generic.param1));
	ice_debug(hw, mask, "\taddr (h,l)   0x%08X 0x%08X\n",
		  le32_to_cpu(cq_desc->params.generic.addr_high),
		  le32_to_cpu(cq_desc->params.generic.addr_low));
	if (buf && cq_desc->datalen != 0) {
		ice_debug(hw, mask, "Buffer:\n");
		if (buf_len < len)
			len = buf_len;

		ice_debug_array(hw, mask, 16, 1, (u8 *)buf, len);
	}
}

/* FW Admin Queue command wrappers */

/**
 * ice_aq_send_cmd - send FW Admin Queue command to FW Admin Queue
 * @hw: pointer to the HW struct
 * @desc: descriptor describing the command
 * @buf: buffer to use for indirect commands (NULL for direct commands)
 * @buf_size: size of buffer for indirect commands (0 for direct commands)
 * @cd: pointer to command details structure
 *
 * Helper function to send FW Admin Queue commands to the FW Admin Queue.
 */
enum ice_status
ice_aq_send_cmd(struct ice_hw *hw, struct ice_aq_desc *desc, void *buf,
		u16 buf_size, struct ice_sq_cd *cd)
{
	return ice_sq_send_cmd(hw, &hw->adminq, desc, buf, buf_size, cd);
}

/**
 * ice_aq_get_fw_ver
 * @hw: pointer to the HW struct
 * @cd: pointer to command details structure or NULL
 *
 * Get the firmware version (0x0001) from the admin queue commands
 */
enum ice_status ice_aq_get_fw_ver(struct ice_hw *hw, struct ice_sq_cd *cd)
{
	struct ice_aqc_get_ver *resp;
	struct ice_aq_desc desc;
	enum ice_status status;

	resp = &desc.params.get_ver;

	ice_fill_dflt_direct_cmd_desc(&desc, ice_aqc_opc_get_ver);

	status = ice_aq_send_cmd(hw, &desc, NULL, 0, cd);

	if (!status) {
		hw->fw_branch = resp->fw_branch;
		hw->fw_maj_ver = resp->fw_major;
		hw->fw_min_ver = resp->fw_minor;
		hw->fw_patch = resp->fw_patch;
		hw->fw_build = le32_to_cpu(resp->fw_build);
		hw->api_branch = resp->api_branch;
		hw->api_maj_ver = resp->api_major;
		hw->api_min_ver = resp->api_minor;
		hw->api_patch = resp->api_patch;
	}

	return status;
}

/**
 * ice_aq_q_shutdown
 * @hw: pointer to the HW struct
 * @unloading: is the driver unloading itself
 *
 * Tell the Firmware that we're shutting down the AdminQ and whether
 * or not the driver is unloading as well (0x0003).
 */
enum ice_status ice_aq_q_shutdown(struct ice_hw *hw, bool unloading)
{
	struct ice_aqc_q_shutdown *cmd;
	struct ice_aq_desc desc;

	cmd = &desc.params.q_shutdown;

	ice_fill_dflt_direct_cmd_desc(&desc, ice_aqc_opc_q_shutdown);

	if (unloading)
		cmd->driver_unloading = cpu_to_le32(ICE_AQC_DRIVER_UNLOADING);

	return ice_aq_send_cmd(hw, &desc, NULL, 0, NULL);
}

/**
 * ice_aq_req_res
 * @hw: pointer to the HW struct
 * @res: resource ID
 * @access: access type
 * @sdp_number: resource number
 * @timeout: the maximum time in ms that the driver may hold the resource
 * @cd: pointer to command details structure or NULL
 *
 * Requests common resource using the admin queue commands (0x0008).
 * When attempting to acquire the Global Config Lock, the driver can
 * learn of three states:
 *  1) ICE_SUCCESS -        acquired lock, and can perform download package
 *  2) ICE_ERR_AQ_ERROR -   did not get lock, driver should fail to load
 *  3) ICE_ERR_AQ_NO_WORK - did not get lock, but another driver has
 *                          successfully downloaded the package; the driver does
 *                          not have to download the package and can continue
 *                          loading
 *
 * Note that if the caller is in an acquire lock, perform action, release lock
 * phase of operation, it is possible that the FW may detect a timeout and issue
 * a CORER. In this case, the driver will receive a CORER interrupt and will
 * have to determine its cause. The calling thread that is handling this flow
 * will likely get an error propagated back to it indicating the Download
 * Package, Update Package or the Release Resource AQ commands timed out.
 */
static enum ice_status
ice_aq_req_res(struct ice_hw *hw, enum ice_aq_res_ids res,
	       enum ice_aq_res_access_type access, u8 sdp_number, u32 *timeout,
	       struct ice_sq_cd *cd)
{
	struct ice_aqc_req_res *cmd_resp;
	struct ice_aq_desc desc;
	enum ice_status status;

	cmd_resp = &desc.params.res_owner;

	ice_fill_dflt_direct_cmd_desc(&desc, ice_aqc_opc_req_res);

	cmd_resp->res_id = cpu_to_le16(res);
	cmd_resp->access_type = cpu_to_le16(access);
	cmd_resp->res_number = cpu_to_le32(sdp_number);
	cmd_resp->timeout = cpu_to_le32(*timeout);
	*timeout = 0;

	status = ice_aq_send_cmd(hw, &desc, NULL, 0, cd);

	/* The completion specifies the maximum time in ms that the driver
	 * may hold the resource in the Timeout field.
	 */

	/* Global config lock response utilizes an additional status field.
	 *
	 * If the Global config lock resource is held by some other driver, the
	 * command completes with ICE_AQ_RES_GLBL_IN_PROG in the status field
	 * and the timeout field indicates the maximum time the current owner
	 * of the resource has to free it.
	 */
	if (res == ICE_GLOBAL_CFG_LOCK_RES_ID) {
		if (le16_to_cpu(cmd_resp->status) == ICE_AQ_RES_GLBL_SUCCESS) {
			*timeout = le32_to_cpu(cmd_resp->timeout);
			return 0;
		} else if (le16_to_cpu(cmd_resp->status) ==
			   ICE_AQ_RES_GLBL_IN_PROG) {
			*timeout = le32_to_cpu(cmd_resp->timeout);
			return ICE_ERR_AQ_ERROR;
		} else if (le16_to_cpu(cmd_resp->status) ==
			   ICE_AQ_RES_GLBL_DONE) {
			return ICE_ERR_AQ_NO_WORK;
		}

		/* invalid FW response, force a timeout immediately */
		*timeout = 0;
		return ICE_ERR_AQ_ERROR;
	}

	/* If the resource is held by some other driver, the command completes
	 * with a busy return value and the timeout field indicates the maximum
	 * time the current owner of the resource has to free it.
	 */
	if (!status || hw->adminq.sq_last_status == ICE_AQ_RC_EBUSY)
		*timeout = le32_to_cpu(cmd_resp->timeout);

	return status;
}

/**
 * ice_aq_release_res
 * @hw: pointer to the HW struct
 * @res: resource ID
 * @sdp_number: resource number
 * @cd: pointer to command details structure or NULL
 *
 * release common resource using the admin queue commands (0x0009)
 */
static enum ice_status
ice_aq_release_res(struct ice_hw *hw, enum ice_aq_res_ids res, u8 sdp_number,
		   struct ice_sq_cd *cd)
{
	struct ice_aqc_req_res *cmd;
	struct ice_aq_desc desc;

	cmd = &desc.params.res_owner;

	ice_fill_dflt_direct_cmd_desc(&desc, ice_aqc_opc_release_res);

	cmd->res_id = cpu_to_le16(res);
	cmd->res_number = cpu_to_le32(sdp_number);

	return ice_aq_send_cmd(hw, &desc, NULL, 0, cd);
}

/**
 * ice_acquire_res
 * @hw: pointer to the HW structure
 * @res: resource ID
 * @access: access type (read or write)
 * @timeout: timeout in milliseconds
 *
 * This function will attempt to acquire the ownership of a resource.
 */
enum ice_status
ice_acquire_res(struct ice_hw *hw, enum ice_aq_res_ids res,
		enum ice_aq_res_access_type access, u32 timeout)
{
#define ICE_RES_POLLING_DELAY_MS	10
	u32 delay = ICE_RES_POLLING_DELAY_MS;
	u32 time_left = timeout;
	enum ice_status status;

	status = ice_aq_req_res(hw, res, access, 0, &time_left, NULL);

	/* A return code of ICE_ERR_AQ_NO_WORK means that another driver has
	 * previously acquired the resource and performed any necessary updates;
	 * in this case the caller does not obtain the resource and has no
	 * further work to do.
	 */
	if (status == ICE_ERR_AQ_NO_WORK)
		goto ice_acquire_res_exit;

	if (status)
		ice_debug(hw, ICE_DBG_RES,
			  "resource %d acquire type %d failed.\n", res, access);

	/* If necessary, poll until the current lock owner timeouts */
	timeout = time_left;
	while (status && timeout && time_left) {
		mdelay(delay);
		timeout = (timeout > delay) ? timeout - delay : 0;
		status = ice_aq_req_res(hw, res, access, 0, &time_left, NULL);

		if (status == ICE_ERR_AQ_NO_WORK)
			/* lock free, but no work to do */
			break;

		if (!status)
			/* lock acquired */
			break;
	}
	if (status && status != ICE_ERR_AQ_NO_WORK)
		ice_debug(hw, ICE_DBG_RES, "resource acquire timed out.\n");

ice_acquire_res_exit:
	if (status == ICE_ERR_AQ_NO_WORK) {
		if (access == ICE_RES_WRITE)
			ice_debug(hw, ICE_DBG_RES,
				  "resource indicates no work to do.\n");
		else
			ice_debug(hw, ICE_DBG_RES,
				  "Warning: ICE_ERR_AQ_NO_WORK not expected\n");
	}
	return status;
}

/**
 * ice_release_res
 * @hw: pointer to the HW structure
 * @res: resource ID
 *
 * This function will release a resource using the proper Admin Command.
 */
void ice_release_res(struct ice_hw *hw, enum ice_aq_res_ids res)
{
	enum ice_status status;
	u32 total_delay = 0;

	status = ice_aq_release_res(hw, res, 0, NULL);

	/* there are some rare cases when trying to release the resource
	 * results in an admin queue timeout, so handle them correctly
	 */
	while ((status == ICE_ERR_AQ_TIMEOUT) &&
	       (total_delay < hw->adminq.sq_cmd_timeout)) {
		mdelay(1);
		status = ice_aq_release_res(hw, res, 0, NULL);
		total_delay++;
	}
}

/**
 * ice_get_num_per_func - determine number of resources per PF
 * @hw: pointer to the HW structure
 * @max: value to be evenly split between each PF
 *
 * Determine the number of valid functions by going through the bitmap returned
 * from parsing capabilities and use this to calculate the number of resources
 * per PF based on the max value passed in.
 */
static u32 ice_get_num_per_func(struct ice_hw *hw, u32 max)
{
	u8 funcs;

#define ICE_CAPS_VALID_FUNCS_M	0xFF
	funcs = hweight8(hw->dev_caps.common_cap.valid_functions &
			 ICE_CAPS_VALID_FUNCS_M);

	if (!funcs)
		return 0;

	return max / funcs;
}

/**
 * ice_parse_caps - parse function/device capabilities
 * @hw: pointer to the HW struct
 * @buf: pointer to a buffer containing function/device capability records
 * @cap_count: number of capability records in the list
 * @opc: type of capabilities list to parse
 *
 * Helper function to parse function(0x000a)/device(0x000b) capabilities list.
 */
static void
ice_parse_caps(struct ice_hw *hw, void *buf, u32 cap_count,
	       enum ice_adminq_opc opc)
{
	struct ice_aqc_list_caps_elem *cap_resp;
	struct ice_hw_func_caps *func_p = NULL;
	struct ice_hw_dev_caps *dev_p = NULL;
	struct ice_hw_common_caps *caps;
	char const *prefix;
	u32 i;

	if (!buf)
		return;

	cap_resp = (struct ice_aqc_list_caps_elem *)buf;

	if (opc == ice_aqc_opc_list_dev_caps) {
		dev_p = &hw->dev_caps;
		caps = &dev_p->common_cap;
		prefix = "dev cap";
	} else if (opc == ice_aqc_opc_list_func_caps) {
		func_p = &hw->func_caps;
		caps = &func_p->common_cap;
		prefix = "func cap";
	} else {
		ice_debug(hw, ICE_DBG_INIT, "wrong opcode\n");
		return;
	}

	for (i = 0; caps && i < cap_count; i++, cap_resp++) {
		u32 logical_id = le32_to_cpu(cap_resp->logical_id);
		u32 phys_id = le32_to_cpu(cap_resp->phys_id);
		u32 number = le32_to_cpu(cap_resp->number);
		u16 cap = le16_to_cpu(cap_resp->cap);

		switch (cap) {
		case ICE_AQC_CAPS_VALID_FUNCTIONS:
			caps->valid_functions = number;
			ice_debug(hw, ICE_DBG_INIT,
				  "%s: valid functions = %d\n", prefix,
				  caps->valid_functions);
			break;
		case ICE_AQC_CAPS_SRIOV:
			caps->sr_iov_1_1 = (number == 1);
			ice_debug(hw, ICE_DBG_INIT,
				  "%s: SR-IOV = %d\n", prefix,
				  caps->sr_iov_1_1);
			break;
		case ICE_AQC_CAPS_VF:
			if (dev_p) {
				dev_p->num_vfs_exposed = number;
				ice_debug(hw, ICE_DBG_INIT,
					  "%s: VFs exposed = %d\n", prefix,
					  dev_p->num_vfs_exposed);
			} else if (func_p) {
				func_p->num_allocd_vfs = number;
				func_p->vf_base_id = logical_id;
				ice_debug(hw, ICE_DBG_INIT,
					  "%s: VFs allocated = %d\n", prefix,
					  func_p->num_allocd_vfs);
				ice_debug(hw, ICE_DBG_INIT,
					  "%s: VF base_id = %d\n", prefix,
					  func_p->vf_base_id);
			}
			break;
		case ICE_AQC_CAPS_VSI:
			if (dev_p) {
				dev_p->num_vsi_allocd_to_host = number;
				ice_debug(hw, ICE_DBG_INIT,
					  "%s: num VSI alloc to host = %d\n",
					  prefix,
					  dev_p->num_vsi_allocd_to_host);
			} else if (func_p) {
				func_p->guar_num_vsi =
					ice_get_num_per_func(hw, ICE_MAX_VSI);
<<<<<<< HEAD
=======
				ice_debug(hw, ICE_DBG_INIT,
					  "%s: num guaranteed VSI (fw) = %d\n",
					  prefix, number);
>>>>>>> 6fb08f1a
				ice_debug(hw, ICE_DBG_INIT,
					  "%s: num guaranteed VSI = %d\n",
					  prefix, func_p->guar_num_vsi);
			}
			break;
		case ICE_AQC_CAPS_RSS:
			caps->rss_table_size = number;
			caps->rss_table_entry_width = logical_id;
			ice_debug(hw, ICE_DBG_INIT,
				  "%s: RSS table size = %d\n", prefix,
				  caps->rss_table_size);
			ice_debug(hw, ICE_DBG_INIT,
				  "%s: RSS table width = %d\n", prefix,
				  caps->rss_table_entry_width);
			break;
		case ICE_AQC_CAPS_RXQS:
			caps->num_rxq = number;
			caps->rxq_first_id = phys_id;
			ice_debug(hw, ICE_DBG_INIT,
				  "%s: num Rx queues = %d\n", prefix,
				  caps->num_rxq);
			ice_debug(hw, ICE_DBG_INIT,
				  "%s: Rx first queue ID = %d\n", prefix,
				  caps->rxq_first_id);
			break;
		case ICE_AQC_CAPS_TXQS:
			caps->num_txq = number;
			caps->txq_first_id = phys_id;
			ice_debug(hw, ICE_DBG_INIT,
				  "%s: num Tx queues = %d\n", prefix,
				  caps->num_txq);
			ice_debug(hw, ICE_DBG_INIT,
				  "%s: Tx first queue ID = %d\n", prefix,
				  caps->txq_first_id);
			break;
		case ICE_AQC_CAPS_MSIX:
			caps->num_msix_vectors = number;
			caps->msix_vector_first_id = phys_id;
			ice_debug(hw, ICE_DBG_INIT,
				  "%s: MSIX vector count = %d\n", prefix,
				  caps->num_msix_vectors);
			ice_debug(hw, ICE_DBG_INIT,
				  "%s: MSIX first vector index = %d\n", prefix,
				  caps->msix_vector_first_id);
			break;
		case ICE_AQC_CAPS_MAX_MTU:
			caps->max_mtu = number;
			ice_debug(hw, ICE_DBG_INIT, "%s: max MTU = %d\n",
				  prefix, caps->max_mtu);
			break;
		default:
			ice_debug(hw, ICE_DBG_INIT,
				  "%s: unknown capability[%d]: 0x%x\n", prefix,
				  i, cap);
			break;
		}
	}
}

/**
 * ice_aq_discover_caps - query function/device capabilities
 * @hw: pointer to the HW struct
 * @buf: a virtual buffer to hold the capabilities
 * @buf_size: Size of the virtual buffer
 * @cap_count: cap count needed if AQ err==ENOMEM
 * @opc: capabilities type to discover - pass in the command opcode
 * @cd: pointer to command details structure or NULL
 *
 * Get the function(0x000a)/device(0x000b) capabilities description from
 * the firmware.
 */
static enum ice_status
ice_aq_discover_caps(struct ice_hw *hw, void *buf, u16 buf_size, u32 *cap_count,
		     enum ice_adminq_opc opc, struct ice_sq_cd *cd)
{
	struct ice_aqc_list_caps *cmd;
	struct ice_aq_desc desc;
	enum ice_status status;

	cmd = &desc.params.get_cap;

	if (opc != ice_aqc_opc_list_func_caps &&
	    opc != ice_aqc_opc_list_dev_caps)
		return ICE_ERR_PARAM;

	ice_fill_dflt_direct_cmd_desc(&desc, opc);

	status = ice_aq_send_cmd(hw, &desc, buf, buf_size, cd);
	if (!status)
		ice_parse_caps(hw, buf, le32_to_cpu(cmd->count), opc);
	else if (hw->adminq.sq_last_status == ICE_AQ_RC_ENOMEM)
		*cap_count = le32_to_cpu(cmd->count);
	return status;
}

/**
 * ice_discover_caps - get info about the HW
 * @hw: pointer to the hardware structure
 * @opc: capabilities type to discover - pass in the command opcode
 */
static enum ice_status
ice_discover_caps(struct ice_hw *hw, enum ice_adminq_opc opc)
{
	enum ice_status status;
	u32 cap_count;
	u16 cbuf_len;
	u8 retries;

	/* The driver doesn't know how many capabilities the device will return
	 * so the buffer size required isn't known ahead of time. The driver
	 * starts with cbuf_len and if this turns out to be insufficient, the
	 * device returns ICE_AQ_RC_ENOMEM and also the cap_count it needs.
	 * The driver then allocates the buffer based on the count and retries
	 * the operation. So it follows that the retry count is 2.
	 */
#define ICE_GET_CAP_BUF_COUNT	40
#define ICE_GET_CAP_RETRY_COUNT	2

	cap_count = ICE_GET_CAP_BUF_COUNT;
	retries = ICE_GET_CAP_RETRY_COUNT;

	do {
		void *cbuf;

		cbuf_len = (u16)(cap_count *
				 sizeof(struct ice_aqc_list_caps_elem));
		cbuf = devm_kzalloc(ice_hw_to_dev(hw), cbuf_len, GFP_KERNEL);
		if (!cbuf)
			return ICE_ERR_NO_MEMORY;

		status = ice_aq_discover_caps(hw, cbuf, cbuf_len, &cap_count,
					      opc, NULL);
		devm_kfree(ice_hw_to_dev(hw), cbuf);

		if (!status || hw->adminq.sq_last_status != ICE_AQ_RC_ENOMEM)
			break;

		/* If ENOMEM is returned, try again with bigger buffer */
	} while (--retries);

	return status;
}

/**
 * ice_get_caps - get info about the HW
 * @hw: pointer to the hardware structure
 */
enum ice_status ice_get_caps(struct ice_hw *hw)
{
	enum ice_status status;

	status = ice_discover_caps(hw, ice_aqc_opc_list_dev_caps);
	if (!status)
		status = ice_discover_caps(hw, ice_aqc_opc_list_func_caps);

	return status;
}

/**
 * ice_aq_manage_mac_write - manage MAC address write command
 * @hw: pointer to the HW struct
 * @mac_addr: MAC address to be written as LAA/LAA+WoL/Port address
 * @flags: flags to control write behavior
 * @cd: pointer to command details structure or NULL
 *
 * This function is used to write MAC address to the NVM (0x0108).
 */
enum ice_status
ice_aq_manage_mac_write(struct ice_hw *hw, const u8 *mac_addr, u8 flags,
			struct ice_sq_cd *cd)
{
	struct ice_aqc_manage_mac_write *cmd;
	struct ice_aq_desc desc;

	cmd = &desc.params.mac_write;
	ice_fill_dflt_direct_cmd_desc(&desc, ice_aqc_opc_manage_mac_write);

	cmd->flags = flags;

	/* Prep values for flags, sah, sal */
	cmd->sah = htons(*((const u16 *)mac_addr));
	cmd->sal = htonl(*((const u32 *)(mac_addr + 2)));

	return ice_aq_send_cmd(hw, &desc, NULL, 0, cd);
}

/**
 * ice_aq_clear_pxe_mode
 * @hw: pointer to the HW struct
 *
 * Tell the firmware that the driver is taking over from PXE (0x0110).
 */
static enum ice_status ice_aq_clear_pxe_mode(struct ice_hw *hw)
{
	struct ice_aq_desc desc;

	ice_fill_dflt_direct_cmd_desc(&desc, ice_aqc_opc_clear_pxe_mode);
	desc.params.clear_pxe.rx_cnt = ICE_AQC_CLEAR_PXE_RX_CNT;

	return ice_aq_send_cmd(hw, &desc, NULL, 0, NULL);
}

/**
 * ice_clear_pxe_mode - clear pxe operations mode
 * @hw: pointer to the HW struct
 *
 * Make sure all PXE mode settings are cleared, including things
 * like descriptor fetch/write-back mode.
 */
void ice_clear_pxe_mode(struct ice_hw *hw)
{
	if (ice_check_sq_alive(hw, &hw->adminq))
		ice_aq_clear_pxe_mode(hw);
}

/**
 * ice_get_link_speed_based_on_phy_type - returns link speed
 * @phy_type_low: lower part of phy_type
 * @phy_type_high: higher part of phy_type
 *
 * This helper function will convert an entry in PHY type structure
 * [phy_type_low, phy_type_high] to its corresponding link speed.
 * Note: In the structure of [phy_type_low, phy_type_high], there should
 * be one bit set, as this function will convert one PHY type to its
 * speed.
 * If no bit gets set, ICE_LINK_SPEED_UNKNOWN will be returned
 * If more than one bit gets set, ICE_LINK_SPEED_UNKNOWN will be returned
 */
static u16
ice_get_link_speed_based_on_phy_type(u64 phy_type_low, u64 phy_type_high)
{
	u16 speed_phy_type_high = ICE_AQ_LINK_SPEED_UNKNOWN;
	u16 speed_phy_type_low = ICE_AQ_LINK_SPEED_UNKNOWN;

	switch (phy_type_low) {
	case ICE_PHY_TYPE_LOW_100BASE_TX:
	case ICE_PHY_TYPE_LOW_100M_SGMII:
		speed_phy_type_low = ICE_AQ_LINK_SPEED_100MB;
		break;
	case ICE_PHY_TYPE_LOW_1000BASE_T:
	case ICE_PHY_TYPE_LOW_1000BASE_SX:
	case ICE_PHY_TYPE_LOW_1000BASE_LX:
	case ICE_PHY_TYPE_LOW_1000BASE_KX:
	case ICE_PHY_TYPE_LOW_1G_SGMII:
		speed_phy_type_low = ICE_AQ_LINK_SPEED_1000MB;
		break;
	case ICE_PHY_TYPE_LOW_2500BASE_T:
	case ICE_PHY_TYPE_LOW_2500BASE_X:
	case ICE_PHY_TYPE_LOW_2500BASE_KX:
		speed_phy_type_low = ICE_AQ_LINK_SPEED_2500MB;
		break;
	case ICE_PHY_TYPE_LOW_5GBASE_T:
	case ICE_PHY_TYPE_LOW_5GBASE_KR:
		speed_phy_type_low = ICE_AQ_LINK_SPEED_5GB;
		break;
	case ICE_PHY_TYPE_LOW_10GBASE_T:
	case ICE_PHY_TYPE_LOW_10G_SFI_DA:
	case ICE_PHY_TYPE_LOW_10GBASE_SR:
	case ICE_PHY_TYPE_LOW_10GBASE_LR:
	case ICE_PHY_TYPE_LOW_10GBASE_KR_CR1:
	case ICE_PHY_TYPE_LOW_10G_SFI_AOC_ACC:
	case ICE_PHY_TYPE_LOW_10G_SFI_C2C:
		speed_phy_type_low = ICE_AQ_LINK_SPEED_10GB;
		break;
	case ICE_PHY_TYPE_LOW_25GBASE_T:
	case ICE_PHY_TYPE_LOW_25GBASE_CR:
	case ICE_PHY_TYPE_LOW_25GBASE_CR_S:
	case ICE_PHY_TYPE_LOW_25GBASE_CR1:
	case ICE_PHY_TYPE_LOW_25GBASE_SR:
	case ICE_PHY_TYPE_LOW_25GBASE_LR:
	case ICE_PHY_TYPE_LOW_25GBASE_KR:
	case ICE_PHY_TYPE_LOW_25GBASE_KR_S:
	case ICE_PHY_TYPE_LOW_25GBASE_KR1:
	case ICE_PHY_TYPE_LOW_25G_AUI_AOC_ACC:
	case ICE_PHY_TYPE_LOW_25G_AUI_C2C:
		speed_phy_type_low = ICE_AQ_LINK_SPEED_25GB;
		break;
	case ICE_PHY_TYPE_LOW_40GBASE_CR4:
	case ICE_PHY_TYPE_LOW_40GBASE_SR4:
	case ICE_PHY_TYPE_LOW_40GBASE_LR4:
	case ICE_PHY_TYPE_LOW_40GBASE_KR4:
	case ICE_PHY_TYPE_LOW_40G_XLAUI_AOC_ACC:
	case ICE_PHY_TYPE_LOW_40G_XLAUI:
		speed_phy_type_low = ICE_AQ_LINK_SPEED_40GB;
		break;
	case ICE_PHY_TYPE_LOW_50GBASE_CR2:
	case ICE_PHY_TYPE_LOW_50GBASE_SR2:
	case ICE_PHY_TYPE_LOW_50GBASE_LR2:
	case ICE_PHY_TYPE_LOW_50GBASE_KR2:
	case ICE_PHY_TYPE_LOW_50G_LAUI2_AOC_ACC:
	case ICE_PHY_TYPE_LOW_50G_LAUI2:
	case ICE_PHY_TYPE_LOW_50G_AUI2_AOC_ACC:
	case ICE_PHY_TYPE_LOW_50G_AUI2:
	case ICE_PHY_TYPE_LOW_50GBASE_CP:
	case ICE_PHY_TYPE_LOW_50GBASE_SR:
	case ICE_PHY_TYPE_LOW_50GBASE_FR:
	case ICE_PHY_TYPE_LOW_50GBASE_LR:
	case ICE_PHY_TYPE_LOW_50GBASE_KR_PAM4:
	case ICE_PHY_TYPE_LOW_50G_AUI1_AOC_ACC:
	case ICE_PHY_TYPE_LOW_50G_AUI1:
		speed_phy_type_low = ICE_AQ_LINK_SPEED_50GB;
		break;
	case ICE_PHY_TYPE_LOW_100GBASE_CR4:
	case ICE_PHY_TYPE_LOW_100GBASE_SR4:
	case ICE_PHY_TYPE_LOW_100GBASE_LR4:
	case ICE_PHY_TYPE_LOW_100GBASE_KR4:
	case ICE_PHY_TYPE_LOW_100G_CAUI4_AOC_ACC:
	case ICE_PHY_TYPE_LOW_100G_CAUI4:
	case ICE_PHY_TYPE_LOW_100G_AUI4_AOC_ACC:
	case ICE_PHY_TYPE_LOW_100G_AUI4:
	case ICE_PHY_TYPE_LOW_100GBASE_CR_PAM4:
	case ICE_PHY_TYPE_LOW_100GBASE_KR_PAM4:
	case ICE_PHY_TYPE_LOW_100GBASE_CP2:
	case ICE_PHY_TYPE_LOW_100GBASE_SR2:
	case ICE_PHY_TYPE_LOW_100GBASE_DR:
		speed_phy_type_low = ICE_AQ_LINK_SPEED_100GB;
		break;
	default:
		speed_phy_type_low = ICE_AQ_LINK_SPEED_UNKNOWN;
		break;
	}

	switch (phy_type_high) {
	case ICE_PHY_TYPE_HIGH_100GBASE_KR2_PAM4:
	case ICE_PHY_TYPE_HIGH_100G_CAUI2_AOC_ACC:
	case ICE_PHY_TYPE_HIGH_100G_CAUI2:
	case ICE_PHY_TYPE_HIGH_100G_AUI2_AOC_ACC:
	case ICE_PHY_TYPE_HIGH_100G_AUI2:
		speed_phy_type_high = ICE_AQ_LINK_SPEED_100GB;
		break;
	default:
		speed_phy_type_high = ICE_AQ_LINK_SPEED_UNKNOWN;
		break;
	}

	if (speed_phy_type_low == ICE_AQ_LINK_SPEED_UNKNOWN &&
	    speed_phy_type_high == ICE_AQ_LINK_SPEED_UNKNOWN)
		return ICE_AQ_LINK_SPEED_UNKNOWN;
	else if (speed_phy_type_low != ICE_AQ_LINK_SPEED_UNKNOWN &&
		 speed_phy_type_high != ICE_AQ_LINK_SPEED_UNKNOWN)
		return ICE_AQ_LINK_SPEED_UNKNOWN;
	else if (speed_phy_type_low != ICE_AQ_LINK_SPEED_UNKNOWN &&
		 speed_phy_type_high == ICE_AQ_LINK_SPEED_UNKNOWN)
		return speed_phy_type_low;
	else
		return speed_phy_type_high;
}

/**
 * ice_update_phy_type
 * @phy_type_low: pointer to the lower part of phy_type
 * @phy_type_high: pointer to the higher part of phy_type
 * @link_speeds_bitmap: targeted link speeds bitmap
 *
 * Note: For the link_speeds_bitmap structure, you can check it at
 * [ice_aqc_get_link_status->link_speed]. Caller can pass in
 * link_speeds_bitmap include multiple speeds.
 *
 * Each entry in this [phy_type_low, phy_type_high] structure will
 * present a certain link speed. This helper function will turn on bits
 * in [phy_type_low, phy_type_high] structure based on the value of
 * link_speeds_bitmap input parameter.
 */
void
ice_update_phy_type(u64 *phy_type_low, u64 *phy_type_high,
		    u16 link_speeds_bitmap)
{
	u64 pt_high;
	u64 pt_low;
	int index;
	u16 speed;

	/* We first check with low part of phy_type */
	for (index = 0; index <= ICE_PHY_TYPE_LOW_MAX_INDEX; index++) {
		pt_low = BIT_ULL(index);
		speed = ice_get_link_speed_based_on_phy_type(pt_low, 0);

		if (link_speeds_bitmap & speed)
			*phy_type_low |= BIT_ULL(index);
	}

	/* We then check with high part of phy_type */
	for (index = 0; index <= ICE_PHY_TYPE_HIGH_MAX_INDEX; index++) {
		pt_high = BIT_ULL(index);
		speed = ice_get_link_speed_based_on_phy_type(0, pt_high);

		if (link_speeds_bitmap & speed)
			*phy_type_high |= BIT_ULL(index);
	}
}

/**
 * ice_aq_set_phy_cfg
 * @hw: pointer to the HW struct
 * @lport: logical port number
 * @cfg: structure with PHY configuration data to be set
 * @cd: pointer to command details structure or NULL
 *
 * Set the various PHY configuration parameters supported on the Port.
 * One or more of the Set PHY config parameters may be ignored in an MFP
 * mode as the PF may not have the privilege to set some of the PHY Config
 * parameters. This status will be indicated by the command response (0x0601).
 */
enum ice_status
ice_aq_set_phy_cfg(struct ice_hw *hw, u8 lport,
		   struct ice_aqc_set_phy_cfg_data *cfg, struct ice_sq_cd *cd)
{
	struct ice_aq_desc desc;

	if (!cfg)
		return ICE_ERR_PARAM;

	/* Ensure that only valid bits of cfg->caps can be turned on. */
	if (cfg->caps & ~ICE_AQ_PHY_ENA_VALID_MASK) {
		ice_debug(hw, ICE_DBG_PHY,
			  "Invalid bit is set in ice_aqc_set_phy_cfg_data->caps : 0x%x\n",
			  cfg->caps);

		cfg->caps &= ICE_AQ_PHY_ENA_VALID_MASK;
	}

	ice_fill_dflt_direct_cmd_desc(&desc, ice_aqc_opc_set_phy_cfg);
	desc.params.set_phy.lport_num = lport;
	desc.flags |= cpu_to_le16(ICE_AQ_FLAG_RD);

	return ice_aq_send_cmd(hw, &desc, cfg, sizeof(*cfg), cd);
}

/**
 * ice_update_link_info - update status of the HW network link
 * @pi: port info structure of the interested logical port
 */
enum ice_status ice_update_link_info(struct ice_port_info *pi)
{
	struct ice_link_status *li;
	enum ice_status status;

	if (!pi)
		return ICE_ERR_PARAM;

	li = &pi->phy.link_info;

	status = ice_aq_get_link_info(pi, true, NULL, NULL);
	if (status)
		return status;

	if (li->link_info & ICE_AQ_MEDIA_AVAILABLE) {
		struct ice_aqc_get_phy_caps_data *pcaps;
		struct ice_hw *hw;

		hw = pi->hw;
		pcaps = devm_kzalloc(ice_hw_to_dev(hw), sizeof(*pcaps),
				     GFP_KERNEL);
		if (!pcaps)
			return ICE_ERR_NO_MEMORY;

		status = ice_aq_get_phy_caps(pi, false, ICE_AQC_REPORT_SW_CFG,
					     pcaps, NULL);
		if (!status)
			memcpy(li->module_type, &pcaps->module_type,
			       sizeof(li->module_type));

		devm_kfree(ice_hw_to_dev(hw), pcaps);
	}

	return status;
}

/**
 * ice_set_fc
 * @pi: port information structure
 * @aq_failures: pointer to status code, specific to ice_set_fc routine
 * @ena_auto_link_update: enable automatic link update
 *
 * Set the requested flow control mode.
 */
enum ice_status
ice_set_fc(struct ice_port_info *pi, u8 *aq_failures, bool ena_auto_link_update)
{
	struct ice_aqc_set_phy_cfg_data cfg = { 0 };
	struct ice_aqc_get_phy_caps_data *pcaps;
	enum ice_status status;
	u8 pause_mask = 0x0;
	struct ice_hw *hw;

	if (!pi)
		return ICE_ERR_PARAM;
	hw = pi->hw;
	*aq_failures = ICE_SET_FC_AQ_FAIL_NONE;

	switch (pi->fc.req_mode) {
	case ICE_FC_FULL:
		pause_mask |= ICE_AQC_PHY_EN_TX_LINK_PAUSE;
		pause_mask |= ICE_AQC_PHY_EN_RX_LINK_PAUSE;
		break;
	case ICE_FC_RX_PAUSE:
		pause_mask |= ICE_AQC_PHY_EN_RX_LINK_PAUSE;
		break;
	case ICE_FC_TX_PAUSE:
		pause_mask |= ICE_AQC_PHY_EN_TX_LINK_PAUSE;
		break;
	default:
		break;
	}

	pcaps = devm_kzalloc(ice_hw_to_dev(hw), sizeof(*pcaps), GFP_KERNEL);
	if (!pcaps)
		return ICE_ERR_NO_MEMORY;

	/* Get the current PHY config */
	status = ice_aq_get_phy_caps(pi, false, ICE_AQC_REPORT_SW_CFG, pcaps,
				     NULL);
	if (status) {
		*aq_failures = ICE_SET_FC_AQ_FAIL_GET;
		goto out;
	}

	/* clear the old pause settings */
	cfg.caps = pcaps->caps & ~(ICE_AQC_PHY_EN_TX_LINK_PAUSE |
				   ICE_AQC_PHY_EN_RX_LINK_PAUSE);

	/* set the new capabilities */
	cfg.caps |= pause_mask;

	/* If the capabilities have changed, then set the new config */
	if (cfg.caps != pcaps->caps) {
		int retry_count, retry_max = 10;

		/* Auto restart link so settings take effect */
		if (ena_auto_link_update)
			cfg.caps |= ICE_AQ_PHY_ENA_AUTO_LINK_UPDT;
		/* Copy over all the old settings */
		cfg.phy_type_high = pcaps->phy_type_high;
		cfg.phy_type_low = pcaps->phy_type_low;
		cfg.low_power_ctrl = pcaps->low_power_ctrl;
		cfg.eee_cap = pcaps->eee_cap;
		cfg.eeer_value = pcaps->eeer_value;
		cfg.link_fec_opt = pcaps->link_fec_options;

		status = ice_aq_set_phy_cfg(hw, pi->lport, &cfg, NULL);
		if (status) {
			*aq_failures = ICE_SET_FC_AQ_FAIL_SET;
			goto out;
		}

		/* Update the link info
		 * It sometimes takes a really long time for link to
		 * come back from the atomic reset. Thus, we wait a
		 * little bit.
		 */
		for (retry_count = 0; retry_count < retry_max; retry_count++) {
			status = ice_update_link_info(pi);

			if (!status)
				break;

			mdelay(100);
		}

		if (status)
			*aq_failures = ICE_SET_FC_AQ_FAIL_UPDATE;
	}

out:
	devm_kfree(ice_hw_to_dev(hw), pcaps);
	return status;
}

/**
 * ice_copy_phy_caps_to_cfg - Copy PHY ability data to configuration data
 * @caps: PHY ability structure to copy date from
 * @cfg: PHY configuration structure to copy data to
 *
 * Helper function to copy AQC PHY get ability data to PHY set configuration
 * data structure
 */
void
ice_copy_phy_caps_to_cfg(struct ice_aqc_get_phy_caps_data *caps,
			 struct ice_aqc_set_phy_cfg_data *cfg)
{
	if (!caps || !cfg)
		return;

	cfg->phy_type_low = caps->phy_type_low;
	cfg->phy_type_high = caps->phy_type_high;
	cfg->caps = caps->caps;
	cfg->low_power_ctrl = caps->low_power_ctrl;
	cfg->eee_cap = caps->eee_cap;
	cfg->eeer_value = caps->eeer_value;
	cfg->link_fec_opt = caps->link_fec_options;
}

/**
 * ice_cfg_phy_fec - Configure PHY FEC data based on FEC mode
 * @cfg: PHY configuration data to set FEC mode
 * @fec: FEC mode to configure
 *
 * Caller should copy ice_aqc_get_phy_caps_data.caps ICE_AQC_PHY_EN_AUTO_FEC
 * (bit 7) and ice_aqc_get_phy_caps_data.link_fec_options to cfg.caps
 * ICE_AQ_PHY_ENA_AUTO_FEC (bit 7) and cfg.link_fec_options before calling.
 */
void
ice_cfg_phy_fec(struct ice_aqc_set_phy_cfg_data *cfg, enum ice_fec_mode fec)
{
	switch (fec) {
	case ICE_FEC_BASER:
		/* Clear auto FEC and RS bits, and AND BASE-R ability
		 * bits and OR request bits.
		 */
		cfg->caps &= ~ICE_AQC_PHY_EN_AUTO_FEC;
		cfg->link_fec_opt &= ICE_AQC_PHY_FEC_10G_KR_40G_KR4_EN |
				     ICE_AQC_PHY_FEC_25G_KR_CLAUSE74_EN;
		cfg->link_fec_opt |= ICE_AQC_PHY_FEC_10G_KR_40G_KR4_REQ |
				     ICE_AQC_PHY_FEC_25G_KR_REQ;
		break;
	case ICE_FEC_RS:
		/* Clear auto FEC and BASE-R bits, and AND RS ability
		 * bits and OR request bits.
		 */
		cfg->caps &= ~ICE_AQC_PHY_EN_AUTO_FEC;
		cfg->link_fec_opt &= ICE_AQC_PHY_FEC_25G_RS_CLAUSE91_EN;
		cfg->link_fec_opt |= ICE_AQC_PHY_FEC_25G_RS_528_REQ |
				     ICE_AQC_PHY_FEC_25G_RS_544_REQ;
		break;
	case ICE_FEC_NONE:
		/* Clear auto FEC and all FEC option bits. */
		cfg->caps &= ~ICE_AQC_PHY_EN_AUTO_FEC;
		cfg->link_fec_opt &= ~ICE_AQC_PHY_FEC_MASK;
		break;
	case ICE_FEC_AUTO:
		/* AND auto FEC bit, and all caps bits. */
		cfg->caps &= ICE_AQC_PHY_CAPS_MASK;
		break;
	}
}

/**
 * ice_get_link_status - get status of the HW network link
 * @pi: port information structure
 * @link_up: pointer to bool (true/false = linkup/linkdown)
 *
 * Variable link_up is true if link is up, false if link is down.
 * The variable link_up is invalid if status is non zero. As a
 * result of this call, link status reporting becomes enabled
 */
enum ice_status ice_get_link_status(struct ice_port_info *pi, bool *link_up)
{
	struct ice_phy_info *phy_info;
	enum ice_status status = 0;

	if (!pi || !link_up)
		return ICE_ERR_PARAM;

	phy_info = &pi->phy;

	if (phy_info->get_link_info) {
		status = ice_update_link_info(pi);

		if (status)
			ice_debug(pi->hw, ICE_DBG_LINK,
				  "get link status error, status = %d\n",
				  status);
	}

	*link_up = phy_info->link_info.link_info & ICE_AQ_LINK_UP;

	return status;
}

/**
 * ice_aq_set_link_restart_an
 * @pi: pointer to the port information structure
 * @ena_link: if true: enable link, if false: disable link
 * @cd: pointer to command details structure or NULL
 *
 * Sets up the link and restarts the Auto-Negotiation over the link.
 */
enum ice_status
ice_aq_set_link_restart_an(struct ice_port_info *pi, bool ena_link,
			   struct ice_sq_cd *cd)
{
	struct ice_aqc_restart_an *cmd;
	struct ice_aq_desc desc;

	cmd = &desc.params.restart_an;

	ice_fill_dflt_direct_cmd_desc(&desc, ice_aqc_opc_restart_an);

	cmd->cmd_flags = ICE_AQC_RESTART_AN_LINK_RESTART;
	cmd->lport_num = pi->lport;
	if (ena_link)
		cmd->cmd_flags |= ICE_AQC_RESTART_AN_LINK_ENABLE;
	else
		cmd->cmd_flags &= ~ICE_AQC_RESTART_AN_LINK_ENABLE;

	return ice_aq_send_cmd(pi->hw, &desc, NULL, 0, cd);
}

/**
 * ice_aq_set_event_mask
 * @hw: pointer to the HW struct
 * @port_num: port number of the physical function
 * @mask: event mask to be set
 * @cd: pointer to command details structure or NULL
 *
 * Set event mask (0x0613)
 */
enum ice_status
ice_aq_set_event_mask(struct ice_hw *hw, u8 port_num, u16 mask,
		      struct ice_sq_cd *cd)
{
	struct ice_aqc_set_event_mask *cmd;
	struct ice_aq_desc desc;

	cmd = &desc.params.set_event_mask;

	ice_fill_dflt_direct_cmd_desc(&desc, ice_aqc_opc_set_event_mask);

	cmd->lport_num = port_num;

	cmd->event_mask = cpu_to_le16(mask);
	return ice_aq_send_cmd(hw, &desc, NULL, 0, cd);
}

/**
<<<<<<< HEAD
=======
 * ice_aq_set_mac_loopback
 * @hw: pointer to the HW struct
 * @ena_lpbk: Enable or Disable loopback
 * @cd: pointer to command details structure or NULL
 *
 * Enable/disable loopback on a given port
 */
enum ice_status
ice_aq_set_mac_loopback(struct ice_hw *hw, bool ena_lpbk, struct ice_sq_cd *cd)
{
	struct ice_aqc_set_mac_lb *cmd;
	struct ice_aq_desc desc;

	cmd = &desc.params.set_mac_lb;

	ice_fill_dflt_direct_cmd_desc(&desc, ice_aqc_opc_set_mac_lb);
	if (ena_lpbk)
		cmd->lb_mode = ICE_AQ_MAC_LB_EN;

	return ice_aq_send_cmd(hw, &desc, NULL, 0, cd);
}

/**
>>>>>>> 6fb08f1a
 * ice_aq_set_port_id_led
 * @pi: pointer to the port information
 * @is_orig_mode: is this LED set to original mode (by the net-list)
 * @cd: pointer to command details structure or NULL
 *
 * Set LED value for the given port (0x06e9)
 */
enum ice_status
ice_aq_set_port_id_led(struct ice_port_info *pi, bool is_orig_mode,
		       struct ice_sq_cd *cd)
{
	struct ice_aqc_set_port_id_led *cmd;
	struct ice_hw *hw = pi->hw;
	struct ice_aq_desc desc;

	cmd = &desc.params.set_port_id_led;

	ice_fill_dflt_direct_cmd_desc(&desc, ice_aqc_opc_set_port_id_led);

	if (is_orig_mode)
		cmd->ident_mode = ICE_AQC_PORT_IDENT_LED_ORIG;
	else
		cmd->ident_mode = ICE_AQC_PORT_IDENT_LED_BLINK;

	return ice_aq_send_cmd(hw, &desc, NULL, 0, cd);
}

/**
 * __ice_aq_get_set_rss_lut
 * @hw: pointer to the hardware structure
 * @vsi_id: VSI FW index
 * @lut_type: LUT table type
 * @lut: pointer to the LUT buffer provided by the caller
 * @lut_size: size of the LUT buffer
 * @glob_lut_idx: global LUT index
 * @set: set true to set the table, false to get the table
 *
 * Internal function to get (0x0B05) or set (0x0B03) RSS look up table
 */
static enum ice_status
__ice_aq_get_set_rss_lut(struct ice_hw *hw, u16 vsi_id, u8 lut_type, u8 *lut,
			 u16 lut_size, u8 glob_lut_idx, bool set)
{
	struct ice_aqc_get_set_rss_lut *cmd_resp;
	struct ice_aq_desc desc;
	enum ice_status status;
	u16 flags = 0;

	cmd_resp = &desc.params.get_set_rss_lut;

	if (set) {
		ice_fill_dflt_direct_cmd_desc(&desc, ice_aqc_opc_set_rss_lut);
		desc.flags |= cpu_to_le16(ICE_AQ_FLAG_RD);
	} else {
		ice_fill_dflt_direct_cmd_desc(&desc, ice_aqc_opc_get_rss_lut);
	}

	cmd_resp->vsi_id = cpu_to_le16(((vsi_id <<
					 ICE_AQC_GSET_RSS_LUT_VSI_ID_S) &
					ICE_AQC_GSET_RSS_LUT_VSI_ID_M) |
				       ICE_AQC_GSET_RSS_LUT_VSI_VALID);

	switch (lut_type) {
	case ICE_AQC_GSET_RSS_LUT_TABLE_TYPE_VSI:
	case ICE_AQC_GSET_RSS_LUT_TABLE_TYPE_PF:
	case ICE_AQC_GSET_RSS_LUT_TABLE_TYPE_GLOBAL:
		flags |= ((lut_type << ICE_AQC_GSET_RSS_LUT_TABLE_TYPE_S) &
			  ICE_AQC_GSET_RSS_LUT_TABLE_TYPE_M);
		break;
	default:
		status = ICE_ERR_PARAM;
		goto ice_aq_get_set_rss_lut_exit;
	}

	if (lut_type == ICE_AQC_GSET_RSS_LUT_TABLE_TYPE_GLOBAL) {
		flags |= ((glob_lut_idx << ICE_AQC_GSET_RSS_LUT_GLOBAL_IDX_S) &
			  ICE_AQC_GSET_RSS_LUT_GLOBAL_IDX_M);

		if (!set)
			goto ice_aq_get_set_rss_lut_send;
	} else if (lut_type == ICE_AQC_GSET_RSS_LUT_TABLE_TYPE_PF) {
		if (!set)
			goto ice_aq_get_set_rss_lut_send;
	} else {
		goto ice_aq_get_set_rss_lut_send;
	}

	/* LUT size is only valid for Global and PF table types */
	switch (lut_size) {
	case ICE_AQC_GSET_RSS_LUT_TABLE_SIZE_128:
		break;
	case ICE_AQC_GSET_RSS_LUT_TABLE_SIZE_512:
		flags |= (ICE_AQC_GSET_RSS_LUT_TABLE_SIZE_512_FLAG <<
			  ICE_AQC_GSET_RSS_LUT_TABLE_SIZE_S) &
			 ICE_AQC_GSET_RSS_LUT_TABLE_SIZE_M;
		break;
	case ICE_AQC_GSET_RSS_LUT_TABLE_SIZE_2K:
		if (lut_type == ICE_AQC_GSET_RSS_LUT_TABLE_TYPE_PF) {
			flags |= (ICE_AQC_GSET_RSS_LUT_TABLE_SIZE_2K_FLAG <<
				  ICE_AQC_GSET_RSS_LUT_TABLE_SIZE_S) &
				 ICE_AQC_GSET_RSS_LUT_TABLE_SIZE_M;
			break;
		}
		/* fall-through */
	default:
		status = ICE_ERR_PARAM;
		goto ice_aq_get_set_rss_lut_exit;
	}

ice_aq_get_set_rss_lut_send:
	cmd_resp->flags = cpu_to_le16(flags);
	status = ice_aq_send_cmd(hw, &desc, lut, lut_size, NULL);

ice_aq_get_set_rss_lut_exit:
	return status;
}

/**
 * ice_aq_get_rss_lut
 * @hw: pointer to the hardware structure
 * @vsi_handle: software VSI handle
 * @lut_type: LUT table type
 * @lut: pointer to the LUT buffer provided by the caller
 * @lut_size: size of the LUT buffer
 *
 * get the RSS lookup table, PF or VSI type
 */
enum ice_status
ice_aq_get_rss_lut(struct ice_hw *hw, u16 vsi_handle, u8 lut_type,
		   u8 *lut, u16 lut_size)
{
	if (!ice_is_vsi_valid(hw, vsi_handle) || !lut)
		return ICE_ERR_PARAM;

	return __ice_aq_get_set_rss_lut(hw, ice_get_hw_vsi_num(hw, vsi_handle),
					lut_type, lut, lut_size, 0, false);
}

/**
 * ice_aq_set_rss_lut
 * @hw: pointer to the hardware structure
 * @vsi_handle: software VSI handle
 * @lut_type: LUT table type
 * @lut: pointer to the LUT buffer provided by the caller
 * @lut_size: size of the LUT buffer
 *
 * set the RSS lookup table, PF or VSI type
 */
enum ice_status
ice_aq_set_rss_lut(struct ice_hw *hw, u16 vsi_handle, u8 lut_type,
		   u8 *lut, u16 lut_size)
{
	if (!ice_is_vsi_valid(hw, vsi_handle) || !lut)
		return ICE_ERR_PARAM;

	return __ice_aq_get_set_rss_lut(hw, ice_get_hw_vsi_num(hw, vsi_handle),
					lut_type, lut, lut_size, 0, true);
}

/**
 * __ice_aq_get_set_rss_key
 * @hw: pointer to the HW struct
 * @vsi_id: VSI FW index
 * @key: pointer to key info struct
 * @set: set true to set the key, false to get the key
 *
 * get (0x0B04) or set (0x0B02) the RSS key per VSI
 */
static enum
ice_status __ice_aq_get_set_rss_key(struct ice_hw *hw, u16 vsi_id,
				    struct ice_aqc_get_set_rss_keys *key,
				    bool set)
{
	struct ice_aqc_get_set_rss_key *cmd_resp;
	u16 key_size = sizeof(*key);
	struct ice_aq_desc desc;

	cmd_resp = &desc.params.get_set_rss_key;

	if (set) {
		ice_fill_dflt_direct_cmd_desc(&desc, ice_aqc_opc_set_rss_key);
		desc.flags |= cpu_to_le16(ICE_AQ_FLAG_RD);
	} else {
		ice_fill_dflt_direct_cmd_desc(&desc, ice_aqc_opc_get_rss_key);
	}

	cmd_resp->vsi_id = cpu_to_le16(((vsi_id <<
					 ICE_AQC_GSET_RSS_KEY_VSI_ID_S) &
					ICE_AQC_GSET_RSS_KEY_VSI_ID_M) |
				       ICE_AQC_GSET_RSS_KEY_VSI_VALID);

	return ice_aq_send_cmd(hw, &desc, key, key_size, NULL);
}

/**
 * ice_aq_get_rss_key
 * @hw: pointer to the HW struct
 * @vsi_handle: software VSI handle
 * @key: pointer to key info struct
 *
 * get the RSS key per VSI
 */
enum ice_status
ice_aq_get_rss_key(struct ice_hw *hw, u16 vsi_handle,
		   struct ice_aqc_get_set_rss_keys *key)
{
	if (!ice_is_vsi_valid(hw, vsi_handle) || !key)
		return ICE_ERR_PARAM;

	return __ice_aq_get_set_rss_key(hw, ice_get_hw_vsi_num(hw, vsi_handle),
					key, false);
}

/**
 * ice_aq_set_rss_key
 * @hw: pointer to the HW struct
 * @vsi_handle: software VSI handle
 * @keys: pointer to key info struct
 *
 * set the RSS key per VSI
 */
enum ice_status
ice_aq_set_rss_key(struct ice_hw *hw, u16 vsi_handle,
		   struct ice_aqc_get_set_rss_keys *keys)
{
	if (!ice_is_vsi_valid(hw, vsi_handle) || !keys)
		return ICE_ERR_PARAM;

	return __ice_aq_get_set_rss_key(hw, ice_get_hw_vsi_num(hw, vsi_handle),
					keys, true);
}

/**
 * ice_aq_add_lan_txq
 * @hw: pointer to the hardware structure
 * @num_qgrps: Number of added queue groups
 * @qg_list: list of queue groups to be added
 * @buf_size: size of buffer for indirect command
 * @cd: pointer to command details structure or NULL
 *
 * Add Tx LAN queue (0x0C30)
 *
 * NOTE:
 * Prior to calling add Tx LAN queue:
 * Initialize the following as part of the Tx queue context:
 * Completion queue ID if the queue uses Completion queue, Quanta profile,
 * Cache profile and Packet shaper profile.
 *
 * After add Tx LAN queue AQ command is completed:
 * Interrupts should be associated with specific queues,
 * Association of Tx queue to Doorbell queue is not part of Add LAN Tx queue
 * flow.
 */
static enum ice_status
ice_aq_add_lan_txq(struct ice_hw *hw, u8 num_qgrps,
		   struct ice_aqc_add_tx_qgrp *qg_list, u16 buf_size,
		   struct ice_sq_cd *cd)
{
	u16 i, sum_header_size, sum_q_size = 0;
	struct ice_aqc_add_tx_qgrp *list;
	struct ice_aqc_add_txqs *cmd;
	struct ice_aq_desc desc;

	cmd = &desc.params.add_txqs;

	ice_fill_dflt_direct_cmd_desc(&desc, ice_aqc_opc_add_txqs);

	if (!qg_list)
		return ICE_ERR_PARAM;

	if (num_qgrps > ICE_LAN_TXQ_MAX_QGRPS)
		return ICE_ERR_PARAM;

	sum_header_size = num_qgrps *
		(sizeof(*qg_list) - sizeof(*qg_list->txqs));

	list = qg_list;
	for (i = 0; i < num_qgrps; i++) {
		struct ice_aqc_add_txqs_perq *q = list->txqs;

		sum_q_size += list->num_txqs * sizeof(*q);
		list = (struct ice_aqc_add_tx_qgrp *)(q + list->num_txqs);
	}

	if (buf_size != (sum_header_size + sum_q_size))
		return ICE_ERR_PARAM;

	desc.flags |= cpu_to_le16(ICE_AQ_FLAG_RD);

	cmd->num_qgrps = num_qgrps;

	return ice_aq_send_cmd(hw, &desc, qg_list, buf_size, cd);
}

/**
 * ice_aq_dis_lan_txq
 * @hw: pointer to the hardware structure
 * @num_qgrps: number of groups in the list
 * @qg_list: the list of groups to disable
 * @buf_size: the total size of the qg_list buffer in bytes
 * @rst_src: if called due to reset, specifies the reset source
 * @vmvf_num: the relative VM or VF number that is undergoing the reset
 * @cd: pointer to command details structure or NULL
 *
 * Disable LAN Tx queue (0x0C31)
 */
static enum ice_status
ice_aq_dis_lan_txq(struct ice_hw *hw, u8 num_qgrps,
		   struct ice_aqc_dis_txq_item *qg_list, u16 buf_size,
		   enum ice_disq_rst_src rst_src, u16 vmvf_num,
		   struct ice_sq_cd *cd)
{
	struct ice_aqc_dis_txqs *cmd;
	struct ice_aq_desc desc;
	enum ice_status status;
	u16 i, sz = 0;

	cmd = &desc.params.dis_txqs;
	ice_fill_dflt_direct_cmd_desc(&desc, ice_aqc_opc_dis_txqs);

	/* qg_list can be NULL only in VM/VF reset flow */
	if (!qg_list && !rst_src)
		return ICE_ERR_PARAM;

	if (num_qgrps > ICE_LAN_TXQ_MAX_QGRPS)
		return ICE_ERR_PARAM;

	cmd->num_entries = num_qgrps;

	cmd->vmvf_and_timeout = cpu_to_le16((5 << ICE_AQC_Q_DIS_TIMEOUT_S) &
					    ICE_AQC_Q_DIS_TIMEOUT_M);

	switch (rst_src) {
	case ICE_VM_RESET:
		cmd->cmd_type = ICE_AQC_Q_DIS_CMD_VM_RESET;
		cmd->vmvf_and_timeout |=
			cpu_to_le16(vmvf_num & ICE_AQC_Q_DIS_VMVF_NUM_M);
		break;
	case ICE_VF_RESET:
		cmd->cmd_type = ICE_AQC_Q_DIS_CMD_VF_RESET;
		/* In this case, FW expects vmvf_num to be absolute VF ID */
		cmd->vmvf_and_timeout |=
			cpu_to_le16((vmvf_num + hw->func_caps.vf_base_id) &
				    ICE_AQC_Q_DIS_VMVF_NUM_M);
		break;
	case ICE_NO_RESET:
	default:
		break;
	}

	/* flush pipe on time out */
	cmd->cmd_type |= ICE_AQC_Q_DIS_CMD_FLUSH_PIPE;
	/* If no queue group info, we are in a reset flow. Issue the AQ */
	if (!qg_list)
		goto do_aq;

	/* set RD bit to indicate that command buffer is provided by the driver
	 * and it needs to be read by the firmware
	 */
	desc.flags |= cpu_to_le16(ICE_AQ_FLAG_RD);

	for (i = 0; i < num_qgrps; ++i) {
		/* Calculate the size taken up by the queue IDs in this group */
		sz += qg_list[i].num_qs * sizeof(qg_list[i].q_id);

		/* Add the size of the group header */
		sz += sizeof(qg_list[i]) - sizeof(qg_list[i].q_id);

		/* If the num of queues is even, add 2 bytes of padding */
		if ((qg_list[i].num_qs % 2) == 0)
			sz += 2;
	}

	if (buf_size != sz)
		return ICE_ERR_PARAM;

do_aq:
	status = ice_aq_send_cmd(hw, &desc, qg_list, buf_size, cd);
	if (status) {
		if (!qg_list)
			ice_debug(hw, ICE_DBG_SCHED, "VM%d disable failed %d\n",
				  vmvf_num, hw->adminq.sq_last_status);
		else
			ice_debug(hw, ICE_DBG_SCHED, "disable queue %d failed %d\n",
				  le16_to_cpu(qg_list[0].q_id[0]),
				  hw->adminq.sq_last_status);
	}
	return status;
}

/* End of FW Admin Queue command wrappers */

/**
 * ice_write_byte - write a byte to a packed context structure
 * @src_ctx:  the context structure to read from
 * @dest_ctx: the context to be written to
 * @ce_info:  a description of the struct to be filled
 */
static void
ice_write_byte(u8 *src_ctx, u8 *dest_ctx, const struct ice_ctx_ele *ce_info)
{
	u8 src_byte, dest_byte, mask;
	u8 *from, *dest;
	u16 shift_width;

	/* copy from the next struct field */
	from = src_ctx + ce_info->offset;

	/* prepare the bits and mask */
	shift_width = ce_info->lsb % 8;
	mask = (u8)(BIT(ce_info->width) - 1);

	src_byte = *from;
	src_byte &= mask;

	/* shift to correct alignment */
	mask <<= shift_width;
	src_byte <<= shift_width;

	/* get the current bits from the target bit string */
	dest = dest_ctx + (ce_info->lsb / 8);

	memcpy(&dest_byte, dest, sizeof(dest_byte));

	dest_byte &= ~mask;	/* get the bits not changing */
	dest_byte |= src_byte;	/* add in the new bits */

	/* put it all back */
	memcpy(dest, &dest_byte, sizeof(dest_byte));
}

/**
 * ice_write_word - write a word to a packed context structure
 * @src_ctx:  the context structure to read from
 * @dest_ctx: the context to be written to
 * @ce_info:  a description of the struct to be filled
 */
static void
ice_write_word(u8 *src_ctx, u8 *dest_ctx, const struct ice_ctx_ele *ce_info)
{
	u16 src_word, mask;
	__le16 dest_word;
	u8 *from, *dest;
	u16 shift_width;

	/* copy from the next struct field */
	from = src_ctx + ce_info->offset;

	/* prepare the bits and mask */
	shift_width = ce_info->lsb % 8;
	mask = BIT(ce_info->width) - 1;

	/* don't swizzle the bits until after the mask because the mask bits
	 * will be in a different bit position on big endian machines
	 */
	src_word = *(u16 *)from;
	src_word &= mask;

	/* shift to correct alignment */
	mask <<= shift_width;
	src_word <<= shift_width;

	/* get the current bits from the target bit string */
	dest = dest_ctx + (ce_info->lsb / 8);

	memcpy(&dest_word, dest, sizeof(dest_word));

	dest_word &= ~(cpu_to_le16(mask));	/* get the bits not changing */
	dest_word |= cpu_to_le16(src_word);	/* add in the new bits */

	/* put it all back */
	memcpy(dest, &dest_word, sizeof(dest_word));
}

/**
 * ice_write_dword - write a dword to a packed context structure
 * @src_ctx:  the context structure to read from
 * @dest_ctx: the context to be written to
 * @ce_info:  a description of the struct to be filled
 */
static void
ice_write_dword(u8 *src_ctx, u8 *dest_ctx, const struct ice_ctx_ele *ce_info)
{
	u32 src_dword, mask;
	__le32 dest_dword;
	u8 *from, *dest;
	u16 shift_width;

	/* copy from the next struct field */
	from = src_ctx + ce_info->offset;

	/* prepare the bits and mask */
	shift_width = ce_info->lsb % 8;

	/* if the field width is exactly 32 on an x86 machine, then the shift
	 * operation will not work because the SHL instructions count is masked
	 * to 5 bits so the shift will do nothing
	 */
	if (ce_info->width < 32)
		mask = BIT(ce_info->width) - 1;
	else
		mask = (u32)~0;

	/* don't swizzle the bits until after the mask because the mask bits
	 * will be in a different bit position on big endian machines
	 */
	src_dword = *(u32 *)from;
	src_dword &= mask;

	/* shift to correct alignment */
	mask <<= shift_width;
	src_dword <<= shift_width;

	/* get the current bits from the target bit string */
	dest = dest_ctx + (ce_info->lsb / 8);

	memcpy(&dest_dword, dest, sizeof(dest_dword));

	dest_dword &= ~(cpu_to_le32(mask));	/* get the bits not changing */
	dest_dword |= cpu_to_le32(src_dword);	/* add in the new bits */

	/* put it all back */
	memcpy(dest, &dest_dword, sizeof(dest_dword));
}

/**
 * ice_write_qword - write a qword to a packed context structure
 * @src_ctx:  the context structure to read from
 * @dest_ctx: the context to be written to
 * @ce_info:  a description of the struct to be filled
 */
static void
ice_write_qword(u8 *src_ctx, u8 *dest_ctx, const struct ice_ctx_ele *ce_info)
{
	u64 src_qword, mask;
	__le64 dest_qword;
	u8 *from, *dest;
	u16 shift_width;

	/* copy from the next struct field */
	from = src_ctx + ce_info->offset;

	/* prepare the bits and mask */
	shift_width = ce_info->lsb % 8;

	/* if the field width is exactly 64 on an x86 machine, then the shift
	 * operation will not work because the SHL instructions count is masked
	 * to 6 bits so the shift will do nothing
	 */
	if (ce_info->width < 64)
		mask = BIT_ULL(ce_info->width) - 1;
	else
		mask = (u64)~0;

	/* don't swizzle the bits until after the mask because the mask bits
	 * will be in a different bit position on big endian machines
	 */
	src_qword = *(u64 *)from;
	src_qword &= mask;

	/* shift to correct alignment */
	mask <<= shift_width;
	src_qword <<= shift_width;

	/* get the current bits from the target bit string */
	dest = dest_ctx + (ce_info->lsb / 8);

	memcpy(&dest_qword, dest, sizeof(dest_qword));

	dest_qword &= ~(cpu_to_le64(mask));	/* get the bits not changing */
	dest_qword |= cpu_to_le64(src_qword);	/* add in the new bits */

	/* put it all back */
	memcpy(dest, &dest_qword, sizeof(dest_qword));
}

/**
 * ice_set_ctx - set context bits in packed structure
 * @src_ctx:  pointer to a generic non-packed context structure
 * @dest_ctx: pointer to memory for the packed structure
 * @ce_info:  a description of the structure to be transformed
 */
enum ice_status
ice_set_ctx(u8 *src_ctx, u8 *dest_ctx, const struct ice_ctx_ele *ce_info)
{
	int f;

	for (f = 0; ce_info[f].width; f++) {
		/* We have to deal with each element of the FW response
		 * using the correct size so that we are correct regardless
		 * of the endianness of the machine.
		 */
		switch (ce_info[f].size_of) {
		case sizeof(u8):
			ice_write_byte(src_ctx, dest_ctx, &ce_info[f]);
			break;
		case sizeof(u16):
			ice_write_word(src_ctx, dest_ctx, &ce_info[f]);
			break;
		case sizeof(u32):
			ice_write_dword(src_ctx, dest_ctx, &ce_info[f]);
			break;
		case sizeof(u64):
			ice_write_qword(src_ctx, dest_ctx, &ce_info[f]);
			break;
		default:
			return ICE_ERR_INVAL_SIZE;
		}
	}

	return 0;
}

/**
 * ice_get_lan_q_ctx - get the LAN queue context for the given VSI and TC
 * @hw: pointer to the HW struct
 * @vsi_handle: software VSI handle
 * @tc: TC number
 * @q_handle: software queue handle
 */
static struct ice_q_ctx *
ice_get_lan_q_ctx(struct ice_hw *hw, u16 vsi_handle, u8 tc, u16 q_handle)
{
	struct ice_vsi_ctx *vsi;
	struct ice_q_ctx *q_ctx;

	vsi = ice_get_vsi_ctx(hw, vsi_handle);
	if (!vsi)
		return NULL;
	if (q_handle >= vsi->num_lan_q_entries[tc])
		return NULL;
	if (!vsi->lan_q_ctx[tc])
		return NULL;
	q_ctx = vsi->lan_q_ctx[tc];
	return &q_ctx[q_handle];
}

/**
 * ice_ena_vsi_txq
 * @pi: port information structure
 * @vsi_handle: software VSI handle
 * @tc: TC number
 * @q_handle: software queue handle
 * @num_qgrps: Number of added queue groups
 * @buf: list of queue groups to be added
 * @buf_size: size of buffer for indirect command
 * @cd: pointer to command details structure or NULL
 *
 * This function adds one LAN queue
 */
enum ice_status
ice_ena_vsi_txq(struct ice_port_info *pi, u16 vsi_handle, u8 tc, u16 q_handle,
		u8 num_qgrps, struct ice_aqc_add_tx_qgrp *buf, u16 buf_size,
		struct ice_sq_cd *cd)
{
	struct ice_aqc_txsched_elem_data node = { 0 };
	struct ice_sched_node *parent;
	struct ice_q_ctx *q_ctx;
	enum ice_status status;
	struct ice_hw *hw;

	if (!pi || pi->port_state != ICE_SCHED_PORT_STATE_READY)
		return ICE_ERR_CFG;

	if (num_qgrps > 1 || buf->num_txqs > 1)
		return ICE_ERR_MAX_LIMIT;

	hw = pi->hw;

	if (!ice_is_vsi_valid(hw, vsi_handle))
		return ICE_ERR_PARAM;

	mutex_lock(&pi->sched_lock);

	q_ctx = ice_get_lan_q_ctx(hw, vsi_handle, tc, q_handle);
	if (!q_ctx) {
		ice_debug(hw, ICE_DBG_SCHED, "Enaq: invalid queue handle %d\n",
			  q_handle);
		status = ICE_ERR_PARAM;
		goto ena_txq_exit;
	}

	/* find a parent node */
	parent = ice_sched_get_free_qparent(pi, vsi_handle, tc,
					    ICE_SCHED_NODE_OWNER_LAN);
	if (!parent) {
		status = ICE_ERR_PARAM;
		goto ena_txq_exit;
	}

	buf->parent_teid = parent->info.node_teid;
	node.parent_teid = parent->info.node_teid;
	/* Mark that the values in the "generic" section as valid. The default
	 * value in the "generic" section is zero. This means that :
	 * - Scheduling mode is Bytes Per Second (BPS), indicated by Bit 0.
	 * - 0 priority among siblings, indicated by Bit 1-3.
	 * - WFQ, indicated by Bit 4.
	 * - 0 Adjustment value is used in PSM credit update flow, indicated by
	 * Bit 5-6.
	 * - Bit 7 is reserved.
	 * Without setting the generic section as valid in valid_sections, the
	 * Admin queue command will fail with error code ICE_AQ_RC_EINVAL.
	 */
	buf->txqs[0].info.valid_sections = ICE_AQC_ELEM_VALID_GENERIC;

	/* add the LAN queue */
	status = ice_aq_add_lan_txq(hw, num_qgrps, buf, buf_size, cd);
	if (status) {
		ice_debug(hw, ICE_DBG_SCHED, "enable queue %d failed %d\n",
			  le16_to_cpu(buf->txqs[0].txq_id),
			  hw->adminq.sq_last_status);
		goto ena_txq_exit;
	}

	node.node_teid = buf->txqs[0].q_teid;
	node.data.elem_type = ICE_AQC_ELEM_TYPE_LEAF;
	q_ctx->q_handle = q_handle;

	/* add a leaf node into schduler tree queue layer */
	status = ice_sched_add_node(pi, hw->num_tx_sched_layers - 1, &node);

ena_txq_exit:
	mutex_unlock(&pi->sched_lock);
	return status;
}

/**
 * ice_dis_vsi_txq
 * @pi: port information structure
 * @vsi_handle: software VSI handle
 * @tc: TC number
 * @num_queues: number of queues
 * @q_handles: pointer to software queue handle array
 * @q_ids: pointer to the q_id array
 * @q_teids: pointer to queue node teids
 * @rst_src: if called due to reset, specifies the reset source
 * @vmvf_num: the relative VM or VF number that is undergoing the reset
 * @cd: pointer to command details structure or NULL
 *
 * This function removes queues and their corresponding nodes in SW DB
 */
enum ice_status
ice_dis_vsi_txq(struct ice_port_info *pi, u16 vsi_handle, u8 tc, u8 num_queues,
		u16 *q_handles, u16 *q_ids, u32 *q_teids,
		enum ice_disq_rst_src rst_src, u16 vmvf_num,
		struct ice_sq_cd *cd)
{
	enum ice_status status = ICE_ERR_DOES_NOT_EXIST;
	struct ice_aqc_dis_txq_item qg_list;
	struct ice_q_ctx *q_ctx;
	u16 i;

	if (!pi || pi->port_state != ICE_SCHED_PORT_STATE_READY)
		return ICE_ERR_CFG;

<<<<<<< HEAD

=======
>>>>>>> 6fb08f1a
	if (!num_queues) {
		/* if queue is disabled already yet the disable queue command
		 * has to be sent to complete the VF reset, then call
		 * ice_aq_dis_lan_txq without any queue information
		 */
		if (rst_src)
			return ice_aq_dis_lan_txq(pi->hw, 0, NULL, 0, rst_src,
						  vmvf_num, NULL);
		return ICE_ERR_CFG;
	}

	mutex_lock(&pi->sched_lock);

	for (i = 0; i < num_queues; i++) {
		struct ice_sched_node *node;

		node = ice_sched_find_node_by_teid(pi->root, q_teids[i]);
		if (!node)
			continue;
		q_ctx = ice_get_lan_q_ctx(pi->hw, vsi_handle, tc, q_handles[i]);
		if (!q_ctx) {
			ice_debug(pi->hw, ICE_DBG_SCHED, "invalid queue handle%d\n",
				  q_handles[i]);
			continue;
		}
		if (q_ctx->q_handle != q_handles[i]) {
			ice_debug(pi->hw, ICE_DBG_SCHED, "Err:handles %d %d\n",
				  q_ctx->q_handle, q_handles[i]);
			continue;
		}
		qg_list.parent_teid = node->info.parent_teid;
		qg_list.num_qs = 1;
		qg_list.q_id[0] = cpu_to_le16(q_ids[i]);
		status = ice_aq_dis_lan_txq(pi->hw, 1, &qg_list,
					    sizeof(qg_list), rst_src, vmvf_num,
					    cd);

		if (status)
			break;
		ice_free_sched_node(pi, node);
		q_ctx->q_handle = ICE_INVAL_Q_HANDLE;
	}
	mutex_unlock(&pi->sched_lock);
	return status;
}

/**
 * ice_cfg_vsi_qs - configure the new/existing VSI queues
 * @pi: port information structure
 * @vsi_handle: software VSI handle
 * @tc_bitmap: TC bitmap
 * @maxqs: max queues array per TC
 * @owner: LAN or RDMA
 *
 * This function adds/updates the VSI queues per TC.
 */
static enum ice_status
ice_cfg_vsi_qs(struct ice_port_info *pi, u16 vsi_handle, u8 tc_bitmap,
	       u16 *maxqs, u8 owner)
{
	enum ice_status status = 0;
	u8 i;

	if (!pi || pi->port_state != ICE_SCHED_PORT_STATE_READY)
		return ICE_ERR_CFG;

	if (!ice_is_vsi_valid(pi->hw, vsi_handle))
		return ICE_ERR_PARAM;

	mutex_lock(&pi->sched_lock);

	ice_for_each_traffic_class(i) {
		/* configuration is possible only if TC node is present */
		if (!ice_sched_get_tc_node(pi, i))
			continue;

		status = ice_sched_cfg_vsi(pi, vsi_handle, i, maxqs[i], owner,
					   ice_is_tc_ena(tc_bitmap, i));
		if (status)
			break;
	}

	mutex_unlock(&pi->sched_lock);
	return status;
}

/**
 * ice_cfg_vsi_lan - configure VSI LAN queues
 * @pi: port information structure
 * @vsi_handle: software VSI handle
 * @tc_bitmap: TC bitmap
 * @max_lanqs: max LAN queues array per TC
 *
 * This function adds/updates the VSI LAN queues per TC.
 */
enum ice_status
ice_cfg_vsi_lan(struct ice_port_info *pi, u16 vsi_handle, u8 tc_bitmap,
		u16 *max_lanqs)
{
	return ice_cfg_vsi_qs(pi, vsi_handle, tc_bitmap, max_lanqs,
			      ICE_SCHED_NODE_OWNER_LAN);
}

/**
 * ice_replay_pre_init - replay pre initialization
 * @hw: pointer to the HW struct
 *
 * Initializes required config data for VSI, FD, ACL, and RSS before replay.
 */
static enum ice_status ice_replay_pre_init(struct ice_hw *hw)
{
	struct ice_switch_info *sw = hw->switch_info;
	u8 i;

	/* Delete old entries from replay filter list head if there is any */
	ice_rm_all_sw_replay_rule_info(hw);
	/* In start of replay, move entries into replay_rules list, it
	 * will allow adding rules entries back to filt_rules list,
	 * which is operational list.
	 */
	for (i = 0; i < ICE_SW_LKUP_LAST; i++)
		list_replace_init(&sw->recp_list[i].filt_rules,
				  &sw->recp_list[i].filt_replay_rules);

	return 0;
}

/**
 * ice_replay_vsi - replay VSI configuration
 * @hw: pointer to the HW struct
 * @vsi_handle: driver VSI handle
 *
 * Restore all VSI configuration after reset. It is required to call this
 * function with main VSI first.
 */
enum ice_status ice_replay_vsi(struct ice_hw *hw, u16 vsi_handle)
{
	enum ice_status status;

	if (!ice_is_vsi_valid(hw, vsi_handle))
		return ICE_ERR_PARAM;

	/* Replay pre-initialization if there is any */
	if (vsi_handle == ICE_MAIN_VSI_HANDLE) {
		status = ice_replay_pre_init(hw);
		if (status)
			return status;
	}

	/* Replay per VSI all filters */
	status = ice_replay_vsi_all_fltr(hw, vsi_handle);
	return status;
}

/**
 * ice_replay_post - post replay configuration cleanup
 * @hw: pointer to the HW struct
 *
 * Post replay cleanup.
 */
void ice_replay_post(struct ice_hw *hw)
{
	/* Delete old entries from replay filter list head */
	ice_rm_all_sw_replay_rule_info(hw);
}

/**
 * ice_stat_update40 - read 40 bit stat from the chip and update stat values
 * @hw: ptr to the hardware info
 * @hireg: high 32 bit HW register to read from
 * @loreg: low 32 bit HW register to read from
 * @prev_stat_loaded: bool to specify if previous stats are loaded
 * @prev_stat: ptr to previous loaded stat value
 * @cur_stat: ptr to current stat value
 */
void
ice_stat_update40(struct ice_hw *hw, u32 hireg, u32 loreg,
		  bool prev_stat_loaded, u64 *prev_stat, u64 *cur_stat)
{
	u64 new_data;

	new_data = rd32(hw, loreg);
	new_data |= ((u64)(rd32(hw, hireg) & 0xFFFF)) << 32;

	/* device stats are not reset at PFR, they likely will not be zeroed
	 * when the driver starts. So save the first values read and use them as
	 * offsets to be subtracted from the raw values in order to report stats
	 * that count from zero.
	 */
	if (!prev_stat_loaded)
		*prev_stat = new_data;
	if (new_data >= *prev_stat)
		*cur_stat = new_data - *prev_stat;
	else
		/* to manage the potential roll-over */
		*cur_stat = (new_data + BIT_ULL(40)) - *prev_stat;
	*cur_stat &= 0xFFFFFFFFFFULL;
}

/**
 * ice_stat_update32 - read 32 bit stat from the chip and update stat values
 * @hw: ptr to the hardware info
 * @reg: HW register to read from
 * @prev_stat_loaded: bool to specify if previous stats are loaded
 * @prev_stat: ptr to previous loaded stat value
 * @cur_stat: ptr to current stat value
 */
void
ice_stat_update32(struct ice_hw *hw, u32 reg, bool prev_stat_loaded,
		  u64 *prev_stat, u64 *cur_stat)
{
	u32 new_data;

	new_data = rd32(hw, reg);

	/* device stats are not reset at PFR, they likely will not be zeroed
	 * when the driver starts. So save the first values read and use them as
	 * offsets to be subtracted from the raw values in order to report stats
	 * that count from zero.
	 */
	if (!prev_stat_loaded)
		*prev_stat = new_data;
	if (new_data >= *prev_stat)
		*cur_stat = new_data - *prev_stat;
	else
		/* to manage the potential roll-over */
		*cur_stat = (new_data + BIT_ULL(32)) - *prev_stat;
}

/**
 * ice_sched_query_elem - query element information from HW
 * @hw: pointer to the HW struct
 * @node_teid: node TEID to be queried
 * @buf: buffer to element information
 *
 * This function queries HW element information
 */
enum ice_status
ice_sched_query_elem(struct ice_hw *hw, u32 node_teid,
		     struct ice_aqc_get_elem *buf)
{
	u16 buf_size, num_elem_ret = 0;
	enum ice_status status;

	buf_size = sizeof(*buf);
	memset(buf, 0, buf_size);
	buf->generic[0].node_teid = cpu_to_le32(node_teid);
	status = ice_aq_query_sched_elems(hw, 1, buf, buf_size, &num_elem_ret,
					  NULL);
	if (status || num_elem_ret != 1)
		ice_debug(hw, ICE_DBG_SCHED, "query element failed\n");
	return status;
}<|MERGE_RESOLUTION|>--- conflicted
+++ resolved
@@ -1565,12 +1565,9 @@
 			} else if (func_p) {
 				func_p->guar_num_vsi =
 					ice_get_num_per_func(hw, ICE_MAX_VSI);
-<<<<<<< HEAD
-=======
 				ice_debug(hw, ICE_DBG_INIT,
 					  "%s: num guaranteed VSI (fw) = %d\n",
 					  prefix, number);
->>>>>>> 6fb08f1a
 				ice_debug(hw, ICE_DBG_INIT,
 					  "%s: num guaranteed VSI = %d\n",
 					  prefix, func_p->guar_num_vsi);
@@ -2296,8 +2293,6 @@
 }
 
 /**
-<<<<<<< HEAD
-=======
  * ice_aq_set_mac_loopback
  * @hw: pointer to the HW struct
  * @ena_lpbk: Enable or Disable loopback
@@ -2321,7 +2316,6 @@
 }
 
 /**
->>>>>>> 6fb08f1a
  * ice_aq_set_port_id_led
  * @pi: pointer to the port information
  * @is_orig_mode: is this LED set to original mode (by the net-list)
@@ -3077,10 +3071,6 @@
 	if (!pi || pi->port_state != ICE_SCHED_PORT_STATE_READY)
 		return ICE_ERR_CFG;
 
-<<<<<<< HEAD
-
-=======
->>>>>>> 6fb08f1a
 	if (!num_queues) {
 		/* if queue is disabled already yet the disable queue command
 		 * has to be sent to complete the VF reset, then call
