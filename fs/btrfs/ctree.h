--- conflicted
+++ resolved
@@ -2439,16 +2439,11 @@
 					  struct btrfs_root *root,
 					  struct btrfs_path *path,
 					  u64 bytenr, int cow);
-<<<<<<< HEAD
-int btrfs_lookup_csums_range(struct btrfs_root *root, u64 start,
-			     u64 end, struct list_head *list);
-=======
 int btrfs_csum_truncate(struct btrfs_trans_handle *trans,
 			struct btrfs_root *root, struct btrfs_path *path,
 			u64 isize);
 int btrfs_lookup_csums_range(struct btrfs_root *root, u64 start, u64 end,
 			     struct list_head *list, int search_commit);
->>>>>>> 8628764e
 /* inode.c */
 
 /* RHEL and EL kernels have a patch that renames PG_checked to FsMisc */
