#
# Copyright (C) 2004, 2007-2010, 2011-2012 Synopsys, Inc. (www.synopsys.com)
#
# This program is free software; you can redistribute it and/or modify
# it under the terms of the GNU General Public License version 2 as
# published by the Free Software Foundation.
#

KBUILD_DEFCONFIG := nsim_700_defconfig

cflags-y	+= -fno-common -pipe -fno-builtin -mmedium-calls -D__linux__
cflags-$(CONFIG_ISA_ARCOMPACT)	+= -mA7
cflags-$(CONFIG_ISA_ARCV2)	+= -mcpu=hs38

ifdef CONFIG_ARC_CURR_IN_REG
# For a global register defintion, make sure it gets passed to every file
# We had a customer reported bug where some code built in kernel was NOT using
# any kernel headers, and missing the r25 global register
# Can't do unconditionally because of recursive include issues
# due to <linux/thread_info.h>
LINUXINCLUDE	+=  -include ${src}/arch/arc/include/asm/current.h
endif

cflags-y				+= -fsection-anchors

cflags-$(CONFIG_ARC_HAS_LLSC)		+= -mlock
cflags-$(CONFIG_ARC_HAS_SWAPE)		+= -mswape

ifdef CONFIG_ISA_ARCV2

ifndef CONFIG_ARC_HAS_LL64
cflags-y				+= -mno-ll64
endif

ifndef CONFIG_ARC_HAS_DIV_REM
cflags-y				+= -mno-div-rem
endif

endif

cfi := $(call as-instr,.cfi_startproc\n.cfi_endproc,-DARC_DW2_UNWIND_AS_CFI)
cflags-$(CONFIG_ARC_DW2_UNWIND)		+= -fasynchronous-unwind-tables $(cfi)

ifndef CONFIG_CC_OPTIMIZE_FOR_SIZE
# Generic build system uses -O2, we want -O3
# Note: No need to add to cflags-y as that happens anyways
#
# Disable the false maybe-uninitialized warings gcc spits out at -O3
ARCH_CFLAGS += -O3 $(call cc-disable-warning,maybe-uninitialized,)
endif

# small data is default for elf32 tool-chain. If not usable, disable it
# This also allows repurposing GP as scratch reg to gcc reg allocator
disable_small_data := y
cflags-$(disable_small_data)		+= -mno-sdata -fcall-used-gp

cflags-$(CONFIG_CPU_BIG_ENDIAN)		+= -mbig-endian
ldflags-$(CONFIG_CPU_BIG_ENDIAN)	+= -EB

<<<<<<< HEAD
LIBGCC	:= $(shell $(CC) $(cflags-y) --print-libgcc-file-name)
=======
LIBGCC	= $(shell $(CC) $(cflags-y) --print-libgcc-file-name)
>>>>>>> 0fd79184

# Modules with short calls might break for calls into builtin-kernel
KBUILD_CFLAGS_MODULE	+= -mlong-calls -mno-millicode

# Finally dump eveything into kernel build system
KBUILD_CFLAGS	+= $(cflags-y)
KBUILD_AFLAGS	+= $(KBUILD_CFLAGS)
KBUILD_LDFLAGS	+= $(ldflags-y)

head-y		:= arch/arc/kernel/head.o

# See arch/arc/Kbuild for content of core part of the kernel
core-y		+= arch/arc/

# w/o this dtb won't embed into kernel binary
core-y		+= arch/arc/boot/dts/

core-y				+= arch/arc/plat-sim/
core-$(CONFIG_ARC_PLAT_TB10X)	+= arch/arc/plat-tb10x/
core-$(CONFIG_ARC_PLAT_AXS10X)	+= arch/arc/plat-axs10x/
core-$(CONFIG_ARC_PLAT_EZNPS)	+= arch/arc/plat-eznps/
core-$(CONFIG_ARC_SOC_HSDK)	+= arch/arc/plat-hsdk/

ifdef CONFIG_ARC_PLAT_EZNPS
KBUILD_CPPFLAGS += -I$(srctree)/arch/arc/plat-eznps/include
endif

drivers-$(CONFIG_OPROFILE)	+= arch/arc/oprofile/

libs-y		+= arch/arc/lib/ $(LIBGCC)

boot		:= arch/arc/boot

#default target for make without any arguments.
KBUILD_IMAGE	:= $(boot)/bootpImage

all:	bootpImage
bootpImage: vmlinux

boot_targets += uImage uImage.bin uImage.gz

$(boot_targets): vmlinux
	$(Q)$(MAKE) $(build)=$(boot) $(boot)/$@

archclean:
	$(Q)$(MAKE) $(clean)=$(boot)<|MERGE_RESOLUTION|>--- conflicted
+++ resolved
@@ -57,11 +57,7 @@
 cflags-$(CONFIG_CPU_BIG_ENDIAN)		+= -mbig-endian
 ldflags-$(CONFIG_CPU_BIG_ENDIAN)	+= -EB
 
-<<<<<<< HEAD
-LIBGCC	:= $(shell $(CC) $(cflags-y) --print-libgcc-file-name)
-=======
 LIBGCC	= $(shell $(CC) $(cflags-y) --print-libgcc-file-name)
->>>>>>> 0fd79184
 
 # Modules with short calls might break for calls into builtin-kernel
 KBUILD_CFLAGS_MODULE	+= -mlong-calls -mno-millicode
