// SPDX-License-Identifier: GPL-2.0-only
/* DVB USB compliant linux driver for Conexant USB reference design.
 *
 * The Conexant reference design I saw on their website was only for analogue
 * capturing (using the cx25842). The box I took to write this driver (reverse
 * engineered) is the one labeled Medion MD95700. In addition to the cx25842
 * for analogue capturing it also has a cx22702 DVB-T demodulator on the main
 * board. Besides it has a atiremote (X10) and a USB2.0 hub onboard.
 *
 * Maybe it is a little bit premature to call this driver cxusb, but I assume
 * the USB protocol is identical or at least inherited from the reference
 * design, so it can be reused for the "analogue-only" device (if it will
 * appear at all).
 *
 *
 * Copyright (C) 2005 Patrick Boettcher (patrick.boettcher@posteo.de)
 * Copyright (C) 2006 Michael Krufky (mkrufky@linuxtv.org)
 * Copyright (C) 2006, 2007 Chris Pascoe (c.pascoe@itee.uq.edu.au)
<<<<<<< HEAD
=======
 * Copyright (C) 2011, 2017 Maciej S. Szmigiero (mail@maciej.szmigiero.name)
>>>>>>> 6fb08f1a
 *
 * see Documentation/media/dvb-drivers/dvb-usb.rst for more information
 */
#include <media/tuner.h>
#include <linux/delay.h>
#include <linux/device.h>
#include <linux/kernel.h>
#include <linux/slab.h>
#include <linux/string.h>
#include <linux/vmalloc.h>

#include "cxusb.h"

#include "cx22702.h"
#include "lgdt330x.h"
#include "mt352.h"
#include "mt352_priv.h"
#include "zl10353.h"
#include "tuner-xc2028.h"
#include "tuner-simple.h"
#include "mxl5005s.h"
#include "max2165.h"
#include "dib7000p.h"
#include "dib0070.h"
#include "lgs8gxx.h"
#include "atbm8830.h"
#include "si2168.h"
#include "si2157.h"

/* debug */
int dvb_usb_cxusb_debug;
module_param_named(debug, dvb_usb_cxusb_debug, int, 0644);
MODULE_PARM_DESC(debug, "set debugging level (see cxusb.h)."
		 DVB_USB_DEBUG_STATUS);

DVB_DEFINE_MOD_OPT_ADAPTER_NR(adapter_nr);

#define deb_info(args...)   dprintk(dvb_usb_cxusb_debug, CXUSB_DBG_MISC, args)
#define deb_i2c(args...)    dprintk(dvb_usb_cxusb_debug, CXUSB_DBG_I2C, args)

enum cxusb_table_index {
	MEDION_MD95700,
	DVICO_BLUEBIRD_LG064F_COLD,
	DVICO_BLUEBIRD_LG064F_WARM,
	DVICO_BLUEBIRD_DUAL_1_COLD,
	DVICO_BLUEBIRD_DUAL_1_WARM,
	DVICO_BLUEBIRD_LGZ201_COLD,
	DVICO_BLUEBIRD_LGZ201_WARM,
	DVICO_BLUEBIRD_TH7579_COLD,
	DVICO_BLUEBIRD_TH7579_WARM,
	DIGITALNOW_BLUEBIRD_DUAL_1_COLD,
	DIGITALNOW_BLUEBIRD_DUAL_1_WARM,
	DVICO_BLUEBIRD_DUAL_2_COLD,
	DVICO_BLUEBIRD_DUAL_2_WARM,
	DVICO_BLUEBIRD_DUAL_4,
	DVICO_BLUEBIRD_DVB_T_NANO_2,
	DVICO_BLUEBIRD_DVB_T_NANO_2_NFW_WARM,
	AVERMEDIA_VOLAR_A868R,
	DVICO_BLUEBIRD_DUAL_4_REV_2,
	CONEXANT_D680_DMB,
	MYGICA_D689,
	MYGICA_T230,
	NR__cxusb_table_index
};

static struct usb_device_id cxusb_table[];

int cxusb_ctrl_msg(struct dvb_usb_device *d,
		   u8 cmd, const u8 *wbuf, int wlen, u8 *rbuf, int rlen)
{
	struct cxusb_state *st = d->priv;
	int ret;

	if (1 + wlen > MAX_XFER_SIZE) {
		warn("i2c wr: len=%d is too big!\n", wlen);
		return -EOPNOTSUPP;
	}

	if (rlen > MAX_XFER_SIZE) {
		warn("i2c rd: len=%d is too big!\n", rlen);
		return -EOPNOTSUPP;
	}

	mutex_lock(&d->data_mutex);
	st->data[0] = cmd;
	memcpy(&st->data[1], wbuf, wlen);
	ret = dvb_usb_generic_rw(d, st->data, 1 + wlen, st->data, rlen, 0);
	if (!ret && rbuf && rlen)
		memcpy(rbuf, st->data, rlen);

	mutex_unlock(&d->data_mutex);
	return ret;
}

/* GPIO */
static void cxusb_gpio_tuner(struct dvb_usb_device *d, int onoff)
{
	struct cxusb_state *st = d->priv;
	u8 o[2], i;

	if (st->gpio_write_state[GPIO_TUNER] == onoff &&
	    !st->gpio_write_refresh[GPIO_TUNER])
		return;

	o[0] = GPIO_TUNER;
	o[1] = onoff;
	cxusb_ctrl_msg(d, CMD_GPIO_WRITE, o, 2, &i, 1);

	if (i != 0x01)
		deb_info("gpio_write failed.\n");

	st->gpio_write_state[GPIO_TUNER] = onoff;
	st->gpio_write_refresh[GPIO_TUNER] = false;
}

static int cxusb_bluebird_gpio_rw(struct dvb_usb_device *d, u8 changemask,
				  u8 newval)
{
	u8 o[2], gpio_state;
	int rc;

	o[0] = 0xff & ~changemask;	/* mask of bits to keep */
	o[1] = newval & changemask;	/* new values for bits  */

	rc = cxusb_ctrl_msg(d, CMD_BLUEBIRD_GPIO_RW, o, 2, &gpio_state, 1);
	if (rc < 0 || (gpio_state & changemask) != (newval & changemask))
		deb_info("bluebird_gpio_write failed.\n");

	return rc < 0 ? rc : gpio_state;
}

static void cxusb_bluebird_gpio_pulse(struct dvb_usb_device *d, u8 pin, int low)
{
	cxusb_bluebird_gpio_rw(d, pin, low ? 0 : pin);
	msleep(5);
	cxusb_bluebird_gpio_rw(d, pin, low ? pin : 0);
}

static void cxusb_nano2_led(struct dvb_usb_device *d, int onoff)
{
	cxusb_bluebird_gpio_rw(d, 0x40, onoff ? 0 : 0x40);
}

static int cxusb_d680_dmb_gpio_tuner(struct dvb_usb_device *d,
				     u8 addr, int onoff)
{
	u8  o[2] = {addr, onoff};
	u8  i;
	int rc;

	rc = cxusb_ctrl_msg(d, CMD_GPIO_WRITE, o, 2, &i, 1);

	if (rc < 0)
		return rc;

	if (i == 0x01)
		return 0;

	deb_info("gpio_write failed.\n");
	return -EIO;
}

/* I2C */
static int cxusb_i2c_xfer(struct i2c_adapter *adap, struct i2c_msg msg[],
			  int num)
{
	struct dvb_usb_device *d = i2c_get_adapdata(adap);
	int ret;
	int i;

	if (mutex_lock_interruptible(&d->i2c_mutex) < 0)
		return -EAGAIN;

	for (i = 0; i < num; i++) {
		if (le16_to_cpu(d->udev->descriptor.idVendor) == USB_VID_MEDION)
			switch (msg[i].addr) {
			case 0x63:
				cxusb_gpio_tuner(d, 0);
				break;
			default:
				cxusb_gpio_tuner(d, 1);
				break;
			}

		if (msg[i].flags & I2C_M_RD) {
			/* read only */
			u8 obuf[3], ibuf[MAX_XFER_SIZE];

			if (1 + msg[i].len > sizeof(ibuf)) {
				warn("i2c rd: len=%d is too big!\n",
				     msg[i].len);
				ret = -EOPNOTSUPP;
				goto unlock;
			}
			obuf[0] = 0;
			obuf[1] = msg[i].len;
			obuf[2] = msg[i].addr;
			if (cxusb_ctrl_msg(d, CMD_I2C_READ,
					   obuf, 3,
					   ibuf, 1 + msg[i].len) < 0) {
				warn("i2c read failed");
				break;
			}
			memcpy(msg[i].buf, &ibuf[1], msg[i].len);
		} else if (i + 1 < num && (msg[i + 1].flags & I2C_M_RD) &&
			   msg[i].addr == msg[i + 1].addr) {
			/* write to then read from same address */
			u8 obuf[MAX_XFER_SIZE], ibuf[MAX_XFER_SIZE];

			if (3 + msg[i].len > sizeof(obuf)) {
				warn("i2c wr: len=%d is too big!\n",
				     msg[i].len);
				ret = -EOPNOTSUPP;
				goto unlock;
			}
			if (1 + msg[i + 1].len > sizeof(ibuf)) {
				warn("i2c rd: len=%d is too big!\n",
				     msg[i + 1].len);
				ret = -EOPNOTSUPP;
				goto unlock;
			}
			obuf[0] = msg[i].len;
			obuf[1] = msg[i + 1].len;
			obuf[2] = msg[i].addr;
			memcpy(&obuf[3], msg[i].buf, msg[i].len);

			if (cxusb_ctrl_msg(d, CMD_I2C_READ,
					   obuf, 3 + msg[i].len,
					   ibuf, 1 + msg[i + 1].len) < 0)
				break;

			if (ibuf[0] != 0x08)
				deb_i2c("i2c read may have failed\n");

			memcpy(msg[i + 1].buf, &ibuf[1], msg[i + 1].len);

			i++;
		} else {
			/* write only */
			u8 obuf[MAX_XFER_SIZE], ibuf;

			if (2 + msg[i].len > sizeof(obuf)) {
				warn("i2c wr: len=%d is too big!\n",
				     msg[i].len);
				ret = -EOPNOTSUPP;
				goto unlock;
			}
			obuf[0] = msg[i].addr;
			obuf[1] = msg[i].len;
			memcpy(&obuf[2], msg[i].buf, msg[i].len);

			if (cxusb_ctrl_msg(d, CMD_I2C_WRITE, obuf,
					   2 + msg[i].len, &ibuf, 1) < 0)
				break;
			if (ibuf != 0x08)
				deb_i2c("i2c write may have failed\n");
		}
	}

	if (i == num)
		ret = num;
	else
		ret = -EREMOTEIO;

unlock:
	mutex_unlock(&d->i2c_mutex);
	return ret;
}

static u32 cxusb_i2c_func(struct i2c_adapter *adapter)
{
	return I2C_FUNC_I2C | I2C_FUNC_SMBUS_EMUL;
}

static struct i2c_algorithm cxusb_i2c_algo = {
	.master_xfer   = cxusb_i2c_xfer,
	.functionality = cxusb_i2c_func,
};

static int _cxusb_power_ctrl(struct dvb_usb_device *d, int onoff)
{
	u8 b = 0;

	deb_info("setting power %s\n", onoff ? "ON" : "OFF");

	if (onoff)
		return cxusb_ctrl_msg(d, CMD_POWER_ON, &b, 1, NULL, 0);
	else
		return cxusb_ctrl_msg(d, CMD_POWER_OFF, &b, 1, NULL, 0);
}

static int cxusb_power_ctrl(struct dvb_usb_device *d, int onoff)
{
	bool is_medion = d->props.devices[0].warm_ids[0] == &cxusb_table[MEDION_MD95700];
	int ret;

	if (is_medion && !onoff) {
		struct cxusb_medion_dev *cxdev = d->priv;

		mutex_lock(&cxdev->open_lock);

		if (cxdev->open_type == CXUSB_OPEN_ANALOG) {
			deb_info("preventing DVB core from setting power OFF while we are in analog mode\n");
			ret = -EBUSY;
			goto ret_unlock;
		}
	}

	ret = _cxusb_power_ctrl(d, onoff);

ret_unlock:
	if (is_medion && !onoff) {
		struct cxusb_medion_dev *cxdev = d->priv;

		mutex_unlock(&cxdev->open_lock);
	}

	return ret;
}

static int cxusb_aver_power_ctrl(struct dvb_usb_device *d, int onoff)
{
	int ret;

	if (!onoff)
		return cxusb_ctrl_msg(d, CMD_POWER_OFF, NULL, 0, NULL, 0);
	if (d->state == DVB_USB_STATE_INIT &&
	    usb_set_interface(d->udev, 0, 0) < 0)
		err("set interface failed");
	do {
		/* Nothing */
	} while (!(ret = cxusb_ctrl_msg(d, CMD_POWER_ON, NULL, 0, NULL, 0)) &&
		 !(ret = cxusb_ctrl_msg(d, 0x15, NULL, 0, NULL, 0)) &&
		 !(ret = cxusb_ctrl_msg(d, 0x17, NULL, 0, NULL, 0)) && 0);

	if (!ret) {
		/*
		 * FIXME: We don't know why, but we need to configure the
		 * lgdt3303 with the register settings below on resume
		 */
		int i;
		u8 buf;
		static const u8 bufs[] = {
			0x0e, 0x2, 0x00, 0x7f,
			0x0e, 0x2, 0x02, 0xfe,
			0x0e, 0x2, 0x02, 0x01,
			0x0e, 0x2, 0x00, 0x03,
			0x0e, 0x2, 0x0d, 0x40,
			0x0e, 0x2, 0x0e, 0x87,
			0x0e, 0x2, 0x0f, 0x8e,
			0x0e, 0x2, 0x10, 0x01,
			0x0e, 0x2, 0x14, 0xd7,
			0x0e, 0x2, 0x47, 0x88,
		};
		msleep(20);
		for (i = 0; i < ARRAY_SIZE(bufs); i += 4 / sizeof(u8)) {
			ret = cxusb_ctrl_msg(d, CMD_I2C_WRITE,
					     bufs + i, 4, &buf, 1);
			if (ret)
				break;
			if (buf != 0x8)
				return -EREMOTEIO;
		}
	}
	return ret;
}

static int cxusb_bluebird_power_ctrl(struct dvb_usb_device *d, int onoff)
{
	u8 b = 0;

	if (onoff)
		return cxusb_ctrl_msg(d, CMD_POWER_ON, &b, 1, NULL, 0);
	else
		return 0;
}

static int cxusb_nano2_power_ctrl(struct dvb_usb_device *d, int onoff)
{
	int rc = 0;

	rc = cxusb_power_ctrl(d, onoff);
	if (!onoff)
		cxusb_nano2_led(d, 0);

	return rc;
}

static int cxusb_d680_dmb_power_ctrl(struct dvb_usb_device *d, int onoff)
{
	int ret;
	u8  b;

	ret = cxusb_power_ctrl(d, onoff);
	if (!onoff)
		return ret;

	msleep(128);
	cxusb_ctrl_msg(d, CMD_DIGITAL, NULL, 0, &b, 1);
	msleep(100);
	return ret;
}

static int cxusb_streaming_ctrl(struct dvb_usb_adapter *adap, int onoff)
{
	struct dvb_usb_device *dvbdev = adap->dev;
	bool is_medion = dvbdev->props.devices[0].warm_ids[0] ==
		&cxusb_table[MEDION_MD95700];
	u8 buf[2] = { 0x03, 0x00 };

	if (is_medion && onoff) {
		int ret;

		ret = cxusb_medion_get(dvbdev, CXUSB_OPEN_DIGITAL);
		if (ret != 0)
			return ret;
	}

	if (onoff)
		cxusb_ctrl_msg(dvbdev, CMD_STREAMING_ON, buf, 2, NULL, 0);
	else
		cxusb_ctrl_msg(dvbdev, CMD_STREAMING_OFF, NULL, 0, NULL, 0);

	if (is_medion && !onoff)
		cxusb_medion_put(dvbdev);

	return 0;
}

static int cxusb_aver_streaming_ctrl(struct dvb_usb_adapter *adap, int onoff)
{
	if (onoff)
		cxusb_ctrl_msg(adap->dev, CMD_AVER_STREAM_ON, NULL, 0, NULL, 0);
	else
		cxusb_ctrl_msg(adap->dev, CMD_AVER_STREAM_OFF,
			       NULL, 0, NULL, 0);
	return 0;
}

static int cxusb_read_status(struct dvb_frontend *fe,
			     enum fe_status *status)
{
	struct dvb_usb_adapter *adap = (struct dvb_usb_adapter *)fe->dvb->priv;
	struct cxusb_state *state = (struct cxusb_state *)adap->dev->priv;
	int ret;

	ret = state->fe_read_status(fe, status);

	/* it need resync slave fifo when signal change from unlock to lock.*/
	if ((*status & FE_HAS_LOCK) && (!state->last_lock)) {
		mutex_lock(&state->stream_mutex);
		cxusb_streaming_ctrl(adap, 1);
		mutex_unlock(&state->stream_mutex);
	}

	state->last_lock = (*status & FE_HAS_LOCK) ? 1 : 0;
	return ret;
}

static void cxusb_d680_dmb_drain_message(struct dvb_usb_device *d)
{
	int       ep = d->props.generic_bulk_ctrl_endpoint;
	const int timeout = 100;
	const int junk_len = 32;
	u8        *junk;
	int       rd_count;

	/* Discard remaining data in video pipe */
	junk = kmalloc(junk_len, GFP_KERNEL);
	if (!junk)
		return;
	while (1) {
		if (usb_bulk_msg(d->udev,
				 usb_rcvbulkpipe(d->udev, ep),
				 junk, junk_len, &rd_count, timeout) < 0)
			break;
		if (!rd_count)
			break;
	}
	kfree(junk);
}

static void cxusb_d680_dmb_drain_video(struct dvb_usb_device *d)
{
	struct usb_data_stream_properties *p = &d->props.adapter[0].fe[0].stream;
	const int timeout = 100;
	const int junk_len = p->u.bulk.buffersize;
	u8        *junk;
	int       rd_count;

	/* Discard remaining data in video pipe */
	junk = kmalloc(junk_len, GFP_KERNEL);
	if (!junk)
		return;
	while (1) {
		if (usb_bulk_msg(d->udev,
				 usb_rcvbulkpipe(d->udev, p->endpoint),
				 junk, junk_len, &rd_count, timeout) < 0)
			break;
		if (!rd_count)
			break;
	}
	kfree(junk);
}

static int cxusb_d680_dmb_streaming_ctrl(struct dvb_usb_adapter *adap,
					 int onoff)
{
	if (onoff) {
		u8 buf[2] = { 0x03, 0x00 };

		cxusb_d680_dmb_drain_video(adap->dev);
		return cxusb_ctrl_msg(adap->dev, CMD_STREAMING_ON,
				      buf, sizeof(buf), NULL, 0);
	} else {
		int ret = cxusb_ctrl_msg(adap->dev,
					 CMD_STREAMING_OFF, NULL, 0, NULL, 0);
		return ret;
	}
}

static int cxusb_rc_query(struct dvb_usb_device *d)
{
	u8 ircode[4];

	cxusb_ctrl_msg(d, CMD_GET_IR_CODE, NULL, 0, ircode, 4);

	if (ircode[2] || ircode[3])
		rc_keydown(d->rc_dev, RC_PROTO_NEC,
			   RC_SCANCODE_NEC(~ircode[2] & 0xff, ircode[3]), 0);
	return 0;
}

static int cxusb_bluebird2_rc_query(struct dvb_usb_device *d)
{
	u8 ircode[4];
	struct i2c_msg msg = {
		.addr = 0x6b,
		.flags = I2C_M_RD,
		.buf = ircode,
		.len = 4
	};

	if (cxusb_i2c_xfer(&d->i2c_adap, &msg, 1) != 1)
		return 0;

	if (ircode[1] || ircode[2])
		rc_keydown(d->rc_dev, RC_PROTO_NEC,
			   RC_SCANCODE_NEC(~ircode[1] & 0xff, ircode[2]), 0);
	return 0;
}

static int cxusb_d680_dmb_rc_query(struct dvb_usb_device *d)
{
	u8 ircode[2];

	if (cxusb_ctrl_msg(d, 0x10, NULL, 0, ircode, 2) < 0)
		return 0;

	if (ircode[0] || ircode[1])
		rc_keydown(d->rc_dev, RC_PROTO_UNKNOWN,
			   RC_SCANCODE_RC5(ircode[0], ircode[1]), 0);
	return 0;
}

static int cxusb_dee1601_demod_init(struct dvb_frontend *fe)
{
	static u8 clock_config[]   = { CLOCK_CTL,  0x38, 0x28 };
	static u8 reset[]          = { RESET,      0x80 };
	static u8 adc_ctl_1_cfg[]  = { ADC_CTL_1,  0x40 };
	static u8 agc_cfg[]        = { AGC_TARGET, 0x28, 0x20 };
	static u8 gpp_ctl_cfg[]    = { GPP_CTL,    0x33 };
	static u8 capt_range_cfg[] = { CAPT_RANGE, 0x32 };

	mt352_write(fe, clock_config,   sizeof(clock_config));
	udelay(200);
	mt352_write(fe, reset,          sizeof(reset));
	mt352_write(fe, adc_ctl_1_cfg,  sizeof(adc_ctl_1_cfg));

	mt352_write(fe, agc_cfg,        sizeof(agc_cfg));
	mt352_write(fe, gpp_ctl_cfg,    sizeof(gpp_ctl_cfg));
	mt352_write(fe, capt_range_cfg, sizeof(capt_range_cfg));

	return 0;
}

static int cxusb_mt352_demod_init(struct dvb_frontend *fe)
{
	/* used in both lgz201 and th7579 */
	static u8 clock_config[]   = { CLOCK_CTL,  0x38, 0x29 };
	static u8 reset[]          = { RESET,      0x80 };
	static u8 adc_ctl_1_cfg[]  = { ADC_CTL_1,  0x40 };
	static u8 agc_cfg[]        = { AGC_TARGET, 0x24, 0x20 };
	static u8 gpp_ctl_cfg[]    = { GPP_CTL,    0x33 };
	static u8 capt_range_cfg[] = { CAPT_RANGE, 0x32 };

	mt352_write(fe, clock_config,   sizeof(clock_config));
	udelay(200);
	mt352_write(fe, reset,          sizeof(reset));
	mt352_write(fe, adc_ctl_1_cfg,  sizeof(adc_ctl_1_cfg));

	mt352_write(fe, agc_cfg,        sizeof(agc_cfg));
	mt352_write(fe, gpp_ctl_cfg,    sizeof(gpp_ctl_cfg));
	mt352_write(fe, capt_range_cfg, sizeof(capt_range_cfg));
	return 0;
}

static struct cx22702_config cxusb_cx22702_config = {
	.demod_address = 0x63,
	.output_mode = CX22702_PARALLEL_OUTPUT,
};

static struct lgdt330x_config cxusb_lgdt3303_config = {
	.demod_chip    = LGDT3303,
};

static struct lgdt330x_config cxusb_aver_lgdt3303_config = {
	.demod_chip          = LGDT3303,
	.clock_polarity_flip = 2,
};

static struct mt352_config cxusb_dee1601_config = {
	.demod_address = 0x0f,
	.demod_init    = cxusb_dee1601_demod_init,
};

static struct zl10353_config cxusb_zl10353_dee1601_config = {
	.demod_address = 0x0f,
	.parallel_ts = 1,
};

static struct mt352_config cxusb_mt352_config = {
	/* used in both lgz201 and th7579 */
	.demod_address = 0x0f,
	.demod_init    = cxusb_mt352_demod_init,
};

static struct zl10353_config cxusb_zl10353_xc3028_config = {
	.demod_address = 0x0f,
	.if2 = 45600,
	.no_tuner = 1,
	.parallel_ts = 1,
};

static struct zl10353_config cxusb_zl10353_xc3028_config_no_i2c_gate = {
	.demod_address = 0x0f,
	.if2 = 45600,
	.no_tuner = 1,
	.parallel_ts = 1,
	.disable_i2c_gate_ctrl = 1,
};

static struct mt352_config cxusb_mt352_xc3028_config = {
	.demod_address = 0x0f,
	.if2 = 4560,
	.no_tuner = 1,
	.demod_init = cxusb_mt352_demod_init,
};

/* FIXME: needs tweaking */
static struct mxl5005s_config aver_a868r_tuner = {
	.i2c_address     = 0x63,
	.if_freq         = 6000000UL,
	.xtal_freq       = CRYSTAL_FREQ_16000000HZ,
	.agc_mode        = MXL_SINGLE_AGC,
	.tracking_filter = MXL_TF_C,
	.rssi_enable     = MXL_RSSI_ENABLE,
	.cap_select      = MXL_CAP_SEL_ENABLE,
	.div_out         = MXL_DIV_OUT_4,
	.clock_out       = MXL_CLOCK_OUT_DISABLE,
	.output_load     = MXL5005S_IF_OUTPUT_LOAD_200_OHM,
	.top		 = MXL5005S_TOP_25P2,
	.mod_mode        = MXL_DIGITAL_MODE,
	.if_mode         = MXL_ZERO_IF,
	.AgcMasterByte   = 0x00,
};

/* FIXME: needs tweaking */
static struct mxl5005s_config d680_dmb_tuner = {
	.i2c_address     = 0x63,
	.if_freq         = 36125000UL,
	.xtal_freq       = CRYSTAL_FREQ_16000000HZ,
	.agc_mode        = MXL_SINGLE_AGC,
	.tracking_filter = MXL_TF_C,
	.rssi_enable     = MXL_RSSI_ENABLE,
	.cap_select      = MXL_CAP_SEL_ENABLE,
	.div_out         = MXL_DIV_OUT_4,
	.clock_out       = MXL_CLOCK_OUT_DISABLE,
	.output_load     = MXL5005S_IF_OUTPUT_LOAD_200_OHM,
	.top		 = MXL5005S_TOP_25P2,
	.mod_mode        = MXL_DIGITAL_MODE,
	.if_mode         = MXL_ZERO_IF,
	.AgcMasterByte   = 0x00,
};

static struct max2165_config mygica_d689_max2165_cfg = {
	.i2c_address = 0x60,
	.osc_clk = 20
};

/* Callbacks for DVB USB */
static int cxusb_fmd1216me_tuner_attach(struct dvb_usb_adapter *adap)
{
	struct dvb_usb_device *dvbdev = adap->dev;
	bool is_medion = dvbdev->props.devices[0].warm_ids[0] ==
		&cxusb_table[MEDION_MD95700];

	dvb_attach(simple_tuner_attach, adap->fe_adap[0].fe,
		   &dvbdev->i2c_adap, 0x61,
		   TUNER_PHILIPS_FMD1216ME_MK3);

	if (is_medion && adap->fe_adap[0].fe)
		/*
		 * make sure that DVB core won't put to sleep (reset, really)
		 * tuner when we might be open in analog mode
		 */
		adap->fe_adap[0].fe->ops.tuner_ops.sleep = NULL;

	return 0;
}

static int cxusb_dee1601_tuner_attach(struct dvb_usb_adapter *adap)
{
	dvb_attach(dvb_pll_attach, adap->fe_adap[0].fe, 0x61,
		   NULL, DVB_PLL_THOMSON_DTT7579);
	return 0;
}

static int cxusb_lgz201_tuner_attach(struct dvb_usb_adapter *adap)
{
	dvb_attach(dvb_pll_attach, adap->fe_adap[0].fe, 0x61,
		   NULL, DVB_PLL_LG_Z201);
	return 0;
}

static int cxusb_dtt7579_tuner_attach(struct dvb_usb_adapter *adap)
{
	dvb_attach(dvb_pll_attach, adap->fe_adap[0].fe, 0x60,
		   NULL, DVB_PLL_THOMSON_DTT7579);
	return 0;
}

static int cxusb_lgh064f_tuner_attach(struct dvb_usb_adapter *adap)
{
	dvb_attach(simple_tuner_attach, adap->fe_adap[0].fe,
		   &adap->dev->i2c_adap, 0x61, TUNER_LG_TDVS_H06XF);
	return 0;
}

static int dvico_bluebird_xc2028_callback(void *ptr, int component,
					  int command, int arg)
{
	struct dvb_usb_adapter *adap = ptr;
	struct dvb_usb_device *d = adap->dev;

	switch (command) {
	case XC2028_TUNER_RESET:
		deb_info("%s: XC2028_TUNER_RESET %d\n", __func__, arg);
		cxusb_bluebird_gpio_pulse(d, 0x01, 1);
		break;
	case XC2028_RESET_CLK:
		deb_info("%s: XC2028_RESET_CLK %d\n", __func__, arg);
		break;
	case XC2028_I2C_FLUSH:
		break;
	default:
		deb_info("%s: unknown command %d, arg %d\n", __func__,
			 command, arg);
		return -EINVAL;
	}

	return 0;
}

static int cxusb_dvico_xc3028_tuner_attach(struct dvb_usb_adapter *adap)
{
	struct dvb_frontend	 *fe;
	struct xc2028_config	  cfg = {
		.i2c_adap  = &adap->dev->i2c_adap,
		.i2c_addr  = 0x61,
	};
	static struct xc2028_ctrl ctl = {
		.fname       = XC2028_DEFAULT_FIRMWARE,
		.max_len     = 64,
		.demod       = XC3028_FE_ZARLINK456,
	};

	/* FIXME: generalize & move to common area */
	adap->fe_adap[0].fe->callback = dvico_bluebird_xc2028_callback;

	fe = dvb_attach(xc2028_attach, adap->fe_adap[0].fe, &cfg);
	if (!fe || !fe->ops.tuner_ops.set_config)
		return -EIO;

	fe->ops.tuner_ops.set_config(fe, &ctl);

	return 0;
}

static int cxusb_mxl5003s_tuner_attach(struct dvb_usb_adapter *adap)
{
	dvb_attach(mxl5005s_attach, adap->fe_adap[0].fe,
		   &adap->dev->i2c_adap, &aver_a868r_tuner);
	return 0;
}

static int cxusb_d680_dmb_tuner_attach(struct dvb_usb_adapter *adap)
{
	struct dvb_frontend *fe;

	fe = dvb_attach(mxl5005s_attach, adap->fe_adap[0].fe,
			&adap->dev->i2c_adap, &d680_dmb_tuner);
	return (!fe) ? -EIO : 0;
}

static int cxusb_mygica_d689_tuner_attach(struct dvb_usb_adapter *adap)
{
	struct dvb_frontend *fe;

	fe = dvb_attach(max2165_attach, adap->fe_adap[0].fe,
			&adap->dev->i2c_adap, &mygica_d689_max2165_cfg);
	return (!fe) ? -EIO : 0;
}

static int cxusb_medion_fe_ts_bus_ctrl(struct dvb_frontend *fe, int acquire)
{
	struct dvb_usb_adapter *adap = fe->dvb->priv;
	struct dvb_usb_device *dvbdev = adap->dev;

	if (acquire)
		return cxusb_medion_get(dvbdev, CXUSB_OPEN_DIGITAL);

	cxusb_medion_put(dvbdev);

	return 0;
}

static int cxusb_medion_set_mode(struct dvb_usb_device *dvbdev, bool digital)
{
	struct cxusb_state *st = dvbdev->priv;
	int ret;
	u8 b;
	unsigned int i;

	/*
	 * switching mode while doing an I2C transaction often causes
	 * the device to crash
	 */
	mutex_lock(&dvbdev->i2c_mutex);

	if (digital) {
		ret = usb_set_interface(dvbdev->udev, 0, 6);
		if (ret != 0) {
			dev_err(&dvbdev->udev->dev,
				"digital interface selection failed (%d)\n",
				ret);
			goto ret_unlock;
		}
	} else {
		ret = usb_set_interface(dvbdev->udev, 0, 1);
		if (ret != 0) {
			dev_err(&dvbdev->udev->dev,
				"analog interface selection failed (%d)\n",
				ret);
			goto ret_unlock;
		}
	}

	/* pipes need to be cleared after setting interface */
	ret = usb_clear_halt(dvbdev->udev, usb_rcvbulkpipe(dvbdev->udev, 1));
	if (ret != 0)
		dev_warn(&dvbdev->udev->dev,
			 "clear halt on IN pipe failed (%d)\n",
			 ret);

	ret = usb_clear_halt(dvbdev->udev, usb_sndbulkpipe(dvbdev->udev, 1));
	if (ret != 0)
		dev_warn(&dvbdev->udev->dev,
			 "clear halt on OUT pipe failed (%d)\n",
			 ret);

	ret = cxusb_ctrl_msg(dvbdev, digital ? CMD_DIGITAL : CMD_ANALOG,
			     NULL, 0, &b, 1);
	if (ret != 0) {
		dev_err(&dvbdev->udev->dev, "mode switch failed (%d)\n",
			ret);
		goto ret_unlock;
	}

	/* mode switch seems to reset GPIO states */
	for (i = 0; i < ARRAY_SIZE(st->gpio_write_refresh); i++)
		st->gpio_write_refresh[i] = true;

ret_unlock:
	mutex_unlock(&dvbdev->i2c_mutex);

	return ret;
}

static int cxusb_cx22702_frontend_attach(struct dvb_usb_adapter *adap)
{
	struct dvb_usb_device *dvbdev = adap->dev;
	bool is_medion = dvbdev->props.devices[0].warm_ids[0] ==
		&cxusb_table[MEDION_MD95700];

	if (is_medion) {
		int ret;

		ret = cxusb_medion_set_mode(dvbdev, true);
		if (ret)
			return ret;
	}

	adap->fe_adap[0].fe = dvb_attach(cx22702_attach, &cxusb_cx22702_config,
					 &dvbdev->i2c_adap);
	if (!adap->fe_adap[0].fe)
		return -EIO;

	if (is_medion)
		adap->fe_adap[0].fe->ops.ts_bus_ctrl =
			cxusb_medion_fe_ts_bus_ctrl;

	return 0;
}

static int cxusb_lgdt3303_frontend_attach(struct dvb_usb_adapter *adap)
{
	if (usb_set_interface(adap->dev->udev, 0, 7) < 0)
		err("set interface failed");

	cxusb_ctrl_msg(adap->dev, CMD_DIGITAL, NULL, 0, NULL, 0);

	adap->fe_adap[0].fe = dvb_attach(lgdt330x_attach,
					 &cxusb_lgdt3303_config,
					 0x0e,
					 &adap->dev->i2c_adap);
	if (adap->fe_adap[0].fe)
		return 0;

	return -EIO;
}

static int cxusb_aver_lgdt3303_frontend_attach(struct dvb_usb_adapter *adap)
{
	adap->fe_adap[0].fe = dvb_attach(lgdt330x_attach,
					 &cxusb_aver_lgdt3303_config,
					 0x0e,
					 &adap->dev->i2c_adap);
	if (adap->fe_adap[0].fe)
		return 0;

	return -EIO;
}

static int cxusb_mt352_frontend_attach(struct dvb_usb_adapter *adap)
{
	/* used in both lgz201 and th7579 */
	if (usb_set_interface(adap->dev->udev, 0, 0) < 0)
		err("set interface failed");

	cxusb_ctrl_msg(adap->dev, CMD_DIGITAL, NULL, 0, NULL, 0);

	adap->fe_adap[0].fe = dvb_attach(mt352_attach, &cxusb_mt352_config,
					 &adap->dev->i2c_adap);
	if (adap->fe_adap[0].fe)
		return 0;

	return -EIO;
}

static int cxusb_dee1601_frontend_attach(struct dvb_usb_adapter *adap)
{
	if (usb_set_interface(adap->dev->udev, 0, 0) < 0)
		err("set interface failed");

	cxusb_ctrl_msg(adap->dev, CMD_DIGITAL, NULL, 0, NULL, 0);

	adap->fe_adap[0].fe = dvb_attach(mt352_attach, &cxusb_dee1601_config,
					 &adap->dev->i2c_adap);
	if (adap->fe_adap[0].fe)
		return 0;

	adap->fe_adap[0].fe = dvb_attach(zl10353_attach,
					 &cxusb_zl10353_dee1601_config,
					 &adap->dev->i2c_adap);
	if (adap->fe_adap[0].fe)
		return 0;

	return -EIO;
}

static int cxusb_dualdig4_frontend_attach(struct dvb_usb_adapter *adap)
{
	u8 ircode[4];
	int i;
	struct i2c_msg msg = {
		.addr = 0x6b,
		.flags = I2C_M_RD,
		.buf = ircode,
		.len = 4
	};

	if (usb_set_interface(adap->dev->udev, 0, 1) < 0)
		err("set interface failed");

	cxusb_ctrl_msg(adap->dev, CMD_DIGITAL, NULL, 0, NULL, 0);

	/* reset the tuner and demodulator */
	cxusb_bluebird_gpio_rw(adap->dev, 0x04, 0);
	cxusb_bluebird_gpio_pulse(adap->dev, 0x01, 1);
	cxusb_bluebird_gpio_pulse(adap->dev, 0x02, 1);

	adap->fe_adap[0].fe =
		dvb_attach(zl10353_attach,
			   &cxusb_zl10353_xc3028_config_no_i2c_gate,
			   &adap->dev->i2c_adap);
	if (!adap->fe_adap[0].fe)
		return -EIO;

	/* try to determine if there is no IR decoder on the I2C bus */
	for (i = 0; adap->dev->props.rc.core.rc_codes && i < 5; i++) {
		msleep(20);
		if (cxusb_i2c_xfer(&adap->dev->i2c_adap, &msg, 1) != 1)
			goto no_IR;
		if (ircode[0] == 0 && ircode[1] == 0)
			continue;
		if (ircode[2] + ircode[3] != 0xff) {
no_IR:
			adap->dev->props.rc.core.rc_codes = NULL;
			info("No IR receiver detected on this device.");
			break;
		}
	}

	return 0;
}

static struct dibx000_agc_config dib7070_agc_config = {
	.band_caps = BAND_UHF | BAND_VHF | BAND_LBAND | BAND_SBAND,

	/*
	 * P_agc_use_sd_mod1=0, P_agc_use_sd_mod2=0, P_agc_freq_pwm_div=5,
	 * P_agc_inv_pwm1=0, P_agc_inv_pwm2=0, P_agc_inh_dc_rv_est=0,
	 * P_agc_time_est=3, P_agc_freeze=0, P_agc_nb_est=5, P_agc_write=0
	 */
	.setup = (0 << 15) | (0 << 14) | (5 << 11) | (0 << 10) | (0 << 9) |
		 (0 << 8) | (3 << 5) | (0 << 4) | (5 << 1) | (0 << 0),
	.inv_gain = 600,
	.time_stabiliz = 10,
	.alpha_level = 0,
	.thlock = 118,
	.wbd_inv = 0,
	.wbd_ref = 3530,
	.wbd_sel = 1,
	.wbd_alpha = 5,
	.agc1_max = 65535,
	.agc1_min = 0,
	.agc2_max = 65535,
	.agc2_min = 0,
	.agc1_pt1 = 0,
	.agc1_pt2 = 40,
	.agc1_pt3 = 183,
	.agc1_slope1 = 206,
	.agc1_slope2 = 255,
	.agc2_pt1 = 72,
	.agc2_pt2 = 152,
	.agc2_slope1 = 88,
	.agc2_slope2 = 90,
	.alpha_mant = 17,
	.alpha_exp = 27,
	.beta_mant = 23,
	.beta_exp = 51,
	.perform_agc_softsplit = 0,
};

static struct dibx000_bandwidth_config dib7070_bw_config_12_mhz = {
	.internal = 60000,
	.sampling = 15000,
	.pll_prediv = 1,
	.pll_ratio = 20,
	.pll_range = 3,
	.pll_reset = 1,
	.pll_bypass = 0,
	.enable_refdiv = 0,
	.bypclk_div = 0,
	.IO_CLK_en_core = 1,
	.ADClkSrc = 1,
	.modulo = 2,
	/* refsel, sel, freq_15k */
	.sad_cfg = (3 << 14) | (1 << 12) | (524 << 0),
	.ifreq = (0 << 25) | 0,
	.timf = 20452225,
	.xtal_hz = 12000000,
};

static struct dib7000p_config cxusb_dualdig4_rev2_config = {
	.output_mode = OUTMODE_MPEG2_PAR_GATED_CLK,
	.output_mpeg2_in_188_bytes = 1,

	.agc_config_count = 1,
	.agc = &dib7070_agc_config,
	.bw  = &dib7070_bw_config_12_mhz,
	.tuner_is_baseband = 1,
	.spur_protect = 1,

	.gpio_dir = 0xfcef,
	.gpio_val = 0x0110,

	.gpio_pwm_pos = DIB7000P_GPIO_DEFAULT_PWM_POS,

	.hostbus_diversity = 1,
};

struct dib0700_adapter_state {
	int (*set_param_save)(struct dvb_frontend *fe);
	struct dib7000p_ops dib7000p_ops;
};

static int cxusb_dualdig4_rev2_frontend_attach(struct dvb_usb_adapter *adap)
{
	struct dib0700_adapter_state *state = adap->priv;

	if (usb_set_interface(adap->dev->udev, 0, 1) < 0)
		err("set interface failed");

	cxusb_ctrl_msg(adap->dev, CMD_DIGITAL, NULL, 0, NULL, 0);

	cxusb_bluebird_gpio_pulse(adap->dev, 0x02, 1);

	if (!dvb_attach(dib7000p_attach, &state->dib7000p_ops))
		return -ENODEV;

	if (state->dib7000p_ops.i2c_enumeration(&adap->dev->i2c_adap, 1, 18,
						&cxusb_dualdig4_rev2_config) < 0) {
		pr_warn("Unable to enumerate dib7000p\n");
		return -ENODEV;
	}

	adap->fe_adap[0].fe = state->dib7000p_ops.init(&adap->dev->i2c_adap,
						       0x80,
						       &cxusb_dualdig4_rev2_config);
	if (!adap->fe_adap[0].fe)
		return -EIO;

	return 0;
}

static int dib7070_tuner_reset(struct dvb_frontend *fe, int onoff)
{
	struct dvb_usb_adapter *adap = fe->dvb->priv;
	struct dib0700_adapter_state *state = adap->priv;

	return state->dib7000p_ops.set_gpio(fe, 8, 0, !onoff);
}

static int dib7070_tuner_sleep(struct dvb_frontend *fe, int onoff)
{
	return 0;
}

static struct dib0070_config dib7070p_dib0070_config = {
	.i2c_address = DEFAULT_DIB0070_I2C_ADDRESS,
	.reset = dib7070_tuner_reset,
	.sleep = dib7070_tuner_sleep,
	.clock_khz = 12000,
};

static int dib7070_set_param_override(struct dvb_frontend *fe)
{
	struct dtv_frontend_properties *p = &fe->dtv_property_cache;
	struct dvb_usb_adapter *adap = fe->dvb->priv;
	struct dib0700_adapter_state *state = adap->priv;

	u16 offset;
	u8 band = BAND_OF_FREQUENCY(p->frequency / 1000);

	switch (band) {
	case BAND_VHF:
		offset = 950;
		break;
	default:
	case BAND_UHF:
		offset = 550;
		break;
	}

	state->dib7000p_ops.set_wbd_ref(fe, offset + dib0070_wbd_offset(fe));

	return state->set_param_save(fe);
}

static int cxusb_dualdig4_rev2_tuner_attach(struct dvb_usb_adapter *adap)
{
	struct dib0700_adapter_state *st = adap->priv;
	struct i2c_adapter *tun_i2c;

	/*
	 * No need to call dvb7000p_attach here, as it was called
	 * already, as frontend_attach method is called first, and
	 * tuner_attach is only called on success.
	 */
	tun_i2c = st->dib7000p_ops.get_i2c_master(adap->fe_adap[0].fe,
					DIBX000_I2C_INTERFACE_TUNER, 1);

	if (dvb_attach(dib0070_attach, adap->fe_adap[0].fe, tun_i2c,
		       &dib7070p_dib0070_config) == NULL)
		return -ENODEV;

	st->set_param_save = adap->fe_adap[0].fe->ops.tuner_ops.set_params;
	adap->fe_adap[0].fe->ops.tuner_ops.set_params = dib7070_set_param_override;
	return 0;
}

static int cxusb_nano2_frontend_attach(struct dvb_usb_adapter *adap)
{
	if (usb_set_interface(adap->dev->udev, 0, 1) < 0)
		err("set interface failed");

	cxusb_ctrl_msg(adap->dev, CMD_DIGITAL, NULL, 0, NULL, 0);

	/* reset the tuner and demodulator */
	cxusb_bluebird_gpio_rw(adap->dev, 0x04, 0);
	cxusb_bluebird_gpio_pulse(adap->dev, 0x01, 1);
	cxusb_bluebird_gpio_pulse(adap->dev, 0x02, 1);

	adap->fe_adap[0].fe = dvb_attach(zl10353_attach,
					 &cxusb_zl10353_xc3028_config,
					 &adap->dev->i2c_adap);
	if (adap->fe_adap[0].fe)
		return 0;

	adap->fe_adap[0].fe = dvb_attach(mt352_attach,
					 &cxusb_mt352_xc3028_config,
					 &adap->dev->i2c_adap);
	if (adap->fe_adap[0].fe)
		return 0;

	return -EIO;
}

static struct lgs8gxx_config d680_lgs8gl5_cfg = {
	.prod = LGS8GXX_PROD_LGS8GL5,
	.demod_address = 0x19,
	.serial_ts = 0,
	.ts_clk_pol = 0,
	.ts_clk_gated = 1,
	.if_clk_freq = 30400, /* 30.4 MHz */
	.if_freq = 5725, /* 5.725 MHz */
	.if_neg_center = 0,
	.ext_adc = 0,
	.adc_signed = 0,
	.if_neg_edge = 0,
};

static int cxusb_d680_dmb_frontend_attach(struct dvb_usb_adapter *adap)
{
	struct dvb_usb_device *d = adap->dev;
	int n;

	/* Select required USB configuration */
	if (usb_set_interface(d->udev, 0, 0) < 0)
		err("set interface failed");

	/* Unblock all USB pipes */
	usb_clear_halt(d->udev,
		       usb_sndbulkpipe(d->udev,
				       d->props.generic_bulk_ctrl_endpoint));
	usb_clear_halt(d->udev,
		       usb_rcvbulkpipe(d->udev,
				       d->props.generic_bulk_ctrl_endpoint));
	usb_clear_halt(d->udev,
		       usb_rcvbulkpipe(d->udev,
				       d->props.adapter[0].fe[0].stream.endpoint));

	/* Drain USB pipes to avoid hang after reboot */
	for (n = 0;  n < 5;  n++) {
		cxusb_d680_dmb_drain_message(d);
		cxusb_d680_dmb_drain_video(d);
		msleep(200);
	}

	/* Reset the tuner */
	if (cxusb_d680_dmb_gpio_tuner(d, 0x07, 0) < 0) {
		err("clear tuner gpio failed");
		return -EIO;
	}
	msleep(100);
	if (cxusb_d680_dmb_gpio_tuner(d, 0x07, 1) < 0) {
		err("set tuner gpio failed");
		return -EIO;
	}
	msleep(100);

	/* Attach frontend */
	adap->fe_adap[0].fe = dvb_attach(lgs8gxx_attach,
					 &d680_lgs8gl5_cfg, &d->i2c_adap);
	if (!adap->fe_adap[0].fe)
		return -EIO;

	return 0;
}

static struct atbm8830_config mygica_d689_atbm8830_cfg = {
	.prod = ATBM8830_PROD_8830,
	.demod_address = 0x40,
	.serial_ts = 0,
	.ts_sampling_edge = 1,
	.ts_clk_gated = 0,
	.osc_clk_freq = 30400, /* in kHz */
	.if_freq = 0, /* zero IF */
	.zif_swap_iq = 1,
	.agc_min = 0x2E,
	.agc_max = 0x90,
	.agc_hold_loop = 0,
};

static int cxusb_mygica_d689_frontend_attach(struct dvb_usb_adapter *adap)
{
	struct dvb_usb_device *d = adap->dev;

	/* Select required USB configuration */
	if (usb_set_interface(d->udev, 0, 0) < 0)
		err("set interface failed");

	/* Unblock all USB pipes */
	usb_clear_halt(d->udev,
		       usb_sndbulkpipe(d->udev,
				       d->props.generic_bulk_ctrl_endpoint));
	usb_clear_halt(d->udev,
		       usb_rcvbulkpipe(d->udev,
				       d->props.generic_bulk_ctrl_endpoint));
	usb_clear_halt(d->udev,
		       usb_rcvbulkpipe(d->udev,
				       d->props.adapter[0].fe[0].stream.endpoint));

	/* Reset the tuner */
	if (cxusb_d680_dmb_gpio_tuner(d, 0x07, 0) < 0) {
		err("clear tuner gpio failed");
		return -EIO;
	}
	msleep(100);
	if (cxusb_d680_dmb_gpio_tuner(d, 0x07, 1) < 0) {
		err("set tuner gpio failed");
		return -EIO;
	}
	msleep(100);

	/* Attach frontend */
	adap->fe_adap[0].fe = dvb_attach(atbm8830_attach,
					 &mygica_d689_atbm8830_cfg,
					 &d->i2c_adap);
	if (!adap->fe_adap[0].fe)
		return -EIO;

	return 0;
}

static int cxusb_mygica_t230_frontend_attach(struct dvb_usb_adapter *adap)
{
	struct dvb_usb_device *d = adap->dev;
	struct cxusb_state *st = d->priv;
	struct i2c_adapter *adapter;
	struct i2c_client *client_demod;
	struct i2c_client *client_tuner;
	struct i2c_board_info info;
	struct si2168_config si2168_config;
	struct si2157_config si2157_config;

	/* Select required USB configuration */
	if (usb_set_interface(d->udev, 0, 0) < 0)
		err("set interface failed");

	/* Unblock all USB pipes */
	usb_clear_halt(d->udev,
		       usb_sndbulkpipe(d->udev,
				       d->props.generic_bulk_ctrl_endpoint));
	usb_clear_halt(d->udev,
		       usb_rcvbulkpipe(d->udev,
				       d->props.generic_bulk_ctrl_endpoint));
	usb_clear_halt(d->udev,
		       usb_rcvbulkpipe(d->udev,
				       d->props.adapter[0].fe[0].stream.endpoint));

	/* attach frontend */
	si2168_config.i2c_adapter = &adapter;
	si2168_config.fe = &adap->fe_adap[0].fe;
	si2168_config.ts_mode = SI2168_TS_PARALLEL;
	si2168_config.ts_clock_inv = 1;
	memset(&info, 0, sizeof(struct i2c_board_info));
	strscpy(info.type, "si2168", I2C_NAME_SIZE);
	info.addr = 0x64;
	info.platform_data = &si2168_config;
	request_module(info.type);
	client_demod = i2c_new_device(&d->i2c_adap, &info);
	if (!client_demod || !client_demod->dev.driver)
		return -ENODEV;

	if (!try_module_get(client_demod->dev.driver->owner)) {
		i2c_unregister_device(client_demod);
		return -ENODEV;
	}

	st->i2c_client_demod = client_demod;

	/* attach tuner */
	memset(&si2157_config, 0, sizeof(si2157_config));
	si2157_config.fe = adap->fe_adap[0].fe;
	si2157_config.if_port = 1;
	memset(&info, 0, sizeof(struct i2c_board_info));
	strscpy(info.type, "si2157", I2C_NAME_SIZE);
	info.addr = 0x60;
	info.platform_data = &si2157_config;
	request_module(info.type);
	client_tuner = i2c_new_device(adapter, &info);
	if (!client_tuner || !client_tuner->dev.driver) {
		module_put(client_demod->dev.driver->owner);
		i2c_unregister_device(client_demod);
		return -ENODEV;
	}
	if (!try_module_get(client_tuner->dev.driver->owner)) {
		i2c_unregister_device(client_tuner);
		module_put(client_demod->dev.driver->owner);
		i2c_unregister_device(client_demod);
		return -ENODEV;
	}

	st->i2c_client_tuner = client_tuner;

	/* hook fe: need to resync the slave fifo when signal locks. */
	mutex_init(&st->stream_mutex);
	st->last_lock = 0;
	st->fe_read_status = adap->fe_adap[0].fe->ops.read_status;
	adap->fe_adap[0].fe->ops.read_status = cxusb_read_status;

	return 0;
}

/*
 * DViCO has shipped two devices with the same USB ID, but only one of them
 * needs a firmware download.  Check the device class details to see if they
 * have non-default values to decide whether the device is actually cold or
 * not, and forget a match if it turns out we selected the wrong device.
 */
static int bluebird_fx2_identify_state(struct usb_device *udev,
				       struct dvb_usb_device_properties *props,
				       struct dvb_usb_device_description **desc,
				       int *cold)
{
	int wascold = *cold;

	*cold = udev->descriptor.bDeviceClass == 0xff &&
		udev->descriptor.bDeviceSubClass == 0xff &&
		udev->descriptor.bDeviceProtocol == 0xff;

	if (*cold && !wascold)
		*desc = NULL;

	return 0;
}

/*
 * DViCO bluebird firmware needs the "warm" product ID to be patched into the
 * firmware file before download.
 */

static const int dvico_firmware_id_offsets[] = { 6638, 3204 };
static int bluebird_patch_dvico_firmware_download(struct usb_device *udev,
						  const struct firmware *fw)
{
	int pos;

	for (pos = 0; pos < ARRAY_SIZE(dvico_firmware_id_offsets); pos++) {
		int idoff = dvico_firmware_id_offsets[pos];

		if (fw->size < idoff + 4)
			continue;

		if (fw->data[idoff] == (USB_VID_DVICO & 0xff) &&
		    fw->data[idoff + 1] == USB_VID_DVICO >> 8) {
			struct firmware new_fw;
			u8 *new_fw_data = vmalloc(fw->size);
			int ret;

			if (!new_fw_data)
				return -ENOMEM;

			memcpy(new_fw_data, fw->data, fw->size);
			new_fw.size = fw->size;
			new_fw.data = new_fw_data;

			new_fw_data[idoff + 2] =
				le16_to_cpu(udev->descriptor.idProduct) + 1;
			new_fw_data[idoff + 3] =
				le16_to_cpu(udev->descriptor.idProduct) >> 8;

			ret = usb_cypress_load_firmware(udev, &new_fw,
							CYPRESS_FX2);
			vfree(new_fw_data);
			return ret;
		}
	}

	return -EINVAL;
}

int cxusb_medion_get(struct dvb_usb_device *dvbdev,
		     enum cxusb_open_type open_type)
{
	struct cxusb_medion_dev *cxdev = dvbdev->priv;
	int ret = 0;

	mutex_lock(&cxdev->open_lock);

	if (WARN_ON((cxdev->open_type == CXUSB_OPEN_INIT ||
		     cxdev->open_type == CXUSB_OPEN_NONE) &&
		    cxdev->open_ctr != 0)) {
		ret = -EINVAL;
		goto ret_unlock;
	}

	if (cxdev->open_type == CXUSB_OPEN_INIT) {
		ret = -EAGAIN;
		goto ret_unlock;
	}

	if (cxdev->open_ctr == 0) {
		if (cxdev->open_type != open_type) {
			deb_info("will acquire and switch to %s\n",
				 open_type == CXUSB_OPEN_ANALOG ?
				 "analog" : "digital");

			if (open_type == CXUSB_OPEN_ANALOG) {
				ret = _cxusb_power_ctrl(dvbdev, 1);
				if (ret != 0)
					dev_warn(&dvbdev->udev->dev,
						 "powerup for analog switch failed (%d)\n",
						 ret);

				ret = cxusb_medion_set_mode(dvbdev, false);
				if (ret != 0)
					goto ret_unlock;

				ret = cxusb_medion_analog_init(dvbdev);
				if (ret != 0)
					goto ret_unlock;
			} else { /* digital */
				ret = _cxusb_power_ctrl(dvbdev, 1);
				if (ret != 0)
					dev_warn(&dvbdev->udev->dev,
						 "powerup for digital switch failed (%d)\n",
						 ret);

				ret = cxusb_medion_set_mode(dvbdev, true);
				if (ret != 0)
					goto ret_unlock;
			}

			cxdev->open_type = open_type;
		} else {
			deb_info("reacquired idle %s\n",
				 open_type == CXUSB_OPEN_ANALOG ?
				 "analog" : "digital");
		}

		cxdev->open_ctr = 1;
	} else if (cxdev->open_type == open_type) {
		cxdev->open_ctr++;
		deb_info("acquired %s\n", open_type == CXUSB_OPEN_ANALOG ?
			 "analog" : "digital");
	} else {
		ret = -EBUSY;
	}

ret_unlock:
	mutex_unlock(&cxdev->open_lock);

	return ret;
}

void cxusb_medion_put(struct dvb_usb_device *dvbdev)
{
	struct cxusb_medion_dev *cxdev = dvbdev->priv;

	mutex_lock(&cxdev->open_lock);

	if (cxdev->open_type == CXUSB_OPEN_INIT) {
		WARN_ON(cxdev->open_ctr != 0);
		cxdev->open_type = CXUSB_OPEN_NONE;
		goto unlock;
	}

	if (!WARN_ON(cxdev->open_ctr < 1)) {
		cxdev->open_ctr--;

		deb_info("release %s\n",
			 cxdev->open_type == CXUSB_OPEN_ANALOG ?
			 "analog" : "digital");
	}

unlock:
	mutex_unlock(&cxdev->open_lock);
}

/* DVB USB Driver stuff */
static struct dvb_usb_device_properties cxusb_medion_properties;
static struct dvb_usb_device_properties cxusb_bluebird_lgh064f_properties;
static struct dvb_usb_device_properties cxusb_bluebird_dee1601_properties;
static struct dvb_usb_device_properties cxusb_bluebird_lgz201_properties;
static struct dvb_usb_device_properties cxusb_bluebird_dtt7579_properties;
static struct dvb_usb_device_properties cxusb_bluebird_dualdig4_properties;
static struct dvb_usb_device_properties cxusb_bluebird_dualdig4_rev2_properties;
static struct dvb_usb_device_properties cxusb_bluebird_nano2_properties;
static struct dvb_usb_device_properties cxusb_bluebird_nano2_needsfirmware_properties;
static struct dvb_usb_device_properties cxusb_aver_a868r_properties;
static struct dvb_usb_device_properties cxusb_d680_dmb_properties;
static struct dvb_usb_device_properties cxusb_mygica_d689_properties;
static struct dvb_usb_device_properties cxusb_mygica_t230_properties;

static int cxusb_medion_priv_init(struct dvb_usb_device *dvbdev)
{
	struct cxusb_medion_dev *cxdev = dvbdev->priv;

	cxdev->dvbdev = dvbdev;
	cxdev->open_type = CXUSB_OPEN_INIT;
	mutex_init(&cxdev->open_lock);

	return 0;
}

static void cxusb_medion_priv_destroy(struct dvb_usb_device *dvbdev)
{
	struct cxusb_medion_dev *cxdev = dvbdev->priv;

	mutex_destroy(&cxdev->open_lock);
}

static bool cxusb_medion_check_altsetting(struct usb_host_interface *as)
{
	unsigned int ctr;

	for (ctr = 0; ctr < as->desc.bNumEndpoints; ctr++) {
		if ((as->endpoint[ctr].desc.bEndpointAddress &
		     USB_ENDPOINT_NUMBER_MASK) != 2)
			continue;

		if (as->endpoint[ctr].desc.bEndpointAddress & USB_DIR_IN &&
		    ((as->endpoint[ctr].desc.bmAttributes &
		      USB_ENDPOINT_XFERTYPE_MASK) == USB_ENDPOINT_XFER_ISOC))
			return true;

		break;
	}

	return false;
}

static bool cxusb_medion_check_intf(struct usb_interface *intf)
{
	unsigned int ctr;

	if (intf->num_altsetting < 2) {
		dev_err(intf->usb_dev, "no alternate interface");

		return false;
	}

	for (ctr = 0; ctr < intf->num_altsetting; ctr++) {
		if (intf->altsetting[ctr].desc.bAlternateSetting != 1)
			continue;

		if (cxusb_medion_check_altsetting(&intf->altsetting[ctr]))
			return true;

		break;
	}

	dev_err(intf->usb_dev, "no iso interface");

	return false;
}

static int cxusb_probe(struct usb_interface *intf,
		       const struct usb_device_id *id)
{
	struct dvb_usb_device *dvbdev;
	int ret;

	/* Medion 95700 */
	if (!dvb_usb_device_init(intf, &cxusb_medion_properties,
				 THIS_MODULE, &dvbdev, adapter_nr)) {
		if (!cxusb_medion_check_intf(intf)) {
			ret = -ENODEV;
			goto ret_uninit;
		}

		_cxusb_power_ctrl(dvbdev, 1);
		ret = cxusb_medion_set_mode(dvbdev, false);
		if (ret)
			goto ret_uninit;

		ret = cxusb_medion_register_analog(dvbdev);

		cxusb_medion_set_mode(dvbdev, true);
		_cxusb_power_ctrl(dvbdev, 0);

		if (ret != 0)
			goto ret_uninit;

		/* release device from INIT mode to normal operation */
		cxusb_medion_put(dvbdev);

		return 0;
	} else if (!dvb_usb_device_init(intf,
					&cxusb_bluebird_lgh064f_properties,
					THIS_MODULE, NULL, adapter_nr) ||
		   !dvb_usb_device_init(intf,
					&cxusb_bluebird_dee1601_properties,
					THIS_MODULE, NULL, adapter_nr) ||
		   !dvb_usb_device_init(intf,
					&cxusb_bluebird_lgz201_properties,
					THIS_MODULE, NULL, adapter_nr) ||
		   !dvb_usb_device_init(intf,
					&cxusb_bluebird_dtt7579_properties,
					THIS_MODULE, NULL, adapter_nr) ||
		   !dvb_usb_device_init(intf,
					&cxusb_bluebird_dualdig4_properties,
					THIS_MODULE, NULL, adapter_nr) ||
		   !dvb_usb_device_init(intf,
					&cxusb_bluebird_nano2_properties,
					THIS_MODULE, NULL, adapter_nr) ||
		   !dvb_usb_device_init(intf,
					&cxusb_bluebird_nano2_needsfirmware_properties,
					THIS_MODULE, NULL, adapter_nr) ||
		   !dvb_usb_device_init(intf, &cxusb_aver_a868r_properties,
					THIS_MODULE, NULL, adapter_nr) ||
		   !dvb_usb_device_init(intf,
					&cxusb_bluebird_dualdig4_rev2_properties,
					THIS_MODULE, NULL, adapter_nr) ||
		   !dvb_usb_device_init(intf, &cxusb_d680_dmb_properties,
					THIS_MODULE, NULL, adapter_nr) ||
		   !dvb_usb_device_init(intf, &cxusb_mygica_d689_properties,
					THIS_MODULE, NULL, adapter_nr) ||
		   !dvb_usb_device_init(intf, &cxusb_mygica_t230_properties,
					THIS_MODULE, NULL, adapter_nr) ||
		   0)
		return 0;

	return -EINVAL;

ret_uninit:
	dvb_usb_device_exit(intf);

	return ret;
}

static void cxusb_disconnect(struct usb_interface *intf)
{
	struct dvb_usb_device *d = usb_get_intfdata(intf);
	struct cxusb_state *st = d->priv;
	struct i2c_client *client;

	if (d->props.devices[0].warm_ids[0] == &cxusb_table[MEDION_MD95700])
		cxusb_medion_unregister_analog(d);

	/* remove I2C client for tuner */
	client = st->i2c_client_tuner;
	if (client) {
		module_put(client->dev.driver->owner);
		i2c_unregister_device(client);
	}

	/* remove I2C client for demodulator */
	client = st->i2c_client_demod;
	if (client) {
		module_put(client->dev.driver->owner);
		i2c_unregister_device(client);
	}

	dvb_usb_device_exit(intf);
}

static struct usb_device_id cxusb_table[NR__cxusb_table_index + 1] = {
	[MEDION_MD95700] = {
		USB_DEVICE(USB_VID_MEDION, USB_PID_MEDION_MD95700)
	},
	[DVICO_BLUEBIRD_LG064F_COLD] = {
		USB_DEVICE(USB_VID_DVICO, USB_PID_DVICO_BLUEBIRD_LG064F_COLD)
	},
	[DVICO_BLUEBIRD_LG064F_WARM] = {
		USB_DEVICE(USB_VID_DVICO, USB_PID_DVICO_BLUEBIRD_LG064F_WARM)
	},
	[DVICO_BLUEBIRD_DUAL_1_COLD] = {
		USB_DEVICE(USB_VID_DVICO, USB_PID_DVICO_BLUEBIRD_DUAL_1_COLD)
	},
	[DVICO_BLUEBIRD_DUAL_1_WARM] = {
		USB_DEVICE(USB_VID_DVICO, USB_PID_DVICO_BLUEBIRD_DUAL_1_WARM)
	},
	[DVICO_BLUEBIRD_LGZ201_COLD] = {
		USB_DEVICE(USB_VID_DVICO, USB_PID_DVICO_BLUEBIRD_LGZ201_COLD)
	},
	[DVICO_BLUEBIRD_LGZ201_WARM] = {
		USB_DEVICE(USB_VID_DVICO, USB_PID_DVICO_BLUEBIRD_LGZ201_WARM)
	},
	[DVICO_BLUEBIRD_TH7579_COLD] = {
		USB_DEVICE(USB_VID_DVICO, USB_PID_DVICO_BLUEBIRD_TH7579_COLD)
	},
	[DVICO_BLUEBIRD_TH7579_WARM] = {
		USB_DEVICE(USB_VID_DVICO, USB_PID_DVICO_BLUEBIRD_TH7579_WARM)
	},
	[DIGITALNOW_BLUEBIRD_DUAL_1_COLD] = {
		USB_DEVICE(USB_VID_DVICO,
			   USB_PID_DIGITALNOW_BLUEBIRD_DUAL_1_COLD)
	},
	[DIGITALNOW_BLUEBIRD_DUAL_1_WARM] = {
		USB_DEVICE(USB_VID_DVICO,
			   USB_PID_DIGITALNOW_BLUEBIRD_DUAL_1_WARM)
	},
	[DVICO_BLUEBIRD_DUAL_2_COLD] = {
		USB_DEVICE(USB_VID_DVICO, USB_PID_DVICO_BLUEBIRD_DUAL_2_COLD)
	},
	[DVICO_BLUEBIRD_DUAL_2_WARM] = {
		USB_DEVICE(USB_VID_DVICO, USB_PID_DVICO_BLUEBIRD_DUAL_2_WARM)
	},
	[DVICO_BLUEBIRD_DUAL_4] = {
		USB_DEVICE(USB_VID_DVICO, USB_PID_DVICO_BLUEBIRD_DUAL_4)
	},
	[DVICO_BLUEBIRD_DVB_T_NANO_2] = {
		USB_DEVICE(USB_VID_DVICO, USB_PID_DVICO_BLUEBIRD_DVB_T_NANO_2)
	},
	[DVICO_BLUEBIRD_DVB_T_NANO_2_NFW_WARM] = {
		USB_DEVICE(USB_VID_DVICO,
			   USB_PID_DVICO_BLUEBIRD_DVB_T_NANO_2_NFW_WARM)
	},
	[AVERMEDIA_VOLAR_A868R] = {
		USB_DEVICE(USB_VID_AVERMEDIA, USB_PID_AVERMEDIA_VOLAR_A868R)
	},
	[DVICO_BLUEBIRD_DUAL_4_REV_2] = {
		USB_DEVICE(USB_VID_DVICO, USB_PID_DVICO_BLUEBIRD_DUAL_4_REV_2)
	},
	[CONEXANT_D680_DMB] = {
		USB_DEVICE(USB_VID_CONEXANT, USB_PID_CONEXANT_D680_DMB)
	},
	[MYGICA_D689] = {
		USB_DEVICE(USB_VID_CONEXANT, USB_PID_MYGICA_D689)
	},
	[MYGICA_T230] = {
		USB_DEVICE(USB_VID_CONEXANT, USB_PID_MYGICA_T230)
	},
	{}		/* Terminating entry */
};
MODULE_DEVICE_TABLE(usb, cxusb_table);

static struct dvb_usb_device_properties cxusb_medion_properties = {
	.caps = DVB_USB_IS_AN_I2C_ADAPTER,

	.usb_ctrl = CYPRESS_FX2,

	.size_of_priv     = sizeof(struct cxusb_medion_dev),
	.priv_init        = cxusb_medion_priv_init,
	.priv_destroy     = cxusb_medion_priv_destroy,

	.num_adapters = 1,
	.adapter = {
		{
		.num_frontends = 1,
		.fe = {{
			.streaming_ctrl   = cxusb_streaming_ctrl,
			.frontend_attach  = cxusb_cx22702_frontend_attach,
			.tuner_attach     = cxusb_fmd1216me_tuner_attach,
			/* parameter for the MPEG2-data transfer */
					.stream = {
						.type = USB_BULK,
				.count = 5,
				.endpoint = 0x02,
				.u = {
					.bulk = {
						.buffersize = 8192,
					}
				}
			},
		} },
		},
	},
	.power_ctrl       = cxusb_power_ctrl,

	.i2c_algo         = &cxusb_i2c_algo,

	.generic_bulk_ctrl_endpoint = 0x01,

	.num_device_descs = 1,
	.devices = {
		{
			"Medion MD95700 (MDUSBTV-HYBRID)",
			{ NULL },
			{ &cxusb_table[MEDION_MD95700], NULL },
		},
	}
};

static struct dvb_usb_device_properties cxusb_bluebird_lgh064f_properties = {
	.caps = DVB_USB_IS_AN_I2C_ADAPTER,

	.usb_ctrl          = DEVICE_SPECIFIC,
	.firmware          = "dvb-usb-bluebird-01.fw",
	.download_firmware = bluebird_patch_dvico_firmware_download,
	/*
	 * use usb alt setting 0 for EP4 transfer (dvb-t),
	 * use usb alt setting 7 for EP2 transfer (atsc)
	 */

	.size_of_priv     = sizeof(struct cxusb_state),

	.num_adapters = 1,
	.adapter = {
		{
		.num_frontends = 1,
		.fe = {{
			.streaming_ctrl   = cxusb_streaming_ctrl,
			.frontend_attach  = cxusb_lgdt3303_frontend_attach,
			.tuner_attach     = cxusb_lgh064f_tuner_attach,

			/* parameter for the MPEG2-data transfer */
					.stream = {
						.type = USB_BULK,
				.count = 5,
				.endpoint = 0x02,
				.u = {
					.bulk = {
						.buffersize = 8192,
					}
				}
			},
		} },
		},
	},

	.power_ctrl       = cxusb_bluebird_power_ctrl,

	.i2c_algo         = &cxusb_i2c_algo,

	.rc.core = {
		.rc_interval	= 100,
		.rc_codes	= RC_MAP_DVICO_PORTABLE,
		.module_name	= KBUILD_MODNAME,
		.rc_query	= cxusb_rc_query,
		.allowed_protos = RC_PROTO_BIT_NEC,
	},

	.generic_bulk_ctrl_endpoint = 0x01,

	.num_device_descs = 1,
	.devices = {
		{   "DViCO FusionHDTV5 USB Gold",
			{ &cxusb_table[DVICO_BLUEBIRD_LG064F_COLD], NULL },
			{ &cxusb_table[DVICO_BLUEBIRD_LG064F_WARM], NULL },
		},
	}
};

static struct dvb_usb_device_properties cxusb_bluebird_dee1601_properties = {
	.caps = DVB_USB_IS_AN_I2C_ADAPTER,

	.usb_ctrl          = DEVICE_SPECIFIC,
	.firmware          = "dvb-usb-bluebird-01.fw",
	.download_firmware = bluebird_patch_dvico_firmware_download,
	/*
	 * use usb alt setting 0 for EP4 transfer (dvb-t),
	 * use usb alt setting 7 for EP2 transfer (atsc)
	 */

	.size_of_priv     = sizeof(struct cxusb_state),

	.num_adapters = 1,
	.adapter = {
		{
		.num_frontends = 1,
		.fe = {{
			.streaming_ctrl   = cxusb_streaming_ctrl,
			.frontend_attach  = cxusb_dee1601_frontend_attach,
			.tuner_attach     = cxusb_dee1601_tuner_attach,
			/* parameter for the MPEG2-data transfer */
			.stream = {
				.type = USB_BULK,
				.count = 5,
				.endpoint = 0x04,
				.u = {
					.bulk = {
						.buffersize = 8192,
					}
				}
			},
		} },
		},
	},

	.power_ctrl       = cxusb_bluebird_power_ctrl,

	.i2c_algo         = &cxusb_i2c_algo,

	.rc.core = {
		.rc_interval	= 100,
		.rc_codes	= RC_MAP_DVICO_MCE,
		.module_name	= KBUILD_MODNAME,
		.rc_query	= cxusb_rc_query,
		.allowed_protos = RC_PROTO_BIT_NEC,
	},

	.generic_bulk_ctrl_endpoint = 0x01,

	.num_device_descs = 3,
	.devices = {
		{   "DViCO FusionHDTV DVB-T Dual USB",
			{ &cxusb_table[DVICO_BLUEBIRD_DUAL_1_COLD], NULL },
			{ &cxusb_table[DVICO_BLUEBIRD_DUAL_1_WARM], NULL },
		},
		{   "DigitalNow DVB-T Dual USB",
			{ &cxusb_table[DIGITALNOW_BLUEBIRD_DUAL_1_COLD], NULL },
			{ &cxusb_table[DIGITALNOW_BLUEBIRD_DUAL_1_WARM], NULL },
		},
		{   "DViCO FusionHDTV DVB-T Dual Digital 2",
			{ &cxusb_table[DVICO_BLUEBIRD_DUAL_2_COLD], NULL },
			{ &cxusb_table[DVICO_BLUEBIRD_DUAL_2_WARM], NULL },
		},
	}
};

static struct dvb_usb_device_properties cxusb_bluebird_lgz201_properties = {
	.caps = DVB_USB_IS_AN_I2C_ADAPTER,

	.usb_ctrl          = DEVICE_SPECIFIC,
	.firmware          = "dvb-usb-bluebird-01.fw",
	.download_firmware = bluebird_patch_dvico_firmware_download,
	/*
	 * use usb alt setting 0 for EP4 transfer (dvb-t),
	 * use usb alt setting 7 for EP2 transfer (atsc)
	 */

	.size_of_priv     = sizeof(struct cxusb_state),

	.num_adapters = 2,
	.adapter = {
		{
		.num_frontends = 1,
		.fe = {{
			.streaming_ctrl   = cxusb_streaming_ctrl,
			.frontend_attach  = cxusb_mt352_frontend_attach,
			.tuner_attach     = cxusb_lgz201_tuner_attach,

			/* parameter for the MPEG2-data transfer */
			.stream = {
				.type = USB_BULK,
				.count = 5,
				.endpoint = 0x04,
				.u = {
					.bulk = {
						.buffersize = 8192,
					}
				}
			},
		} },
		},
	},
	.power_ctrl       = cxusb_bluebird_power_ctrl,

	.i2c_algo         = &cxusb_i2c_algo,

	.rc.core = {
		.rc_interval	= 100,
		.rc_codes	= RC_MAP_DVICO_PORTABLE,
		.module_name	= KBUILD_MODNAME,
		.rc_query	= cxusb_rc_query,
		.allowed_protos = RC_PROTO_BIT_NEC,
	},

	.generic_bulk_ctrl_endpoint = 0x01,
	.num_device_descs = 1,
	.devices = {
		{   "DViCO FusionHDTV DVB-T USB (LGZ201)",
			{ &cxusb_table[DVICO_BLUEBIRD_LGZ201_COLD], NULL },
			{ &cxusb_table[DVICO_BLUEBIRD_LGZ201_WARM], NULL },
		},
	}
};

static struct dvb_usb_device_properties cxusb_bluebird_dtt7579_properties = {
	.caps = DVB_USB_IS_AN_I2C_ADAPTER,

	.usb_ctrl          = DEVICE_SPECIFIC,
	.firmware          = "dvb-usb-bluebird-01.fw",
	.download_firmware = bluebird_patch_dvico_firmware_download,

	/*
	 * use usb alt setting 0 for EP4 transfer (dvb-t),
	 * use usb alt setting 7 for EP2 transfer (atsc)
	 */

	.size_of_priv     = sizeof(struct cxusb_state),

	.num_adapters = 1,
	.adapter = {
		{
		.num_frontends = 1,
		.fe = {{
			.streaming_ctrl   = cxusb_streaming_ctrl,
			.frontend_attach  = cxusb_mt352_frontend_attach,
			.tuner_attach     = cxusb_dtt7579_tuner_attach,

			/* parameter for the MPEG2-data transfer */
			.stream = {
				.type = USB_BULK,
				.count = 5,
				.endpoint = 0x04,
				.u = {
					.bulk = {
						.buffersize = 8192,
					}
				}
			},
		} },
		},
	},
	.power_ctrl       = cxusb_bluebird_power_ctrl,

	.i2c_algo         = &cxusb_i2c_algo,

	.rc.core = {
		.rc_interval	= 100,
		.rc_codes	= RC_MAP_DVICO_PORTABLE,
		.module_name	= KBUILD_MODNAME,
		.rc_query	= cxusb_rc_query,
		.allowed_protos = RC_PROTO_BIT_NEC,
	},

	.generic_bulk_ctrl_endpoint = 0x01,

	.num_device_descs = 1,
	.devices = {
		{   "DViCO FusionHDTV DVB-T USB (TH7579)",
			{ &cxusb_table[DVICO_BLUEBIRD_TH7579_COLD], NULL },
			{ &cxusb_table[DVICO_BLUEBIRD_TH7579_WARM], NULL },
		},
	}
};

static struct dvb_usb_device_properties cxusb_bluebird_dualdig4_properties = {
	.caps = DVB_USB_IS_AN_I2C_ADAPTER,

	.usb_ctrl         = CYPRESS_FX2,

	.size_of_priv     = sizeof(struct cxusb_state),

	.num_adapters = 1,
	.adapter = {
		{
		.num_frontends = 1,
		.fe = {{
			.streaming_ctrl   = cxusb_streaming_ctrl,
			.frontend_attach  = cxusb_dualdig4_frontend_attach,
			.tuner_attach     = cxusb_dvico_xc3028_tuner_attach,
			/* parameter for the MPEG2-data transfer */
			.stream = {
				.type = USB_BULK,
				.count = 5,
				.endpoint = 0x02,
				.u = {
					.bulk = {
						.buffersize = 8192,
					}
				}
			},
		} },
		},
	},

	.power_ctrl       = cxusb_power_ctrl,

	.i2c_algo         = &cxusb_i2c_algo,

	.generic_bulk_ctrl_endpoint = 0x01,

	.rc.core = {
		.rc_interval	= 100,
		.rc_codes	= RC_MAP_DVICO_MCE,
		.module_name	= KBUILD_MODNAME,
		.rc_query	= cxusb_bluebird2_rc_query,
		.allowed_protos = RC_PROTO_BIT_NEC,
	},

	.num_device_descs = 1,
	.devices = {
		{   "DViCO FusionHDTV DVB-T Dual Digital 4",
			{ NULL },
			{ &cxusb_table[DVICO_BLUEBIRD_DUAL_4], NULL },
		},
	}
};

static struct dvb_usb_device_properties cxusb_bluebird_nano2_properties = {
	.caps = DVB_USB_IS_AN_I2C_ADAPTER,

	.usb_ctrl         = CYPRESS_FX2,
	.identify_state   = bluebird_fx2_identify_state,

	.size_of_priv     = sizeof(struct cxusb_state),

	.num_adapters = 1,
	.adapter = {
		{
		.num_frontends = 1,
		.fe = {{
			.streaming_ctrl   = cxusb_streaming_ctrl,
			.frontend_attach  = cxusb_nano2_frontend_attach,
			.tuner_attach     = cxusb_dvico_xc3028_tuner_attach,
			/* parameter for the MPEG2-data transfer */
			.stream = {
				.type = USB_BULK,
				.count = 5,
				.endpoint = 0x02,
				.u = {
					.bulk = {
						.buffersize = 8192,
					}
				}
			},
		} },
		},
	},

	.power_ctrl       = cxusb_nano2_power_ctrl,

	.i2c_algo         = &cxusb_i2c_algo,

	.generic_bulk_ctrl_endpoint = 0x01,

	.rc.core = {
		.rc_interval	= 100,
		.rc_codes	= RC_MAP_DVICO_PORTABLE,
		.module_name	= KBUILD_MODNAME,
		.rc_query       = cxusb_bluebird2_rc_query,
		.allowed_protos = RC_PROTO_BIT_NEC,
	},

	.num_device_descs = 1,
	.devices = {
		{   "DViCO FusionHDTV DVB-T NANO2",
			{ NULL },
			{ &cxusb_table[DVICO_BLUEBIRD_DVB_T_NANO_2], NULL },
		},
	}
};

static struct dvb_usb_device_properties
cxusb_bluebird_nano2_needsfirmware_properties = {
	.caps = DVB_USB_IS_AN_I2C_ADAPTER,

	.usb_ctrl          = DEVICE_SPECIFIC,
	.firmware          = "dvb-usb-bluebird-02.fw",
	.download_firmware = bluebird_patch_dvico_firmware_download,
	.identify_state    = bluebird_fx2_identify_state,

	.size_of_priv      = sizeof(struct cxusb_state),

	.num_adapters = 1,
	.adapter = {
		{
		.num_frontends = 1,
		.fe = {{
			.streaming_ctrl   = cxusb_streaming_ctrl,
			.frontend_attach  = cxusb_nano2_frontend_attach,
			.tuner_attach     = cxusb_dvico_xc3028_tuner_attach,
			/* parameter for the MPEG2-data transfer */
			.stream = {
				.type = USB_BULK,
				.count = 5,
				.endpoint = 0x02,
				.u = {
					.bulk = {
						.buffersize = 8192,
					}
				}
			},
		} },
		},
	},

	.power_ctrl       = cxusb_nano2_power_ctrl,

	.i2c_algo         = &cxusb_i2c_algo,

	.generic_bulk_ctrl_endpoint = 0x01,

	.rc.core = {
		.rc_interval	= 100,
		.rc_codes	= RC_MAP_DVICO_PORTABLE,
		.module_name	= KBUILD_MODNAME,
		.rc_query	= cxusb_rc_query,
		.allowed_protos = RC_PROTO_BIT_NEC,
	},

	.num_device_descs = 1,
	.devices = { {
			"DViCO FusionHDTV DVB-T NANO2 w/o firmware",
			{ &cxusb_table[DVICO_BLUEBIRD_DVB_T_NANO_2], NULL },
			{ &cxusb_table[DVICO_BLUEBIRD_DVB_T_NANO_2_NFW_WARM],
			  NULL },
		},
	}
};

static struct dvb_usb_device_properties cxusb_aver_a868r_properties = {
	.caps = DVB_USB_IS_AN_I2C_ADAPTER,

	.usb_ctrl         = CYPRESS_FX2,

	.size_of_priv     = sizeof(struct cxusb_state),

	.num_adapters = 1,
	.adapter = {
		{
		.num_frontends = 1,
		.fe = {{
			.streaming_ctrl   = cxusb_aver_streaming_ctrl,
			.frontend_attach  = cxusb_aver_lgdt3303_frontend_attach,
			.tuner_attach     = cxusb_mxl5003s_tuner_attach,
			/* parameter for the MPEG2-data transfer */
			.stream = {
				.type = USB_BULK,
				.count = 5,
				.endpoint = 0x04,
				.u = {
					.bulk = {
						.buffersize = 8192,
					}
				}
			},
		} },
		},
	},
	.power_ctrl       = cxusb_aver_power_ctrl,

	.i2c_algo         = &cxusb_i2c_algo,

	.generic_bulk_ctrl_endpoint = 0x01,

	.num_device_descs = 1,
	.devices = {
		{   "AVerMedia AVerTVHD Volar (A868R)",
			{ NULL },
			{ &cxusb_table[AVERMEDIA_VOLAR_A868R], NULL },
		},
	}
};

static
struct dvb_usb_device_properties cxusb_bluebird_dualdig4_rev2_properties = {
	.caps = DVB_USB_IS_AN_I2C_ADAPTER,

	.usb_ctrl         = CYPRESS_FX2,

	.size_of_priv     = sizeof(struct cxusb_state),

	.num_adapters = 1,
	.adapter = {
		{
		.size_of_priv    = sizeof(struct dib0700_adapter_state),
		.num_frontends = 1,
		.fe = {{
			.streaming_ctrl  = cxusb_streaming_ctrl,
			.frontend_attach = cxusb_dualdig4_rev2_frontend_attach,
			.tuner_attach    = cxusb_dualdig4_rev2_tuner_attach,
			/* parameter for the MPEG2-data transfer */
			.stream = {
				.type = USB_BULK,
				.count = 7,
				.endpoint = 0x02,
				.u = {
					.bulk = {
						.buffersize = 4096,
					}
				}
			},
		} },
		},
	},

	.power_ctrl       = cxusb_bluebird_power_ctrl,

	.i2c_algo         = &cxusb_i2c_algo,

	.generic_bulk_ctrl_endpoint = 0x01,

	.rc.core = {
		.rc_interval	= 100,
		.rc_codes	= RC_MAP_DVICO_MCE,
		.module_name	= KBUILD_MODNAME,
		.rc_query	= cxusb_rc_query,
		.allowed_protos = RC_PROTO_BIT_NEC,
	},

	.num_device_descs = 1,
	.devices = {
		{   "DViCO FusionHDTV DVB-T Dual Digital 4 (rev 2)",
			{ NULL },
			{ &cxusb_table[DVICO_BLUEBIRD_DUAL_4_REV_2], NULL },
		},
	}
};

static struct dvb_usb_device_properties cxusb_d680_dmb_properties = {
	.caps = DVB_USB_IS_AN_I2C_ADAPTER,

	.usb_ctrl         = CYPRESS_FX2,

	.size_of_priv     = sizeof(struct cxusb_state),

	.num_adapters = 1,
	.adapter = {
		{
		.num_frontends = 1,
		.fe = {{
			.streaming_ctrl   = cxusb_d680_dmb_streaming_ctrl,
			.frontend_attach  = cxusb_d680_dmb_frontend_attach,
			.tuner_attach     = cxusb_d680_dmb_tuner_attach,

			/* parameter for the MPEG2-data transfer */
			.stream = {
				.type = USB_BULK,
				.count = 5,
				.endpoint = 0x02,
				.u = {
					.bulk = {
						.buffersize = 8192,
					}
				}
			},
		} },
		},
	},

	.power_ctrl       = cxusb_d680_dmb_power_ctrl,

	.i2c_algo         = &cxusb_i2c_algo,

	.generic_bulk_ctrl_endpoint = 0x01,

	.rc.core = {
		.rc_interval	= 100,
		.rc_codes	= RC_MAP_TOTAL_MEDIA_IN_HAND_02,
		.module_name	= KBUILD_MODNAME,
		.rc_query       = cxusb_d680_dmb_rc_query,
		.allowed_protos = RC_PROTO_BIT_UNKNOWN,
	},

	.num_device_descs = 1,
	.devices = {
		{
			"Conexant DMB-TH Stick",
			{ NULL },
			{ &cxusb_table[CONEXANT_D680_DMB], NULL },
		},
	}
};

static struct dvb_usb_device_properties cxusb_mygica_d689_properties = {
	.caps = DVB_USB_IS_AN_I2C_ADAPTER,

	.usb_ctrl         = CYPRESS_FX2,

	.size_of_priv     = sizeof(struct cxusb_state),

	.num_adapters = 1,
	.adapter = {
		{
		.num_frontends = 1,
		.fe = {{
			.streaming_ctrl   = cxusb_d680_dmb_streaming_ctrl,
			.frontend_attach  = cxusb_mygica_d689_frontend_attach,
			.tuner_attach     = cxusb_mygica_d689_tuner_attach,

			/* parameter for the MPEG2-data transfer */
			.stream = {
				.type = USB_BULK,
				.count = 5,
				.endpoint = 0x02,
				.u = {
					.bulk = {
						.buffersize = 8192,
					}
				}
			},
		} },
		},
	},

	.power_ctrl       = cxusb_d680_dmb_power_ctrl,

	.i2c_algo         = &cxusb_i2c_algo,

	.generic_bulk_ctrl_endpoint = 0x01,

	.rc.core = {
		.rc_interval	= 100,
		.rc_codes	= RC_MAP_D680_DMB,
		.module_name	= KBUILD_MODNAME,
		.rc_query       = cxusb_d680_dmb_rc_query,
		.allowed_protos = RC_PROTO_BIT_UNKNOWN,
	},

	.num_device_descs = 1,
	.devices = {
		{
			"Mygica D689 DMB-TH",
			{ NULL },
			{ &cxusb_table[MYGICA_D689], NULL },
		},
	}
};

static struct dvb_usb_device_properties cxusb_mygica_t230_properties = {
	.caps = DVB_USB_IS_AN_I2C_ADAPTER,

	.usb_ctrl         = CYPRESS_FX2,

	.size_of_priv     = sizeof(struct cxusb_state),

	.num_adapters = 1,
	.adapter = {
		{
		.num_frontends = 1,
		.fe = {{
			.streaming_ctrl   = cxusb_streaming_ctrl,
			.frontend_attach  = cxusb_mygica_t230_frontend_attach,

			/* parameter for the MPEG2-data transfer */
			.stream = {
				.type = USB_BULK,
				.count = 5,
				.endpoint = 0x02,
				.u = {
					.bulk = {
						.buffersize = 8192,
					}
				}
			},
		} },
		},
	},

	.power_ctrl       = cxusb_d680_dmb_power_ctrl,

	.i2c_algo         = &cxusb_i2c_algo,

	.generic_bulk_ctrl_endpoint = 0x01,

	.rc.core = {
		.rc_interval	= 100,
		.rc_codes	= RC_MAP_D680_DMB,
		.module_name	= KBUILD_MODNAME,
		.rc_query       = cxusb_d680_dmb_rc_query,
		.allowed_protos = RC_PROTO_BIT_UNKNOWN,
	},

	.num_device_descs = 1,
	.devices = {
		{
			"Mygica T230 DVB-T/T2/C",
			{ NULL },
			{ &cxusb_table[MYGICA_T230], NULL },
		},
	}
};

static struct usb_driver cxusb_driver = {
	.name		= "dvb_usb_cxusb",
	.probe		= cxusb_probe,
	.disconnect     = cxusb_disconnect,
	.id_table	= cxusb_table,
};

module_usb_driver(cxusb_driver);

MODULE_AUTHOR("Patrick Boettcher <patrick.boettcher@posteo.de>");
MODULE_AUTHOR("Michael Krufky <mkrufky@linuxtv.org>");
MODULE_AUTHOR("Chris Pascoe <c.pascoe@itee.uq.edu.au>");
MODULE_AUTHOR("Maciej S. Szmigiero <mail@maciej.szmigiero.name>");
MODULE_DESCRIPTION("Driver for Conexant USB2.0 hybrid reference design");
MODULE_LICENSE("GPL");<|MERGE_RESOLUTION|>--- conflicted
+++ resolved
@@ -16,10 +16,7 @@
  * Copyright (C) 2005 Patrick Boettcher (patrick.boettcher@posteo.de)
  * Copyright (C) 2006 Michael Krufky (mkrufky@linuxtv.org)
  * Copyright (C) 2006, 2007 Chris Pascoe (c.pascoe@itee.uq.edu.au)
-<<<<<<< HEAD
-=======
  * Copyright (C) 2011, 2017 Maciej S. Szmigiero (mail@maciej.szmigiero.name)
->>>>>>> 6fb08f1a
  *
  * see Documentation/media/dvb-drivers/dvb-usb.rst for more information
  */
