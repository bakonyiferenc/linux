--- conflicted
+++ resolved
@@ -3581,11 +3581,7 @@
 	if (flags)
 		return -EINVAL;
 
-<<<<<<< HEAD
-	f = fdget_raw(pidfd);
-=======
 	f = fdget(pidfd);
->>>>>>> 69dbdfff
 	if (!f.file)
 		return -EBADF;
 
