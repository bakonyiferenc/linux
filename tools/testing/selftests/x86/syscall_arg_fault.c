// SPDX-License-Identifier: GPL-2.0-only
/*
 * syscall_arg_fault.c - tests faults 32-bit fast syscall stack args
 * Copyright (c) 2015 Andrew Lutomirski
 */

#define _GNU_SOURCE

#include <stdlib.h>
#include <stdio.h>
#include <string.h>
#include <sys/signal.h>
#include <sys/ucontext.h>
#include <err.h>
#include <setjmp.h>
#include <errno.h>

#ifdef __x86_64__
# define WIDTH "q"
#else
# define WIDTH "l"
#endif

/* Our sigaltstack scratch space. */
static unsigned char altstack_data[SIGSTKSZ];

static unsigned long get_eflags(void)
{
	unsigned long eflags;
	asm volatile ("pushf" WIDTH "\n\tpop" WIDTH " %0" : "=rm" (eflags));
	return eflags;
}

static void set_eflags(unsigned long eflags)
{
	asm volatile ("push" WIDTH " %0\n\tpopf" WIDTH
		      : : "rm" (eflags) : "flags");
}

#define X86_EFLAGS_TF (1UL << 8)

static void sethandler(int sig, void (*handler)(int, siginfo_t *, void *),
		       int flags)
{
	struct sigaction sa;
	memset(&sa, 0, sizeof(sa));
	sa.sa_sigaction = handler;
	sa.sa_flags = SA_SIGINFO | flags;
	sigemptyset(&sa.sa_mask);
	if (sigaction(sig, &sa, 0))
		err(1, "sigaction");
}

static volatile sig_atomic_t sig_traps;
static sigjmp_buf jmpbuf;

static volatile sig_atomic_t n_errs;

<<<<<<< HEAD
=======
#ifdef __x86_64__
#define REG_AX REG_RAX
#define REG_IP REG_RIP
#else
#define REG_AX REG_EAX
#define REG_IP REG_EIP
#endif

>>>>>>> 6fb08f1a
static void sigsegv_or_sigbus(int sig, siginfo_t *info, void *ctx_void)
{
	ucontext_t *ctx = (ucontext_t*)ctx_void;
	long ax = (long)ctx->uc_mcontext.gregs[REG_AX];

	if (ax != -EFAULT && ax != -ENOSYS) {
		printf("[FAIL]\tAX had the wrong value: 0x%lx\n",
		       (unsigned long)ax);
		n_errs++;
	} else {
		printf("[OK]\tSeems okay\n");
	}

	siglongjmp(jmpbuf, 1);
}

static volatile sig_atomic_t sigtrap_consecutive_syscalls;

static void sigtrap(int sig, siginfo_t *info, void *ctx_void)
{
	/*
	 * KVM has some bugs that can cause us to stop making progress.
	 * detect them and complain, but don't infinite loop or fail the
	 * test.
	 */

	ucontext_t *ctx = (ucontext_t*)ctx_void;
	unsigned short *ip = (unsigned short *)ctx->uc_mcontext.gregs[REG_IP];

	if (*ip == 0x340f || *ip == 0x050f) {
		/* The trap was on SYSCALL or SYSENTER */
		sigtrap_consecutive_syscalls++;
		if (sigtrap_consecutive_syscalls > 3) {
			printf("[WARN]\tGot stuck single-stepping -- you probably have a KVM bug\n");
			siglongjmp(jmpbuf, 1);
		}
	} else {
		sigtrap_consecutive_syscalls = 0;
	}
}

static void sigill(int sig, siginfo_t *info, void *ctx_void)
{
	ucontext_t *ctx = (ucontext_t*)ctx_void;
	unsigned short *ip = (unsigned short *)ctx->uc_mcontext.gregs[REG_IP];

	if (*ip == 0x0b0f) {
		/* one of the ud2 instructions faulted */
		printf("[OK]\tSYSCALL returned normally\n");
	} else {
		printf("[SKIP]\tIllegal instruction\n");
	}
	siglongjmp(jmpbuf, 1);
}

int main()
{
	stack_t stack = {
		.ss_sp = altstack_data,
		.ss_size = SIGSTKSZ,
	};
	if (sigaltstack(&stack, NULL) != 0)
		err(1, "sigaltstack");

	sethandler(SIGSEGV, sigsegv_or_sigbus, SA_ONSTACK);
	/*
	 * The actual exception can vary.  On Atom CPUs, we get #SS
	 * instead of #PF when the vDSO fails to access the stack when
	 * ESP is too close to 2^32, and #SS causes SIGBUS.
	 */
	sethandler(SIGBUS, sigsegv_or_sigbus, SA_ONSTACK);
	sethandler(SIGILL, sigill, SA_ONSTACK);

	/*
	 * Exercise another nasty special case.  The 32-bit SYSCALL
	 * and SYSENTER instructions (even in compat mode) each
	 * clobber one register.  A Linux system call has a syscall
	 * number and six arguments, and the user stack pointer
	 * needs to live in some register on return.  That means
	 * that we need eight registers, but SYSCALL and SYSENTER
	 * only preserve seven registers.  As a result, one argument
	 * ends up on the stack.  The stack is user memory, which
	 * means that the kernel can fail to read it.
	 *
	 * The 32-bit fast system calls don't have a defined ABI:
	 * we're supposed to invoke them through the vDSO.  So we'll
	 * fudge it: we set all regs to invalid pointer values and
	 * invoke the entry instruction.  The return will fail no
	 * matter what, and we completely lose our program state,
	 * but we can fix it up with a signal handler.
	 */

	printf("[RUN]\tSYSENTER with invalid state\n");
	if (sigsetjmp(jmpbuf, 1) == 0) {
		asm volatile (
			"movl $-1, %%eax\n\t"
			"movl $-1, %%ebx\n\t"
			"movl $-1, %%ecx\n\t"
			"movl $-1, %%edx\n\t"
			"movl $-1, %%esi\n\t"
			"movl $-1, %%edi\n\t"
			"movl $-1, %%ebp\n\t"
			"movl $-1, %%esp\n\t"
			"sysenter"
			: : : "memory", "flags");
	}

	printf("[RUN]\tSYSCALL with invalid state\n");
	if (sigsetjmp(jmpbuf, 1) == 0) {
		asm volatile (
			"movl $-1, %%eax\n\t"
			"movl $-1, %%ebx\n\t"
			"movl $-1, %%ecx\n\t"
			"movl $-1, %%edx\n\t"
			"movl $-1, %%esi\n\t"
			"movl $-1, %%edi\n\t"
			"movl $-1, %%ebp\n\t"
			"movl $-1, %%esp\n\t"
			"syscall\n\t"
			"ud2"		/* make sure we recover cleanly */
			: : : "memory", "flags");
	}

	printf("[RUN]\tSYSENTER with TF and invalid state\n");
	sethandler(SIGTRAP, sigtrap, SA_ONSTACK);

	if (sigsetjmp(jmpbuf, 1) == 0) {
		sigtrap_consecutive_syscalls = 0;
		set_eflags(get_eflags() | X86_EFLAGS_TF);
		asm volatile (
			"movl $-1, %%eax\n\t"
			"movl $-1, %%ebx\n\t"
			"movl $-1, %%ecx\n\t"
			"movl $-1, %%edx\n\t"
			"movl $-1, %%esi\n\t"
			"movl $-1, %%edi\n\t"
			"movl $-1, %%ebp\n\t"
			"movl $-1, %%esp\n\t"
			"sysenter"
			: : : "memory", "flags");
	}
	set_eflags(get_eflags() & ~X86_EFLAGS_TF);

	printf("[RUN]\tSYSCALL with TF and invalid state\n");
	if (sigsetjmp(jmpbuf, 1) == 0) {
		sigtrap_consecutive_syscalls = 0;
		set_eflags(get_eflags() | X86_EFLAGS_TF);
		asm volatile (
			"movl $-1, %%eax\n\t"
			"movl $-1, %%ebx\n\t"
			"movl $-1, %%ecx\n\t"
			"movl $-1, %%edx\n\t"
			"movl $-1, %%esi\n\t"
			"movl $-1, %%edi\n\t"
			"movl $-1, %%ebp\n\t"
			"movl $-1, %%esp\n\t"
			"syscall\n\t"
			"ud2"		/* make sure we recover cleanly */
			: : : "memory", "flags");
	}
	set_eflags(get_eflags() & ~X86_EFLAGS_TF);

	return 0;
}<|MERGE_RESOLUTION|>--- conflicted
+++ resolved
@@ -56,8 +56,6 @@
 
 static volatile sig_atomic_t n_errs;
 
-<<<<<<< HEAD
-=======
 #ifdef __x86_64__
 #define REG_AX REG_RAX
 #define REG_IP REG_RIP
@@ -66,7 +64,6 @@
 #define REG_IP REG_EIP
 #endif
 
->>>>>>> 6fb08f1a
 static void sigsegv_or_sigbus(int sig, siginfo_t *info, void *ctx_void)
 {
 	ucontext_t *ctx = (ucontext_t*)ctx_void;
